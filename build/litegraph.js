--- conflicted
+++ resolved
@@ -8546,179 +8546,179 @@
 
 
 })(this);
-//event related nodes
-(function(global){
-var LiteGraph = global.LiteGraph;
-
-//Show value inside the debug console
-function LogEvent()
-{
-	this.size = [60,20];
-	this.addInput("event", LiteGraph.ACTION);
-}
-
-LogEvent.title = "Log Event";
-LogEvent.desc = "Log event in console";
-
-LogEvent.prototype.onAction = function( action, param )
-{
-	console.log( action, param );
-}
-
-LiteGraph.registerNodeType("events/log", LogEvent );
-
-
-//Filter events
-function FilterEvent()
-{
-	this.size = [60,20];
-	this.addInput("event", LiteGraph.ACTION);
-	this.addOutput("event", LiteGraph.EVENT);
-	this.properties = {
-		equal_to: "",
-		has_property:"",
-		property_equal_to: ""
-	};
-}
-
-FilterEvent.title = "Filter Event";
-FilterEvent.desc = "Blocks events that do not match the filter";
-
-FilterEvent.prototype.onAction = function( action, param )
-{
-	if( param == null )
-		return;
-
-	if( this.properties.equal_to && this.properties.equal_to != param )
-		return;
-
-	if( this.properties.has_property )
-	{
-		var prop = param[ this.properties.has_property ];
-		if( prop == null )
-			return;
-
-		if( this.properties.property_equal_to && this.properties.property_equal_to != prop )
-			return;
-	}
-
-	this.triggerSlot(0,param);
-}
-
-LiteGraph.registerNodeType("events/filter", FilterEvent );
-
-//Show value inside the debug console
-function DelayEvent()
-{
-	this.size = [60,20];
-	this.addProperty( "time", 1000 );
-	this.addInput("event", LiteGraph.ACTION);
-	this.addOutput("on_time", LiteGraph.EVENT);
-
-	this._pending = [];
-}
-
-DelayEvent.title = "Delay";
-DelayEvent.desc = "Delays one event";
-
-DelayEvent.prototype.onAction = function(action, param)
-{
-	this._pending.push([ this.properties.time, param ]);
-}
-
-DelayEvent.prototype.onExecute = function()
-{
-	var dt = this.graph.elapsed_time * 1000; //in ms
-
-	for(var i = 0; i < this._pending.length; ++i)
-	{
-		var action = this._pending[i];
-		action[0] -= dt;
-		if( action[0] > 0 )
-			continue;
-		
-		//remove
-		this._pending.splice(i,1); 
-		--i;
-
-		//trigger
-		this.trigger(null, action[1]);
-	}
-}
-
-DelayEvent.prototype.onGetInputs = function()
-{
-	return [["event",LiteGraph.ACTION]];
-}
-
-LiteGraph.registerNodeType("events/delay", DelayEvent );
-
-
-//Show value inside the debug console
-function TimerEvent()
-{
-	this.addProperty("interval", 1000);
-	this.addProperty("event", "tick");
-	this.addOutput("on_tick", LiteGraph.EVENT);
-	this.time = 0;
-	this.last_interval = 1000;
-	this.triggered = false;
-}
-
-TimerEvent.title = "Timer";
-TimerEvent.desc = "Sends an event every N milliseconds";
-
-TimerEvent.prototype.onStart = function()
-{
-	this.time = 0;
-}
-
-TimerEvent.prototype.getTitle = function()
-{
-	return "Timer: " + this.last_interval.toString() + "ms";
-}
-
-TimerEvent.on_color = "#AAA";
-TimerEvent.off_color = "#222";
-
-TimerEvent.prototype.onDrawBackground = function()
-{
-	this.boxcolor = this.triggered ? TimerEvent.on_color : TimerEvent.off_color;
-	this.triggered = false;
-}
-
-TimerEvent.prototype.onExecute = function()
-{
-	var dt = this.graph.elapsed_time * 1000; //in ms
-	this.time += dt;
-	this.last_interval = Math.max(1, this.getInputOrProperty("interval") | 0);
-
-	if( this.time < this.last_interval || isNaN(this.last_interval) )
-	{
-		if( this.inputs && this.inputs.length > 1 && this.inputs[1] )
-			this.setOutputData(1,false);
-		return;
-	}
-	this.triggered = true;
-	this.time = this.time % this.last_interval;
-	this.trigger( "on_tick", this.properties.event );
-	if( this.inputs && this.inputs.length > 1 && this.inputs[1] )
-		this.setOutputData( 1, true );
-}
-
-TimerEvent.prototype.onGetInputs = function()
-{
-	return [["interval","number"]];
-}
-
-TimerEvent.prototype.onGetOutputs = function()
-{
-	return [["tick","boolean"]];
-}
-
-LiteGraph.registerNodeType("events/timer", TimerEvent );
-
-
+//event related nodes
+(function(global){
+var LiteGraph = global.LiteGraph;
+
+//Show value inside the debug console
+function LogEvent()
+{
+	this.size = [60,20];
+	this.addInput("event", LiteGraph.ACTION);
+}
+
+LogEvent.title = "Log Event";
+LogEvent.desc = "Log event in console";
+
+LogEvent.prototype.onAction = function( action, param )
+{
+	console.log( action, param );
+}
+
+LiteGraph.registerNodeType("events/log", LogEvent );
+
+
+//Filter events
+function FilterEvent()
+{
+	this.size = [60,20];
+	this.addInput("event", LiteGraph.ACTION);
+	this.addOutput("event", LiteGraph.EVENT);
+	this.properties = {
+		equal_to: "",
+		has_property:"",
+		property_equal_to: ""
+	};
+}
+
+FilterEvent.title = "Filter Event";
+FilterEvent.desc = "Blocks events that do not match the filter";
+
+FilterEvent.prototype.onAction = function( action, param )
+{
+	if( param == null )
+		return;
+
+	if( this.properties.equal_to && this.properties.equal_to != param )
+		return;
+
+	if( this.properties.has_property )
+	{
+		var prop = param[ this.properties.has_property ];
+		if( prop == null )
+			return;
+
+		if( this.properties.property_equal_to && this.properties.property_equal_to != prop )
+			return;
+	}
+
+	this.triggerSlot(0,param);
+}
+
+LiteGraph.registerNodeType("events/filter", FilterEvent );
+
+//Show value inside the debug console
+function DelayEvent()
+{
+	this.size = [60,20];
+	this.addProperty( "time", 1000 );
+	this.addInput("event", LiteGraph.ACTION);
+	this.addOutput("on_time", LiteGraph.EVENT);
+
+	this._pending = [];
+}
+
+DelayEvent.title = "Delay";
+DelayEvent.desc = "Delays one event";
+
+DelayEvent.prototype.onAction = function(action, param)
+{
+	this._pending.push([ this.properties.time, param ]);
+}
+
+DelayEvent.prototype.onExecute = function()
+{
+	var dt = this.graph.elapsed_time * 1000; //in ms
+
+	for(var i = 0; i < this._pending.length; ++i)
+	{
+		var action = this._pending[i];
+		action[0] -= dt;
+		if( action[0] > 0 )
+			continue;
+		
+		//remove
+		this._pending.splice(i,1); 
+		--i;
+
+		//trigger
+		this.trigger(null, action[1]);
+	}
+}
+
+DelayEvent.prototype.onGetInputs = function()
+{
+	return [["event",LiteGraph.ACTION]];
+}
+
+LiteGraph.registerNodeType("events/delay", DelayEvent );
+
+
+//Show value inside the debug console
+function TimerEvent()
+{
+	this.addProperty("interval", 1000);
+	this.addProperty("event", "tick");
+	this.addOutput("on_tick", LiteGraph.EVENT);
+	this.time = 0;
+	this.last_interval = 1000;
+	this.triggered = false;
+}
+
+TimerEvent.title = "Timer";
+TimerEvent.desc = "Sends an event every N milliseconds";
+
+TimerEvent.prototype.onStart = function()
+{
+	this.time = 0;
+}
+
+TimerEvent.prototype.getTitle = function()
+{
+	return "Timer: " + this.last_interval.toString() + "ms";
+}
+
+TimerEvent.on_color = "#AAA";
+TimerEvent.off_color = "#222";
+
+TimerEvent.prototype.onDrawBackground = function()
+{
+	this.boxcolor = this.triggered ? TimerEvent.on_color : TimerEvent.off_color;
+	this.triggered = false;
+}
+
+TimerEvent.prototype.onExecute = function()
+{
+	var dt = this.graph.elapsed_time * 1000; //in ms
+	this.time += dt;
+	this.last_interval = Math.max(1, this.getInputOrProperty("interval") | 0);
+
+	if( this.time < this.last_interval || isNaN(this.last_interval) )
+	{
+		if( this.inputs && this.inputs.length > 1 && this.inputs[1] )
+			this.setOutputData(1,false);
+		return;
+	}
+	this.triggered = true;
+	this.time = this.time % this.last_interval;
+	this.trigger( "on_tick", this.properties.event );
+	if( this.inputs && this.inputs.length > 1 && this.inputs[1] )
+		this.setOutputData( 1, true );
+}
+
+TimerEvent.prototype.onGetInputs = function()
+{
+	return [["interval","number"]];
+}
+
+TimerEvent.prototype.onGetOutputs = function()
+{
+	return [["tick","boolean"]];
+}
+
+LiteGraph.registerNodeType("events/timer", TimerEvent );
+
+
 })(this);
 //widgets
 (function(global){
@@ -9446,1296 +9446,1296 @@
 	LiteGraph.registerNodeType("widget/panel", WidgetPanel );
 
 })(this);
-(function(global){
-var LiteGraph = global.LiteGraph;
-
-function GamepadInput()
-{
-	this.addOutput("left_x_axis","number");
-	this.addOutput("left_y_axis","number");
-	this.addOutput( "button_pressed", LiteGraph.EVENT );
-	this.properties = { gamepad_index: 0, threshold: 0.1 };
-
-	this._left_axis = new Float32Array(2);
-	this._right_axis = new Float32Array(2);
-	this._triggers = new Float32Array(2);
-	this._previous_buttons = new Uint8Array(17);
-	this._current_buttons = new Uint8Array(17);
-}
-
-GamepadInput.title = "Gamepad";
-GamepadInput.desc = "gets the input of the gamepad";
-
-GamepadInput.zero = new Float32Array(2);
-GamepadInput.buttons = ["a","b","x","y","lb","rb","lt","rt","back","start","ls","rs","home"];
-
-GamepadInput.prototype.onExecute = function()
-{
-	//get gamepad
-	var gamepad = this.getGamepad();
-	var threshold = this.properties.threshold || 0.0;
-
-	if(gamepad)
-	{
-		this._left_axis[0] = Math.abs( gamepad.xbox.axes["lx"] ) > threshold ? gamepad.xbox.axes["lx"] : 0;
-		this._left_axis[1] = Math.abs( gamepad.xbox.axes["ly"] ) > threshold ? gamepad.xbox.axes["ly"] : 0;
-		this._right_axis[0] = Math.abs( gamepad.xbox.axes["rx"] ) > threshold ? gamepad.xbox.axes["rx"] : 0;
-		this._right_axis[1] = Math.abs( gamepad.xbox.axes["ry"] ) > threshold ? gamepad.xbox.axes["ry"] : 0;
-		this._triggers[0] = Math.abs( gamepad.xbox.axes["ltrigger"] ) > threshold ? gamepad.xbox.axes["ltrigger"] : 0;
-		this._triggers[1] = Math.abs( gamepad.xbox.axes["rtrigger"] ) > threshold ? gamepad.xbox.axes["rtrigger"] : 0;
-	}
-
-	if(this.outputs)
-	{
-		for(var i = 0; i < this.outputs.length; i++)
-		{
-			var output = this.outputs[i];
-			if(!output.links || !output.links.length)
-				continue;
-			var v = null;
-
-			if(gamepad)
-			{
-				switch( output.name )
-				{
-					case "left_axis": v = this._left_axis; break;
-					case "right_axis": v = this._right_axis; break;
-					case "left_x_axis": v = this._left_axis[0]; break;
-					case "left_y_axis": v = this._left_axis[1]; break;
-					case "right_x_axis": v = this._right_axis[0]; break;
-					case "right_y_axis": v = this._right_axis[1]; break;
-					case "trigger_left": v = this._triggers[0]; break;
-					case "trigger_right": v = this._triggers[1]; break;
-					case "a_button": v = gamepad.xbox.buttons["a"] ? 1 : 0; break;
-					case "b_button": v = gamepad.xbox.buttons["b"] ? 1 : 0; break;
-					case "x_button": v = gamepad.xbox.buttons["x"] ? 1 : 0; break;
-					case "y_button": v = gamepad.xbox.buttons["y"] ? 1 : 0; break;
-					case "lb_button": v = gamepad.xbox.buttons["lb"] ? 1 : 0; break;
-					case "rb_button": v = gamepad.xbox.buttons["rb"] ? 1 : 0; break;
-					case "ls_button": v = gamepad.xbox.buttons["ls"] ? 1 : 0; break;
-					case "rs_button": v = gamepad.xbox.buttons["rs"] ? 1 : 0; break;
-					case "start_button": v = gamepad.xbox.buttons["start"] ? 1 : 0; break;
-					case "back_button": v = gamepad.xbox.buttons["back"] ? 1 : 0; break;
-					case "button_pressed": 
-						for(var j = 0; j < this._current_buttons.length; ++j)
-						{
-							if( this._current_buttons[j] && !this._previous_buttons[j] )
-								this.triggerSlot( i, GamepadInput.buttons[j] );
-						}
-						break;
-					default: break;
-				}
-			}
-			else
-			{
-				//if no gamepad is connected, output 0
-				switch( output.name )
-				{
-					case "button_pressed": break;
-					case "left_axis":
-					case "right_axis":
-						v = GamepadInput.zero;
-						break;
-					default:
-						v = 0;
-				}
-			}
-			this.setOutputData(i,v);
-		}
-	}
-}
-
-GamepadInput.prototype.getGamepad = function()
-{
-	var getGamepads = navigator.getGamepads || navigator.webkitGetGamepads || navigator.mozGetGamepads; 
-	if(!getGamepads)
-		return null;
-	var gamepads = getGamepads.call(navigator);
-	var gamepad = null;
-
-	this._previous_buttons.set( this._current_buttons );
-
-	//pick the first connected
-	for(var i = this.properties.gamepad_index; i < 4; i++)
-	{
-		if (gamepads[i])
-		{
-			gamepad = gamepads[i];
-
-			//xbox controller mapping
-			var xbox = this.xbox_mapping;
-			if(!xbox)
-				xbox = this.xbox_mapping = { axes:[], buttons:{}, hat: ""};
-
-			xbox.axes["lx"] = gamepad.axes[0];
-			xbox.axes["ly"] = gamepad.axes[1];
-			xbox.axes["rx"] = gamepad.axes[2];
-			xbox.axes["ry"] = gamepad.axes[3];
-			xbox.axes["ltrigger"] = gamepad.buttons[6].value;
-			xbox.axes["rtrigger"] = gamepad.buttons[7].value;
-
-			for(var j = 0; j < gamepad.buttons.length; j++)
-			{
-				this._current_buttons[j] = gamepad.buttons[j].pressed;
-
-				//mapping of XBOX
-				switch(j) //I use a switch to ensure that a player with another gamepad could play
-				{
-					case 0: xbox.buttons["a"] = gamepad.buttons[j].pressed; break;
-					case 1: xbox.buttons["b"] = gamepad.buttons[j].pressed; break;
-					case 2: xbox.buttons["x"] = gamepad.buttons[j].pressed; break;
-					case 3: xbox.buttons["y"] = gamepad.buttons[j].pressed; break;
-					case 4: xbox.buttons["lb"] = gamepad.buttons[j].pressed; break;
-					case 5: xbox.buttons["rb"] = gamepad.buttons[j].pressed; break;
-					case 6: xbox.buttons["lt"] = gamepad.buttons[j].pressed; break;
-					case 7: xbox.buttons["rt"] = gamepad.buttons[j].pressed; break;
-					case 8: xbox.buttons["back"] = gamepad.buttons[j].pressed; break;
-					case 9: xbox.buttons["start"] = gamepad.buttons[j].pressed; break;
-					case 10: xbox.buttons["ls"] = gamepad.buttons[j].pressed; break;
-					case 11: xbox.buttons["rs"] = gamepad.buttons[j].pressed; break;
-					case 12: if( gamepad.buttons[j].pressed) xbox.hat += "up"; break;
-					case 13: if( gamepad.buttons[j].pressed) xbox.hat += "down"; break;
-					case 14: if( gamepad.buttons[j].pressed) xbox.hat += "left"; break;
-					case 15: if( gamepad.buttons[j].pressed) xbox.hat += "right"; break;
-					case 16: xbox.buttons["home"] = gamepad.buttons[j].pressed; break;
-					default:
-				}
-			}
-			gamepad.xbox = xbox;
-			return gamepad;
-		}	
-	}
-}
-
-GamepadInput.prototype.onDrawBackground = function(ctx)
-{
-	if(this.flags.collapsed)
-		return;
-
-	//render gamepad state?
-	var la = this._left_axis;
-	var ra = this._right_axis;
-	ctx.strokeStyle = "#88A";
-	ctx.strokeRect( (la[0] + 1) * 0.5 * this.size[0] - 4, (la[1] + 1) * 0.5 * this.size[1] - 4, 8, 8 );
-	ctx.strokeStyle = "#8A8";
-	ctx.strokeRect( (ra[0] + 1) * 0.5 * this.size[0] - 4, (ra[1] + 1) * 0.5 * this.size[1] - 4, 8, 8 );
-	var h = this.size[1] / this._current_buttons.length
-	ctx.fillStyle = "#AEB";
-	for(var i = 0; i < this._current_buttons.length; ++i)
-		if(this._current_buttons[i])
-			ctx.fillRect( 0, h * i, 6, h);
-}
-
-GamepadInput.prototype.onGetOutputs = function() {
-	return [
-		["left_axis","vec2"],
-		["right_axis","vec2"],
-		["left_x_axis","number"],
-		["left_y_axis","number"],
-		["right_x_axis","number"],
-		["right_y_axis","number"],
-		["trigger_left","number"],
-		["trigger_right","number"],
-		["a_button","number"],
-		["b_button","number"],
-		["x_button","number"],
-		["y_button","number"],
-		["lb_button","number"],
-		["rb_button","number"],
-		["ls_button","number"],
-		["rs_button","number"],
-		["start","number"],
-		["back","number"],
-		["button_pressed", LiteGraph.EVENT]
-	];
-}
-
-LiteGraph.registerNodeType("input/gamepad", GamepadInput );
-
+(function(global){
+var LiteGraph = global.LiteGraph;
+
+function GamepadInput()
+{
+	this.addOutput("left_x_axis","number");
+	this.addOutput("left_y_axis","number");
+	this.addOutput( "button_pressed", LiteGraph.EVENT );
+	this.properties = { gamepad_index: 0, threshold: 0.1 };
+
+	this._left_axis = new Float32Array(2);
+	this._right_axis = new Float32Array(2);
+	this._triggers = new Float32Array(2);
+	this._previous_buttons = new Uint8Array(17);
+	this._current_buttons = new Uint8Array(17);
+}
+
+GamepadInput.title = "Gamepad";
+GamepadInput.desc = "gets the input of the gamepad";
+
+GamepadInput.zero = new Float32Array(2);
+GamepadInput.buttons = ["a","b","x","y","lb","rb","lt","rt","back","start","ls","rs","home"];
+
+GamepadInput.prototype.onExecute = function()
+{
+	//get gamepad
+	var gamepad = this.getGamepad();
+	var threshold = this.properties.threshold || 0.0;
+
+	if(gamepad)
+	{
+		this._left_axis[0] = Math.abs( gamepad.xbox.axes["lx"] ) > threshold ? gamepad.xbox.axes["lx"] : 0;
+		this._left_axis[1] = Math.abs( gamepad.xbox.axes["ly"] ) > threshold ? gamepad.xbox.axes["ly"] : 0;
+		this._right_axis[0] = Math.abs( gamepad.xbox.axes["rx"] ) > threshold ? gamepad.xbox.axes["rx"] : 0;
+		this._right_axis[1] = Math.abs( gamepad.xbox.axes["ry"] ) > threshold ? gamepad.xbox.axes["ry"] : 0;
+		this._triggers[0] = Math.abs( gamepad.xbox.axes["ltrigger"] ) > threshold ? gamepad.xbox.axes["ltrigger"] : 0;
+		this._triggers[1] = Math.abs( gamepad.xbox.axes["rtrigger"] ) > threshold ? gamepad.xbox.axes["rtrigger"] : 0;
+	}
+
+	if(this.outputs)
+	{
+		for(var i = 0; i < this.outputs.length; i++)
+		{
+			var output = this.outputs[i];
+			if(!output.links || !output.links.length)
+				continue;
+			var v = null;
+
+			if(gamepad)
+			{
+				switch( output.name )
+				{
+					case "left_axis": v = this._left_axis; break;
+					case "right_axis": v = this._right_axis; break;
+					case "left_x_axis": v = this._left_axis[0]; break;
+					case "left_y_axis": v = this._left_axis[1]; break;
+					case "right_x_axis": v = this._right_axis[0]; break;
+					case "right_y_axis": v = this._right_axis[1]; break;
+					case "trigger_left": v = this._triggers[0]; break;
+					case "trigger_right": v = this._triggers[1]; break;
+					case "a_button": v = gamepad.xbox.buttons["a"] ? 1 : 0; break;
+					case "b_button": v = gamepad.xbox.buttons["b"] ? 1 : 0; break;
+					case "x_button": v = gamepad.xbox.buttons["x"] ? 1 : 0; break;
+					case "y_button": v = gamepad.xbox.buttons["y"] ? 1 : 0; break;
+					case "lb_button": v = gamepad.xbox.buttons["lb"] ? 1 : 0; break;
+					case "rb_button": v = gamepad.xbox.buttons["rb"] ? 1 : 0; break;
+					case "ls_button": v = gamepad.xbox.buttons["ls"] ? 1 : 0; break;
+					case "rs_button": v = gamepad.xbox.buttons["rs"] ? 1 : 0; break;
+					case "start_button": v = gamepad.xbox.buttons["start"] ? 1 : 0; break;
+					case "back_button": v = gamepad.xbox.buttons["back"] ? 1 : 0; break;
+					case "button_pressed": 
+						for(var j = 0; j < this._current_buttons.length; ++j)
+						{
+							if( this._current_buttons[j] && !this._previous_buttons[j] )
+								this.triggerSlot( i, GamepadInput.buttons[j] );
+						}
+						break;
+					default: break;
+				}
+			}
+			else
+			{
+				//if no gamepad is connected, output 0
+				switch( output.name )
+				{
+					case "button_pressed": break;
+					case "left_axis":
+					case "right_axis":
+						v = GamepadInput.zero;
+						break;
+					default:
+						v = 0;
+				}
+			}
+			this.setOutputData(i,v);
+		}
+	}
+}
+
+GamepadInput.prototype.getGamepad = function()
+{
+	var getGamepads = navigator.getGamepads || navigator.webkitGetGamepads || navigator.mozGetGamepads; 
+	if(!getGamepads)
+		return null;
+	var gamepads = getGamepads.call(navigator);
+	var gamepad = null;
+
+	this._previous_buttons.set( this._current_buttons );
+
+	//pick the first connected
+	for(var i = this.properties.gamepad_index; i < 4; i++)
+	{
+		if (gamepads[i])
+		{
+			gamepad = gamepads[i];
+
+			//xbox controller mapping
+			var xbox = this.xbox_mapping;
+			if(!xbox)
+				xbox = this.xbox_mapping = { axes:[], buttons:{}, hat: ""};
+
+			xbox.axes["lx"] = gamepad.axes[0];
+			xbox.axes["ly"] = gamepad.axes[1];
+			xbox.axes["rx"] = gamepad.axes[2];
+			xbox.axes["ry"] = gamepad.axes[3];
+			xbox.axes["ltrigger"] = gamepad.buttons[6].value;
+			xbox.axes["rtrigger"] = gamepad.buttons[7].value;
+
+			for(var j = 0; j < gamepad.buttons.length; j++)
+			{
+				this._current_buttons[j] = gamepad.buttons[j].pressed;
+
+				//mapping of XBOX
+				switch(j) //I use a switch to ensure that a player with another gamepad could play
+				{
+					case 0: xbox.buttons["a"] = gamepad.buttons[j].pressed; break;
+					case 1: xbox.buttons["b"] = gamepad.buttons[j].pressed; break;
+					case 2: xbox.buttons["x"] = gamepad.buttons[j].pressed; break;
+					case 3: xbox.buttons["y"] = gamepad.buttons[j].pressed; break;
+					case 4: xbox.buttons["lb"] = gamepad.buttons[j].pressed; break;
+					case 5: xbox.buttons["rb"] = gamepad.buttons[j].pressed; break;
+					case 6: xbox.buttons["lt"] = gamepad.buttons[j].pressed; break;
+					case 7: xbox.buttons["rt"] = gamepad.buttons[j].pressed; break;
+					case 8: xbox.buttons["back"] = gamepad.buttons[j].pressed; break;
+					case 9: xbox.buttons["start"] = gamepad.buttons[j].pressed; break;
+					case 10: xbox.buttons["ls"] = gamepad.buttons[j].pressed; break;
+					case 11: xbox.buttons["rs"] = gamepad.buttons[j].pressed; break;
+					case 12: if( gamepad.buttons[j].pressed) xbox.hat += "up"; break;
+					case 13: if( gamepad.buttons[j].pressed) xbox.hat += "down"; break;
+					case 14: if( gamepad.buttons[j].pressed) xbox.hat += "left"; break;
+					case 15: if( gamepad.buttons[j].pressed) xbox.hat += "right"; break;
+					case 16: xbox.buttons["home"] = gamepad.buttons[j].pressed; break;
+					default:
+				}
+			}
+			gamepad.xbox = xbox;
+			return gamepad;
+		}	
+	}
+}
+
+GamepadInput.prototype.onDrawBackground = function(ctx)
+{
+	if(this.flags.collapsed)
+		return;
+
+	//render gamepad state?
+	var la = this._left_axis;
+	var ra = this._right_axis;
+	ctx.strokeStyle = "#88A";
+	ctx.strokeRect( (la[0] + 1) * 0.5 * this.size[0] - 4, (la[1] + 1) * 0.5 * this.size[1] - 4, 8, 8 );
+	ctx.strokeStyle = "#8A8";
+	ctx.strokeRect( (ra[0] + 1) * 0.5 * this.size[0] - 4, (ra[1] + 1) * 0.5 * this.size[1] - 4, 8, 8 );
+	var h = this.size[1] / this._current_buttons.length
+	ctx.fillStyle = "#AEB";
+	for(var i = 0; i < this._current_buttons.length; ++i)
+		if(this._current_buttons[i])
+			ctx.fillRect( 0, h * i, 6, h);
+}
+
+GamepadInput.prototype.onGetOutputs = function() {
+	return [
+		["left_axis","vec2"],
+		["right_axis","vec2"],
+		["left_x_axis","number"],
+		["left_y_axis","number"],
+		["right_x_axis","number"],
+		["right_y_axis","number"],
+		["trigger_left","number"],
+		["trigger_right","number"],
+		["a_button","number"],
+		["b_button","number"],
+		["x_button","number"],
+		["y_button","number"],
+		["lb_button","number"],
+		["rb_button","number"],
+		["ls_button","number"],
+		["rs_button","number"],
+		["start","number"],
+		["back","number"],
+		["button_pressed", LiteGraph.EVENT]
+	];
+}
+
+LiteGraph.registerNodeType("input/gamepad", GamepadInput );
+
 })(this);
-(function(global){
-var LiteGraph = global.LiteGraph;
-
-//Converter
-function Converter()
-{
-	this.addInput("in","*");
-	this.size = [60,20];
-}
-
-Converter.title = "Converter";
-Converter.desc = "type A to type B";
-
-Converter.prototype.onExecute = function()
-{
-	var v = this.getInputData(0);
-	if(v == null)
-		return;
-
-	if(this.outputs)
-		for(var i = 0; i < this.outputs.length; i++)
-		{
-			var output = this.outputs[i];
-			if(!output.links || !output.links.length)
-				continue;
-
-			var result = null;
-			switch( output.name )
-			{
-				case "number": result = v.length ? v[0] : parseFloat(v); break;
-				case "vec2": 
-				case "vec3": 
-				case "vec4": 
-					var result = null;
-					var count = 1;
-					switch(output.name)
-					{
-						case "vec2": count = 2; break;
-						case "vec3": count = 3; break;
-						case "vec4": count = 4; break;
-					}
-
-					var result = new Float32Array( count );
-					if( v.length )
-					{
-						for(var j = 0; j < v.length && j < result.length; j++)
-							result[j] = v[j];
-					}
-					else
-						result[0] = parseFloat(v);
-					break;
-			}
-			this.setOutputData(i, result);
-		}
-}
-
-Converter.prototype.onGetOutputs = function() {
-	return [["number","number"],["vec2","vec2"],["vec3","vec3"],["vec4","vec4"]];
-}
-
-LiteGraph.registerNodeType("math/converter", Converter );
-
-
-//Bypass
-function Bypass()
-{
-	this.addInput("in");
-	this.addOutput("out");
-	this.size = [60,20];
-}
-
-Bypass.title = "Bypass";
-Bypass.desc = "removes the type";
-
-Bypass.prototype.onExecute = function()
-{
-	var v = this.getInputData(0);
-	this.setOutputData(0, v);
-}
-
-LiteGraph.registerNodeType("math/bypass", Bypass );
-
-
-
-function MathRange()
-{
-	this.addInput("in","number",{locked:true});
-	this.addOutput("out","number",{locked:true});
-
-	this.addProperty( "in", 0 );
-	this.addProperty( "in_min", 0 );
-	this.addProperty( "in_max", 1 );
-	this.addProperty( "out_min", 0 );
-	this.addProperty( "out_max", 1 );
-
-	this.size = [80,20];
-}
-
-MathRange.title = "Range";
-MathRange.desc = "Convert a number from one range to another";
-
-MathRange.prototype.getTitle = function()
-{
-	if(this.flags.collapsed)
-		return (this._last_v || 0).toFixed(2);
-	return this.title;
-}
-
-MathRange.prototype.onExecute = function()
-{
-	if(this.inputs)
-		for(var i = 0; i < this.inputs.length; i++)
-		{
-			var input = this.inputs[i];
-			var v = this.getInputData(i);
-			if(v === undefined)
-				continue;
-			this.properties[ input.name ] = v;
-		}
-
-	var v = this.properties["in"];
-	if(v === undefined || v === null || v.constructor !== Number)
-		v = 0;
-
-	var in_min = this.properties.in_min;
-	var in_max = this.properties.in_max;
-	var out_min = this.properties.out_min;
-	var out_max = this.properties.out_max;
-
-	this._last_v = ((v - in_min) / (in_max - in_min)) * (out_max - out_min) + out_min;
-	this.setOutputData(0, this._last_v );
-}
-
-MathRange.prototype.onDrawBackground = function(ctx)
-{
-	//show the current value
-	if(this._last_v)
-		this.outputs[0].label = this._last_v.toFixed(3);
-	else
-		this.outputs[0].label = "?";
-}
-
-MathRange.prototype.onGetInputs = function() {
-	return [["in_min","number"],["in_max","number"],["out_min","number"],["out_max","number"]];
-}
-
-LiteGraph.registerNodeType("math/range", MathRange);
-
-
-
-function MathRand()
-{
-	this.addOutput("value","number");
-	this.addProperty( "min", 0 );
-	this.addProperty( "max", 1 );
-	this.size = [60,20];
-}
-
-MathRand.title = "Rand";
-MathRand.desc = "Random number";
-
-MathRand.prototype.onExecute = function()
-{
-	if(this.inputs)
-		for(var i = 0; i < this.inputs.length; i++)
-		{
-			var input = this.inputs[i];
-			var v = this.getInputData(i);
-			if(v === undefined)
-				continue;
-			this.properties[input.name] = v;
-		}
-
-	var min = this.properties.min;
-	var max = this.properties.max;
-	this._last_v = Math.random() * (max-min) + min;
-	this.setOutputData(0, this._last_v );
-}
-
-MathRand.prototype.onDrawBackground = function(ctx)
-{
-	//show the current value
-	if(this._last_v)
-		this.outputs[0].label = this._last_v.toFixed(3);
-	else
-		this.outputs[0].label = "?";
-}
-
-MathRand.prototype.onGetInputs = function() {
-	return [["min","number"],["max","number"]];
-}
-
-LiteGraph.registerNodeType("math/rand", MathRand);
-
-//Math clamp
-function MathClamp()
-{
-	this.addInput("in","number");
-	this.addOutput("out","number");
-	this.size = [60,20];
-	this.addProperty( "min", 0 );
-	this.addProperty( "max", 1 );
-}
-
-MathClamp.title = "Clamp";
-MathClamp.desc = "Clamp number between min and max";
-MathClamp.filter = "shader";
-
-MathClamp.prototype.onExecute = function()
-{
-	var v = this.getInputData(0);
-	if(v == null) return;
-	v = Math.max(this.properties.min,v);
-	v = Math.min(this.properties.max,v);
-	this.setOutputData(0, v );
-}
-
-MathClamp.prototype.getCode = function(lang)
-{
-	var code = "";
-	if(this.isInputConnected(0))
-		code += "clamp({{0}}," + this.properties.min + "," + this.properties.max + ")";
-	return code;
-}
-
-LiteGraph.registerNodeType("math/clamp", MathClamp );
-
-
-
-//Math ABS
-function MathLerp()
-{
-	this.properties = { f: 0.5 };
-	this.addInput("A","number");
-	this.addInput("B","number");
-
-	this.addOutput("out","number");
-}
-
-MathLerp.title = "Lerp";
-MathLerp.desc = "Linear Interpolation";
-
-MathLerp.prototype.onExecute = function()
-{
-	var v1 = this.getInputData(0);
-	if(v1 == null)
-		v1 = 0;
-	var v2 = this.getInputData(1);
-	if(v2 == null)
-		v2 = 0;
-
-	var f = this.properties.f;
-
-	var _f = this.getInputData(2);
-	if(_f !== undefined)
-		f = _f;
-
-	this.setOutputData(0, v1 * (1-f) + v2 * f );
-}
-
-MathLerp.prototype.onGetInputs = function()
-{
-	return [["f","number"]];
-}
-
-LiteGraph.registerNodeType("math/lerp", MathLerp);
-
-
-
-//Math ABS
-function MathAbs()
-{
-	this.addInput("in","number");
-	this.addOutput("out","number");
-	this.size = [60,20];
-}
-
-MathAbs.title = "Abs";
-MathAbs.desc = "Absolute";
-
-MathAbs.prototype.onExecute = function()
-{
-	var v = this.getInputData(0);
-	if(v == null) return;
-	this.setOutputData(0, Math.abs(v) );
-}
-
-LiteGraph.registerNodeType("math/abs", MathAbs);
-
-
-//Math Floor
-function MathFloor()
-{
-	this.addInput("in","number");
-	this.addOutput("out","number");
-	this.size = [60,20];
-}
-
-MathFloor.title = "Floor";
-MathFloor.desc = "Floor number to remove fractional part";
-
-MathFloor.prototype.onExecute = function()
-{
-	var v = this.getInputData(0);
-	if(v == null) return;
-	this.setOutputData(0, Math.floor(v) );
-}
-
-LiteGraph.registerNodeType("math/floor", MathFloor );
-
-
-//Math frac
-function MathFrac()
-{
-	this.addInput("in","number");
-	this.addOutput("out","number");
-	this.size = [60,20];
-}
-
-MathFrac.title = "Frac";
-MathFrac.desc = "Returns fractional part";
-
-MathFrac.prototype.onExecute = function()
-{
-	var v = this.getInputData(0);
-	if(v == null) 
-		return;
-	this.setOutputData(0, v%1 );
-}
-
-LiteGraph.registerNodeType("math/frac",MathFrac);
-
-
-//Math Floor
-function MathSmoothStep()
-{
-	this.addInput("in","number");
-	this.addOutput("out","number");
-	this.size = [60,20];
-	this.properties = { A: 0, B: 1 };
-}
-
-MathSmoothStep.title = "Smoothstep";
-MathSmoothStep.desc = "Smoothstep";
-
-MathSmoothStep.prototype.onExecute = function()
-{
-	var v = this.getInputData(0);
-	if(v === undefined)
-		return;
-
-	var edge0 = this.properties.A;
-	var edge1 = this.properties.B;
-
-    // Scale, bias and saturate x to 0..1 range
-    v = Math.clamp((v - edge0)/(edge1 - edge0), 0.0, 1.0); 
-    // Evaluate polynomial
-    v = v*v*(3 - 2*v);
-
-	this.setOutputData(0, v );
-}
-
-LiteGraph.registerNodeType("math/smoothstep", MathSmoothStep );
-
-//Math scale
-function MathScale()
-{
-	this.addInput("in","number",{label:""});
-	this.addOutput("out","number",{label:""});
-	this.size = [60,20];
-	this.addProperty( "factor", 1 );
-}
-
-MathScale.title = "Scale";
-MathScale.desc = "v * factor";
-
-MathScale.prototype.onExecute = function()
-{
-	var value = this.getInputData(0);
-	if(value != null)
-		this.setOutputData(0, value * this.properties.factor );
-}
-
-LiteGraph.registerNodeType("math/scale", MathScale );
-
-
-//Math Average
-function MathAverageFilter()
-{
-	this.addInput("in","number");
-	this.addOutput("out","number");
-	this.size = [60,20];
-	this.addProperty( "samples", 10 );
-	this._values = new Float32Array(10);
-	this._current = 0;
-}
-
-MathAverageFilter.title = "Average";
-MathAverageFilter.desc = "Average Filter";
-
-MathAverageFilter.prototype.onExecute = function()
-{
-	var v = this.getInputData(0);
-	if(v == null)
-		v = 0;
-
-	var num_samples = this._values.length;
-
-	this._values[ this._current % num_samples ] = v;
-	this._current += 1;
-	if(this._current > num_samples)
-		this._current = 0;
-
-	var avr = 0;
-	for(var i = 0; i < num_samples; ++i)
-		avr += this._values[i];
-
-	this.setOutputData( 0, avr / num_samples );
-}
-
-MathAverageFilter.prototype.onPropertyChanged = function( name, value )
-{
-	if(value < 1)
-		value = 1;
-	this.properties.samples = Math.round(value);
-	var old = this._values;
-
-	this._values = new Float32Array( this.properties.samples );
-	if(old.length <= this._values.length )
-		this._values.set(old);
-	else
-		this._values.set( old.subarray( 0, this._values.length ) );
-}
-
-LiteGraph.registerNodeType("math/average", MathAverageFilter );
-
-
-//Math 
-function MathTendTo()
-{
-	this.addInput("in","number");
-	this.addOutput("out","number");
-	this.addProperty( "factor", 0.1 );
-	this.size = [60,20];
-	this._value = null;
-}
-
-MathTendTo.title = "TendTo";
-MathTendTo.desc = "moves the output value always closer to the input";
-
-MathTendTo.prototype.onExecute = function()
-{
-	var v = this.getInputData(0);
-	if(v == null)
-		v = 0;
-	var f = this.properties.factor;
-	if(this._value == null)
-		this._value = v;
-	else
-		this._value = this._value * (1 - f) + v * f;
-	this.setOutputData( 0, this._value );
-}
-
-LiteGraph.registerNodeType("math/tendTo", MathTendTo );
-
-
-//Math operation
-function MathOperation()
-{
-	this.addInput("A","number");
-	this.addInput("B","number");
-	this.addOutput("=","number");
-	this.addProperty( "A", 1 );
-	this.addProperty( "B", 1 );
-	this.addProperty( "OP", "+", "enum", { values: MathOperation.values } );
-}
-
-MathOperation.values = ["+","-","*","/","%","^"];
-
-MathOperation.title = "Operation";
-MathOperation.desc = "Easy math operators";
-MathOperation["@OP"] = { type:"enum", title: "operation", values: MathOperation.values };
-
-MathOperation.prototype.getTitle = function()
-{
-	return "A " + this.properties.OP + " B";
-}
-
-MathOperation.prototype.setValue = function(v)
-{
-	if( typeof(v) == "string") v = parseFloat(v);
-	this.properties["value"] = v;
-}
-
-MathOperation.prototype.onExecute = function()
-{
-	var A = this.getInputData(0);
-	var B = this.getInputData(1);
-	if(A!=null)
-		this.properties["A"] = A;
-	else
-		A = this.properties["A"];
-
-	if(B!=null)
-		this.properties["B"] = B;
-	else
-		B = this.properties["B"];
-
-	var result = 0;
-	switch(this.properties.OP)
-	{
-		case '+': result = A+B; break;
-		case '-': result = A-B; break;
-		case 'x': 
-		case 'X': 
-		case '*': result = A*B; break;
-		case '/': result = A/B; break;
-		case '%': result = A%B; break;
-		case '^': result = Math.pow(A,B); break;
-		default:
-			console.warn("Unknown operation: " + this.properties.OP);
-	}
-	this.setOutputData(0, result );
-}
-
-MathOperation.prototype.onDrawBackground = function(ctx)
-{
-	if(this.flags.collapsed)
-		return;
-
-	ctx.font = "40px Arial";
-	ctx.fillStyle = "#CCC";
-	ctx.textAlign = "center";
-	ctx.fillText(this.properties.OP, this.size[0] * 0.5, this.size[1] * 0.35 + LiteGraph.NODE_TITLE_HEIGHT );
-	ctx.textAlign = "left";
-}
-
-LiteGraph.registerNodeType("math/operation", MathOperation );
- 
-
-//Math compare
-function MathCompare()
-{
-	this.addInput( "A","number" );
-	this.addInput( "B","number" );
-	this.addOutput("A==B","boolean");
-	this.addOutput("A!=B","boolean");
-	this.addProperty( "A", 0 );
-	this.addProperty( "B", 0 );
-}
-
-MathCompare.title = "Compare";
-MathCompare.desc = "compares between two values";
-
-MathCompare.prototype.onExecute = function()
-{
-	var A = this.getInputData(0);
-	var B = this.getInputData(1);
-	if(A !== undefined)
-		this.properties["A"] = A;
-	else
-		A = this.properties["A"];
-
-	if(B !== undefined)
-		this.properties["B"] = B;
-	else
-		B = this.properties["B"];
-
-	for(var i = 0, l = this.outputs.length; i < l; ++i)
-	{
-		var output = this.outputs[i];
-		if(!output.links || !output.links.length)
-			continue;
-		switch( output.name )
-		{
-			case "A==B": value = A==B; break;
-			case "A!=B": value = A!=B; break;
-			case "A>B": value = A>B; break;
-			case "A<B": value = A<B; break;
-			case "A<=B": value = A<=B; break;
-			case "A>=B": value = A>=B; break;
-		}
-		this.setOutputData(i, value );
-	}
-};
-
-MathCompare.prototype.onGetOutputs = function()
-{
-	return [["A==B","boolean"],["A!=B","boolean"],["A>B","boolean"],["A<B","boolean"],["A>=B","boolean"],["A<=B","boolean"]];
-}
-
-LiteGraph.registerNodeType("math/compare",MathCompare);
-
-function MathCondition()
-{
-	this.addInput("A","number");
-	this.addInput("B","number");
-	this.addOutput("out","boolean");
-	this.addProperty( "A", 1 );
-	this.addProperty( "B", 1 );
-	this.addProperty( "OP", ">", "string", { values: MathCondition.values } );
-
-	this.size = [60,40];
-}
-
-MathCondition.values = [">","<","==","!=","<=",">="];
-MathCondition["@OP"] = { type:"enum", title: "operation", values: MathCondition.values };
-
-MathCondition.title = "Condition";
-MathCondition.desc = "evaluates condition between A and B";
-
-MathCondition.prototype.onExecute = function()
-{
-	var A = this.getInputData(0);
-	if(A === undefined)
-		A = this.properties.A;
-	else
-		this.properties.A = A;
-
-	var B = this.getInputData(1);
-	if(B === undefined)
-		B = this.properties.B;
-	else
-		this.properties.B = B;
-		
-	var result = true;
-	switch(this.properties.OP)
-	{
-		case ">": result = A>B; break;
-		case "<": result = A<B; break;
-		case "==": result = A==B; break;
-		case "!=": result = A!=B; break;
-		case "<=": result = A<=B; break;
-		case ">=": result = A>=B; break;
-	}
-
-	this.setOutputData(0, result );
-}
-
-LiteGraph.registerNodeType("math/condition", MathCondition);
-
-
-function MathAccumulate()
-{
-	this.addInput("inc","number");
-	this.addOutput("total","number");
-	this.addProperty( "increment", 1 );
-	this.addProperty( "value", 0 );
-}
-
-MathAccumulate.title = "Accumulate";
-MathAccumulate.desc = "Increments a value every time";
-
-MathAccumulate.prototype.onExecute = function()
-{
-	if(this.properties.value === null)
-		this.properties.value = 0;
-
-	var inc = this.getInputData(0);
-	if(inc !== null)
-		this.properties.value += inc;
-	else
-		this.properties.value += this.properties.increment;
-	this.setOutputData(0, this.properties.value );
-}
-
-LiteGraph.registerNodeType("math/accumulate", MathAccumulate);
-
-//Math Trigonometry
-function MathTrigonometry()
-{
-	this.addInput("v","number");
-	this.addOutput("sin","number");
-
-	this.addProperty( "amplitude", 1 );
-	this.addProperty( "offset", 0 );
-	this.bgImageUrl = "nodes/imgs/icon-sin.png";
-}
-
-MathTrigonometry.title = "Trigonometry";
-MathTrigonometry.desc = "Sin Cos Tan";
-MathTrigonometry.filter = "shader";
-
-MathTrigonometry.prototype.onExecute = function()
-{
-	var v = this.getInputData(0);
-	if(v == null)
-		v = 0;
-	var amplitude = this.properties["amplitude"];
-	var slot = this.findInputSlot("amplitude");
-	if(slot != -1)
-		amplitude = this.getInputData(slot);
-	var offset = this.properties["offset"];
-	slot = this.findInputSlot("offset");
-	if(slot != -1)
-		offset = this.getInputData(slot);
-
-	for(var i = 0, l = this.outputs.length; i < l; ++i)
-	{
-		var output = this.outputs[i];
-		switch( output.name )
-		{
-			case "sin": value = Math.sin(v); break;
-			case "cos": value = Math.cos(v); break;
-			case "tan": value = Math.tan(v); break;
-			case "asin": value = Math.asin(v); break;
-			case "acos": value = Math.acos(v); break;
-			case "atan": value = Math.atan(v); break;
-		}
-		this.setOutputData(i, amplitude * value + offset);
-	}
-}
-
-MathTrigonometry.prototype.onGetInputs = function()
-{
-	return [["v","number"],["amplitude","number"],["offset","number"]];
-}
-
-
-MathTrigonometry.prototype.onGetOutputs = function()
-{
-	return [["sin","number"],["cos","number"],["tan","number"],["asin","number"],["acos","number"],["atan","number"]];
-}
-
-
-LiteGraph.registerNodeType("math/trigonometry", MathTrigonometry );
-
-
-
-//math library for safe math operations without eval
-if(typeof(math) != undefined)
-{
-	function MathFormula()
-	{
-		this.addInputs("x","number");
-		this.addInputs("y","number");
-		this.addOutputs("","number");
-		this.properties = {x:1.0, y:1.0, formula:"x+y"};
-	}
-
-	MathFormula.title = "Formula";
-	MathFormula.desc = "Compute safe formula";
-		
-	MathFormula.prototype.onExecute = function()
-	{
-		var x = this.getInputData(0);
-		var y = this.getInputData(1);
-		if(x != null)
-			this.properties["x"] = x;
-		else
-			x = this.properties["x"];
-
-		if(y!=null)
-			this.properties["y"] = y;
-		else
-			y = this.properties["y"];
-
-		var f = this.properties["formula"];
-		var value = math.eval(f,{x:x,y:y,T: this.graph.globaltime });
-		this.setOutputData(0, value );
-	}
-
-	MathFormula.prototype.onDrawBackground = function()
-	{
-		var f = this.properties["formula"];
-		this.outputs[0].label = f;
-	}
-
-	MathFormula.prototype.onGetOutputs = function()
-	{
-		return [["A-B","number"],["A*B","number"],["A/B","number"]];
-	}
-
-	LiteGraph.registerNodeType("math/formula", MathFormula );
-}
-
-
-function Math3DVec2ToXYZ()
-{
-	this.addInput("vec2","vec2");
-	this.addOutput("x","number");
-	this.addOutput("y","number");
-}
-
-Math3DVec2ToXYZ.title = "Vec2->XY";
-Math3DVec2ToXYZ.desc = "vector 2 to components";
-
-Math3DVec2ToXYZ.prototype.onExecute = function()
-{
-	var v = this.getInputData(0);
-	if(v == null) return;
-
-	this.setOutputData( 0, v[0] );
-	this.setOutputData( 1, v[1] );
-}
-
-LiteGraph.registerNodeType("math3d/vec2-to-xyz", Math3DVec2ToXYZ );
-
-
-function Math3DXYToVec2()
-{
-	this.addInputs([["x","number"],["y","number"]]);
-	this.addOutput("vec2","vec2");
-	this.properties = {x:0, y:0};
-	this._data = new Float32Array(2);
-}
-
-Math3DXYToVec2.title = "XY->Vec2";
-Math3DXYToVec2.desc = "components to vector2";
-
-Math3DXYToVec2.prototype.onExecute = function()
-{
-	var x = this.getInputData(0);
-	if(x == null) x = this.properties.x;
-	var y = this.getInputData(1);
-	if(y == null) y = this.properties.y;
-
-	var data = this._data;
-	data[0] = x;
-	data[1] = y;
-
-	this.setOutputData( 0, data );
-}
-
-LiteGraph.registerNodeType("math3d/xy-to-vec2", Math3DXYToVec2 );
-
-
-
-
-function Math3DVec3ToXYZ()
-{
-	this.addInput("vec3","vec3");
-	this.addOutput("x","number");
-	this.addOutput("y","number");
-	this.addOutput("z","number");
-}
-
-Math3DVec3ToXYZ.title = "Vec3->XYZ";
-Math3DVec3ToXYZ.desc = "vector 3 to components";
-
-Math3DVec3ToXYZ.prototype.onExecute = function()
-{
-	var v = this.getInputData(0);
-	if(v == null) return;
-
-	this.setOutputData( 0, v[0] );
-	this.setOutputData( 1, v[1] );
-	this.setOutputData( 2, v[2] );
-}
-
-LiteGraph.registerNodeType("math3d/vec3-to-xyz", Math3DVec3ToXYZ );
-
-
-function Math3DXYZToVec3()
-{
-	this.addInputs([["x","number"],["y","number"],["z","number"]]);
-	this.addOutput("vec3","vec3");
-	this.properties = {x:0, y:0, z:0};
-	this._data = new Float32Array(3);
-}
-
-Math3DXYZToVec3.title = "XYZ->Vec3";
-Math3DXYZToVec3.desc = "components to vector3";
-
-Math3DXYZToVec3.prototype.onExecute = function()
-{
-	var x = this.getInputData(0);
-	if(x == null) x = this.properties.x;
-	var y = this.getInputData(1);
-	if(y == null) y = this.properties.y;
-	var z = this.getInputData(2);
-	if(z == null) z = this.properties.z;
-
-	var data = this._data;
-	data[0] = x;
-	data[1] = y;
-	data[2] = z;
-
-	this.setOutputData( 0, data );
-}
-
-LiteGraph.registerNodeType("math3d/xyz-to-vec3", Math3DXYZToVec3 );
-
-
-
-function Math3DVec4ToXYZW()
-{
-	this.addInput("vec4","vec4");
-	this.addOutput("x","number");
-	this.addOutput("y","number");
-	this.addOutput("z","number");
-	this.addOutput("w","number");
-}
-
-Math3DVec4ToXYZW.title = "Vec4->XYZW";
-Math3DVec4ToXYZW.desc = "vector 4 to components";
-
-Math3DVec4ToXYZW.prototype.onExecute = function()
-{
-	var v = this.getInputData(0);
-	if(v == null) return;
-
-	this.setOutputData( 0, v[0] );
-	this.setOutputData( 1, v[1] );
-	this.setOutputData( 2, v[2] );
-	this.setOutputData( 3, v[3] );
-}
-
-LiteGraph.registerNodeType("math3d/vec4-to-xyzw", Math3DVec4ToXYZW );
-
-
-function Math3DXYZWToVec4()
-{
-	this.addInputs([["x","number"],["y","number"],["z","number"],["w","number"]]);
-	this.addOutput("vec4","vec4");
-	this.properties = {x:0, y:0, z:0, w:0};
-	this._data = new Float32Array(4);
-}
-
-Math3DXYZWToVec4.title = "XYZW->Vec4";
-Math3DXYZWToVec4.desc = "components to vector4";
-
-Math3DXYZWToVec4.prototype.onExecute = function()
-{
-	var x = this.getInputData(0);
-	if(x == null) x = this.properties.x;
-	var y = this.getInputData(1);
-	if(y == null) y = this.properties.y;
-	var z = this.getInputData(2);
-	if(z == null) z = this.properties.z;
-	var w = this.getInputData(3);
-	if(w == null) w = this.properties.w;
-
-	var data = this._data;
-	data[0] = x;
-	data[1] = y;
-	data[2] = z;
-	data[3] = w;
-
-	this.setOutputData( 0, data );
-}
-
-LiteGraph.registerNodeType("math3d/xyzw-to-vec4", Math3DXYZWToVec4 );
-
-
-
-
-//if glMatrix is installed...
-if(global.glMatrix) 
-{
-
-	function Math3DQuaternion()
-	{
-		this.addOutput("quat","quat");
-		this.properties = { x:0, y:0, z:0, w: 1 };
-		this._value = quat.create();
-	}
-
-	Math3DQuaternion.title = "Quaternion";
-	Math3DQuaternion.desc = "quaternion";
-
-	Math3DQuaternion.prototype.onExecute = function()
-	{
-		this._value[0] = this.properties.x;
-		this._value[1] = this.properties.y;
-		this._value[2] = this.properties.z;
-		this._value[3] = this.properties.w;
-		this.setOutputData( 0, this._value );
-	}
-
-	LiteGraph.registerNodeType("math3d/quaternion", Math3DQuaternion );
-
-
-	function Math3DRotation()
-	{
-		this.addInputs([["degrees","number"],["axis","vec3"]]);
-		this.addOutput("quat","quat");
-		this.properties = { angle:90.0, axis: vec3.fromValues(0,1,0) };
-
-		this._value = quat.create();
-	}
-
-	Math3DRotation.title = "Rotation";
-	Math3DRotation.desc = "quaternion rotation";
-
-	Math3DRotation.prototype.onExecute = function()
-	{
-		var angle = this.getInputData(0);
-		if(angle == null) angle = this.properties.angle;
-		var axis = this.getInputData(1);
-		if(axis == null) axis = this.properties.axis;
-
-		var R = quat.setAxisAngle( this._value, axis, angle * 0.0174532925 );
-		this.setOutputData( 0, R );
-	}
-
-
-	LiteGraph.registerNodeType("math3d/rotation", Math3DRotation );
-	
-
-	//Math3D rotate vec3
-	function Math3DRotateVec3()
-	{
-		this.addInputs([["vec3","vec3"],["quat","quat"]]);
-		this.addOutput("result","vec3");
-		this.properties = { vec: [0,0,1] };
-	}
-
-	Math3DRotateVec3.title = "Rot. Vec3";
-	Math3DRotateVec3.desc = "rotate a point";
-
-	Math3DRotateVec3.prototype.onExecute = function()
-	{
-		var vec = this.getInputData(0);
-		if(vec == null) vec = this.properties.vec;
-		var quat = this.getInputData(1);
-		if(quat == null)
-			this.setOutputData(vec);
-		else
-			this.setOutputData( 0, vec3.transformQuat( vec3.create(), vec, quat ) );
-	}
-
-	LiteGraph.registerNodeType("math3d/rotate_vec3", Math3DRotateVec3);
-
-
-
-	function Math3DMultQuat()
-	{
-		this.addInputs( [["A","quat"],["B","quat"]] );
-		this.addOutput( "A*B","quat" );
-
-		this._value = quat.create();
-	}
-
-	Math3DMultQuat.title = "Mult. Quat";
-	Math3DMultQuat.desc = "rotate quaternion";
-
-	Math3DMultQuat.prototype.onExecute = function()
-	{
-		var A = this.getInputData(0);
-		if(A == null) return;
-		var B = this.getInputData(1);
-		if(B == null) return;
-
-		var R = quat.multiply( this._value, A, B );
-		this.setOutputData( 0, R );
-	}
-
-	LiteGraph.registerNodeType("math3d/mult-quat", Math3DMultQuat );
-
-
-	function Math3DQuatSlerp()
-	{
-		this.addInputs( [["A","quat"],["B","quat"],["factor","number"]] );
-		this.addOutput( "slerp","quat" );
-		this.addProperty( "factor", 0.5 );
-
-		this._value = quat.create();
-	}
-
-	Math3DQuatSlerp.title = "Quat Slerp";
-	Math3DQuatSlerp.desc = "quaternion spherical interpolation";
-
-	Math3DQuatSlerp.prototype.onExecute = function()
-	{
-		var A = this.getInputData(0);
-		if(A == null)
-			return;
-		var B = this.getInputData(1);
-		if(B == null)
-			return;
-		var factor = this.properties.factor;
-		if( this.getInputData(2) != null )
-			factor = this.getInputData(2);
-
-		var R = quat.slerp( this._value, A, B, factor );
-		this.setOutputData( 0, R );
-	}
-
-	LiteGraph.registerNodeType("math3d/quat-slerp", Math3DQuatSlerp );
-
-} //glMatrix
-
+(function(global){
+var LiteGraph = global.LiteGraph;
+
+//Converter
+function Converter()
+{
+	this.addInput("in","*");
+	this.size = [60,20];
+}
+
+Converter.title = "Converter";
+Converter.desc = "type A to type B";
+
+Converter.prototype.onExecute = function()
+{
+	var v = this.getInputData(0);
+	if(v == null)
+		return;
+
+	if(this.outputs)
+		for(var i = 0; i < this.outputs.length; i++)
+		{
+			var output = this.outputs[i];
+			if(!output.links || !output.links.length)
+				continue;
+
+			var result = null;
+			switch( output.name )
+			{
+				case "number": result = v.length ? v[0] : parseFloat(v); break;
+				case "vec2": 
+				case "vec3": 
+				case "vec4": 
+					var result = null;
+					var count = 1;
+					switch(output.name)
+					{
+						case "vec2": count = 2; break;
+						case "vec3": count = 3; break;
+						case "vec4": count = 4; break;
+					}
+
+					var result = new Float32Array( count );
+					if( v.length )
+					{
+						for(var j = 0; j < v.length && j < result.length; j++)
+							result[j] = v[j];
+					}
+					else
+						result[0] = parseFloat(v);
+					break;
+			}
+			this.setOutputData(i, result);
+		}
+}
+
+Converter.prototype.onGetOutputs = function() {
+	return [["number","number"],["vec2","vec2"],["vec3","vec3"],["vec4","vec4"]];
+}
+
+LiteGraph.registerNodeType("math/converter", Converter );
+
+
+//Bypass
+function Bypass()
+{
+	this.addInput("in");
+	this.addOutput("out");
+	this.size = [60,20];
+}
+
+Bypass.title = "Bypass";
+Bypass.desc = "removes the type";
+
+Bypass.prototype.onExecute = function()
+{
+	var v = this.getInputData(0);
+	this.setOutputData(0, v);
+}
+
+LiteGraph.registerNodeType("math/bypass", Bypass );
+
+
+
+function MathRange()
+{
+	this.addInput("in","number",{locked:true});
+	this.addOutput("out","number",{locked:true});
+
+	this.addProperty( "in", 0 );
+	this.addProperty( "in_min", 0 );
+	this.addProperty( "in_max", 1 );
+	this.addProperty( "out_min", 0 );
+	this.addProperty( "out_max", 1 );
+
+	this.size = [80,20];
+}
+
+MathRange.title = "Range";
+MathRange.desc = "Convert a number from one range to another";
+
+MathRange.prototype.getTitle = function()
+{
+	if(this.flags.collapsed)
+		return (this._last_v || 0).toFixed(2);
+	return this.title;
+}
+
+MathRange.prototype.onExecute = function()
+{
+	if(this.inputs)
+		for(var i = 0; i < this.inputs.length; i++)
+		{
+			var input = this.inputs[i];
+			var v = this.getInputData(i);
+			if(v === undefined)
+				continue;
+			this.properties[ input.name ] = v;
+		}
+
+	var v = this.properties["in"];
+	if(v === undefined || v === null || v.constructor !== Number)
+		v = 0;
+
+	var in_min = this.properties.in_min;
+	var in_max = this.properties.in_max;
+	var out_min = this.properties.out_min;
+	var out_max = this.properties.out_max;
+
+	this._last_v = ((v - in_min) / (in_max - in_min)) * (out_max - out_min) + out_min;
+	this.setOutputData(0, this._last_v );
+}
+
+MathRange.prototype.onDrawBackground = function(ctx)
+{
+	//show the current value
+	if(this._last_v)
+		this.outputs[0].label = this._last_v.toFixed(3);
+	else
+		this.outputs[0].label = "?";
+}
+
+MathRange.prototype.onGetInputs = function() {
+	return [["in_min","number"],["in_max","number"],["out_min","number"],["out_max","number"]];
+}
+
+LiteGraph.registerNodeType("math/range", MathRange);
+
+
+
+function MathRand()
+{
+	this.addOutput("value","number");
+	this.addProperty( "min", 0 );
+	this.addProperty( "max", 1 );
+	this.size = [60,20];
+}
+
+MathRand.title = "Rand";
+MathRand.desc = "Random number";
+
+MathRand.prototype.onExecute = function()
+{
+	if(this.inputs)
+		for(var i = 0; i < this.inputs.length; i++)
+		{
+			var input = this.inputs[i];
+			var v = this.getInputData(i);
+			if(v === undefined)
+				continue;
+			this.properties[input.name] = v;
+		}
+
+	var min = this.properties.min;
+	var max = this.properties.max;
+	this._last_v = Math.random() * (max-min) + min;
+	this.setOutputData(0, this._last_v );
+}
+
+MathRand.prototype.onDrawBackground = function(ctx)
+{
+	//show the current value
+	if(this._last_v)
+		this.outputs[0].label = this._last_v.toFixed(3);
+	else
+		this.outputs[0].label = "?";
+}
+
+MathRand.prototype.onGetInputs = function() {
+	return [["min","number"],["max","number"]];
+}
+
+LiteGraph.registerNodeType("math/rand", MathRand);
+
+//Math clamp
+function MathClamp()
+{
+	this.addInput("in","number");
+	this.addOutput("out","number");
+	this.size = [60,20];
+	this.addProperty( "min", 0 );
+	this.addProperty( "max", 1 );
+}
+
+MathClamp.title = "Clamp";
+MathClamp.desc = "Clamp number between min and max";
+MathClamp.filter = "shader";
+
+MathClamp.prototype.onExecute = function()
+{
+	var v = this.getInputData(0);
+	if(v == null) return;
+	v = Math.max(this.properties.min,v);
+	v = Math.min(this.properties.max,v);
+	this.setOutputData(0, v );
+}
+
+MathClamp.prototype.getCode = function(lang)
+{
+	var code = "";
+	if(this.isInputConnected(0))
+		code += "clamp({{0}}," + this.properties.min + "," + this.properties.max + ")";
+	return code;
+}
+
+LiteGraph.registerNodeType("math/clamp", MathClamp );
+
+
+
+//Math ABS
+function MathLerp()
+{
+	this.properties = { f: 0.5 };
+	this.addInput("A","number");
+	this.addInput("B","number");
+
+	this.addOutput("out","number");
+}
+
+MathLerp.title = "Lerp";
+MathLerp.desc = "Linear Interpolation";
+
+MathLerp.prototype.onExecute = function()
+{
+	var v1 = this.getInputData(0);
+	if(v1 == null)
+		v1 = 0;
+	var v2 = this.getInputData(1);
+	if(v2 == null)
+		v2 = 0;
+
+	var f = this.properties.f;
+
+	var _f = this.getInputData(2);
+	if(_f !== undefined)
+		f = _f;
+
+	this.setOutputData(0, v1 * (1-f) + v2 * f );
+}
+
+MathLerp.prototype.onGetInputs = function()
+{
+	return [["f","number"]];
+}
+
+LiteGraph.registerNodeType("math/lerp", MathLerp);
+
+
+
+//Math ABS
+function MathAbs()
+{
+	this.addInput("in","number");
+	this.addOutput("out","number");
+	this.size = [60,20];
+}
+
+MathAbs.title = "Abs";
+MathAbs.desc = "Absolute";
+
+MathAbs.prototype.onExecute = function()
+{
+	var v = this.getInputData(0);
+	if(v == null) return;
+	this.setOutputData(0, Math.abs(v) );
+}
+
+LiteGraph.registerNodeType("math/abs", MathAbs);
+
+
+//Math Floor
+function MathFloor()
+{
+	this.addInput("in","number");
+	this.addOutput("out","number");
+	this.size = [60,20];
+}
+
+MathFloor.title = "Floor";
+MathFloor.desc = "Floor number to remove fractional part";
+
+MathFloor.prototype.onExecute = function()
+{
+	var v = this.getInputData(0);
+	if(v == null) return;
+	this.setOutputData(0, Math.floor(v) );
+}
+
+LiteGraph.registerNodeType("math/floor", MathFloor );
+
+
+//Math frac
+function MathFrac()
+{
+	this.addInput("in","number");
+	this.addOutput("out","number");
+	this.size = [60,20];
+}
+
+MathFrac.title = "Frac";
+MathFrac.desc = "Returns fractional part";
+
+MathFrac.prototype.onExecute = function()
+{
+	var v = this.getInputData(0);
+	if(v == null) 
+		return;
+	this.setOutputData(0, v%1 );
+}
+
+LiteGraph.registerNodeType("math/frac",MathFrac);
+
+
+//Math Floor
+function MathSmoothStep()
+{
+	this.addInput("in","number");
+	this.addOutput("out","number");
+	this.size = [60,20];
+	this.properties = { A: 0, B: 1 };
+}
+
+MathSmoothStep.title = "Smoothstep";
+MathSmoothStep.desc = "Smoothstep";
+
+MathSmoothStep.prototype.onExecute = function()
+{
+	var v = this.getInputData(0);
+	if(v === undefined)
+		return;
+
+	var edge0 = this.properties.A;
+	var edge1 = this.properties.B;
+
+    // Scale, bias and saturate x to 0..1 range
+    v = Math.clamp((v - edge0)/(edge1 - edge0), 0.0, 1.0); 
+    // Evaluate polynomial
+    v = v*v*(3 - 2*v);
+
+	this.setOutputData(0, v );
+}
+
+LiteGraph.registerNodeType("math/smoothstep", MathSmoothStep );
+
+//Math scale
+function MathScale()
+{
+	this.addInput("in","number",{label:""});
+	this.addOutput("out","number",{label:""});
+	this.size = [60,20];
+	this.addProperty( "factor", 1 );
+}
+
+MathScale.title = "Scale";
+MathScale.desc = "v * factor";
+
+MathScale.prototype.onExecute = function()
+{
+	var value = this.getInputData(0);
+	if(value != null)
+		this.setOutputData(0, value * this.properties.factor );
+}
+
+LiteGraph.registerNodeType("math/scale", MathScale );
+
+
+//Math Average
+function MathAverageFilter()
+{
+	this.addInput("in","number");
+	this.addOutput("out","number");
+	this.size = [60,20];
+	this.addProperty( "samples", 10 );
+	this._values = new Float32Array(10);
+	this._current = 0;
+}
+
+MathAverageFilter.title = "Average";
+MathAverageFilter.desc = "Average Filter";
+
+MathAverageFilter.prototype.onExecute = function()
+{
+	var v = this.getInputData(0);
+	if(v == null)
+		v = 0;
+
+	var num_samples = this._values.length;
+
+	this._values[ this._current % num_samples ] = v;
+	this._current += 1;
+	if(this._current > num_samples)
+		this._current = 0;
+
+	var avr = 0;
+	for(var i = 0; i < num_samples; ++i)
+		avr += this._values[i];
+
+	this.setOutputData( 0, avr / num_samples );
+}
+
+MathAverageFilter.prototype.onPropertyChanged = function( name, value )
+{
+	if(value < 1)
+		value = 1;
+	this.properties.samples = Math.round(value);
+	var old = this._values;
+
+	this._values = new Float32Array( this.properties.samples );
+	if(old.length <= this._values.length )
+		this._values.set(old);
+	else
+		this._values.set( old.subarray( 0, this._values.length ) );
+}
+
+LiteGraph.registerNodeType("math/average", MathAverageFilter );
+
+
+//Math 
+function MathTendTo()
+{
+	this.addInput("in","number");
+	this.addOutput("out","number");
+	this.addProperty( "factor", 0.1 );
+	this.size = [60,20];
+	this._value = null;
+}
+
+MathTendTo.title = "TendTo";
+MathTendTo.desc = "moves the output value always closer to the input";
+
+MathTendTo.prototype.onExecute = function()
+{
+	var v = this.getInputData(0);
+	if(v == null)
+		v = 0;
+	var f = this.properties.factor;
+	if(this._value == null)
+		this._value = v;
+	else
+		this._value = this._value * (1 - f) + v * f;
+	this.setOutputData( 0, this._value );
+}
+
+LiteGraph.registerNodeType("math/tendTo", MathTendTo );
+
+
+//Math operation
+function MathOperation()
+{
+	this.addInput("A","number");
+	this.addInput("B","number");
+	this.addOutput("=","number");
+	this.addProperty( "A", 1 );
+	this.addProperty( "B", 1 );
+	this.addProperty( "OP", "+", "enum", { values: MathOperation.values } );
+}
+
+MathOperation.values = ["+","-","*","/","%","^"];
+
+MathOperation.title = "Operation";
+MathOperation.desc = "Easy math operators";
+MathOperation["@OP"] = { type:"enum", title: "operation", values: MathOperation.values };
+
+MathOperation.prototype.getTitle = function()
+{
+	return "A " + this.properties.OP + " B";
+}
+
+MathOperation.prototype.setValue = function(v)
+{
+	if( typeof(v) == "string") v = parseFloat(v);
+	this.properties["value"] = v;
+}
+
+MathOperation.prototype.onExecute = function()
+{
+	var A = this.getInputData(0);
+	var B = this.getInputData(1);
+	if(A!=null)
+		this.properties["A"] = A;
+	else
+		A = this.properties["A"];
+
+	if(B!=null)
+		this.properties["B"] = B;
+	else
+		B = this.properties["B"];
+
+	var result = 0;
+	switch(this.properties.OP)
+	{
+		case '+': result = A+B; break;
+		case '-': result = A-B; break;
+		case 'x': 
+		case 'X': 
+		case '*': result = A*B; break;
+		case '/': result = A/B; break;
+		case '%': result = A%B; break;
+		case '^': result = Math.pow(A,B); break;
+		default:
+			console.warn("Unknown operation: " + this.properties.OP);
+	}
+	this.setOutputData(0, result );
+}
+
+MathOperation.prototype.onDrawBackground = function(ctx)
+{
+	if(this.flags.collapsed)
+		return;
+
+	ctx.font = "40px Arial";
+	ctx.fillStyle = "#CCC";
+	ctx.textAlign = "center";
+	ctx.fillText(this.properties.OP, this.size[0] * 0.5, this.size[1] * 0.35 + LiteGraph.NODE_TITLE_HEIGHT );
+	ctx.textAlign = "left";
+}
+
+LiteGraph.registerNodeType("math/operation", MathOperation );
+ 
+
+//Math compare
+function MathCompare()
+{
+	this.addInput( "A","number" );
+	this.addInput( "B","number" );
+	this.addOutput("A==B","boolean");
+	this.addOutput("A!=B","boolean");
+	this.addProperty( "A", 0 );
+	this.addProperty( "B", 0 );
+}
+
+MathCompare.title = "Compare";
+MathCompare.desc = "compares between two values";
+
+MathCompare.prototype.onExecute = function()
+{
+	var A = this.getInputData(0);
+	var B = this.getInputData(1);
+	if(A !== undefined)
+		this.properties["A"] = A;
+	else
+		A = this.properties["A"];
+
+	if(B !== undefined)
+		this.properties["B"] = B;
+	else
+		B = this.properties["B"];
+
+	for(var i = 0, l = this.outputs.length; i < l; ++i)
+	{
+		var output = this.outputs[i];
+		if(!output.links || !output.links.length)
+			continue;
+		switch( output.name )
+		{
+			case "A==B": value = A==B; break;
+			case "A!=B": value = A!=B; break;
+			case "A>B": value = A>B; break;
+			case "A<B": value = A<B; break;
+			case "A<=B": value = A<=B; break;
+			case "A>=B": value = A>=B; break;
+		}
+		this.setOutputData(i, value );
+	}
+};
+
+MathCompare.prototype.onGetOutputs = function()
+{
+	return [["A==B","boolean"],["A!=B","boolean"],["A>B","boolean"],["A<B","boolean"],["A>=B","boolean"],["A<=B","boolean"]];
+}
+
+LiteGraph.registerNodeType("math/compare",MathCompare);
+
+function MathCondition()
+{
+	this.addInput("A","number");
+	this.addInput("B","number");
+	this.addOutput("out","boolean");
+	this.addProperty( "A", 1 );
+	this.addProperty( "B", 1 );
+	this.addProperty( "OP", ">", "string", { values: MathCondition.values } );
+
+	this.size = [60,40];
+}
+
+MathCondition.values = [">","<","==","!=","<=",">="];
+MathCondition["@OP"] = { type:"enum", title: "operation", values: MathCondition.values };
+
+MathCondition.title = "Condition";
+MathCondition.desc = "evaluates condition between A and B";
+
+MathCondition.prototype.onExecute = function()
+{
+	var A = this.getInputData(0);
+	if(A === undefined)
+		A = this.properties.A;
+	else
+		this.properties.A = A;
+
+	var B = this.getInputData(1);
+	if(B === undefined)
+		B = this.properties.B;
+	else
+		this.properties.B = B;
+		
+	var result = true;
+	switch(this.properties.OP)
+	{
+		case ">": result = A>B; break;
+		case "<": result = A<B; break;
+		case "==": result = A==B; break;
+		case "!=": result = A!=B; break;
+		case "<=": result = A<=B; break;
+		case ">=": result = A>=B; break;
+	}
+
+	this.setOutputData(0, result );
+}
+
+LiteGraph.registerNodeType("math/condition", MathCondition);
+
+
+function MathAccumulate()
+{
+	this.addInput("inc","number");
+	this.addOutput("total","number");
+	this.addProperty( "increment", 1 );
+	this.addProperty( "value", 0 );
+}
+
+MathAccumulate.title = "Accumulate";
+MathAccumulate.desc = "Increments a value every time";
+
+MathAccumulate.prototype.onExecute = function()
+{
+	if(this.properties.value === null)
+		this.properties.value = 0;
+
+	var inc = this.getInputData(0);
+	if(inc !== null)
+		this.properties.value += inc;
+	else
+		this.properties.value += this.properties.increment;
+	this.setOutputData(0, this.properties.value );
+}
+
+LiteGraph.registerNodeType("math/accumulate", MathAccumulate);
+
+//Math Trigonometry
+function MathTrigonometry()
+{
+	this.addInput("v","number");
+	this.addOutput("sin","number");
+
+	this.addProperty( "amplitude", 1 );
+	this.addProperty( "offset", 0 );
+	this.bgImageUrl = "nodes/imgs/icon-sin.png";
+}
+
+MathTrigonometry.title = "Trigonometry";
+MathTrigonometry.desc = "Sin Cos Tan";
+MathTrigonometry.filter = "shader";
+
+MathTrigonometry.prototype.onExecute = function()
+{
+	var v = this.getInputData(0);
+	if(v == null)
+		v = 0;
+	var amplitude = this.properties["amplitude"];
+	var slot = this.findInputSlot("amplitude");
+	if(slot != -1)
+		amplitude = this.getInputData(slot);
+	var offset = this.properties["offset"];
+	slot = this.findInputSlot("offset");
+	if(slot != -1)
+		offset = this.getInputData(slot);
+
+	for(var i = 0, l = this.outputs.length; i < l; ++i)
+	{
+		var output = this.outputs[i];
+		switch( output.name )
+		{
+			case "sin": value = Math.sin(v); break;
+			case "cos": value = Math.cos(v); break;
+			case "tan": value = Math.tan(v); break;
+			case "asin": value = Math.asin(v); break;
+			case "acos": value = Math.acos(v); break;
+			case "atan": value = Math.atan(v); break;
+		}
+		this.setOutputData(i, amplitude * value + offset);
+	}
+}
+
+MathTrigonometry.prototype.onGetInputs = function()
+{
+	return [["v","number"],["amplitude","number"],["offset","number"]];
+}
+
+
+MathTrigonometry.prototype.onGetOutputs = function()
+{
+	return [["sin","number"],["cos","number"],["tan","number"],["asin","number"],["acos","number"],["atan","number"]];
+}
+
+
+LiteGraph.registerNodeType("math/trigonometry", MathTrigonometry );
+
+
+
+//math library for safe math operations without eval
+if(typeof(math) != undefined)
+{
+	function MathFormula()
+	{
+		this.addInputs("x","number");
+		this.addInputs("y","number");
+		this.addOutputs("","number");
+		this.properties = {x:1.0, y:1.0, formula:"x+y"};
+	}
+
+	MathFormula.title = "Formula";
+	MathFormula.desc = "Compute safe formula";
+		
+	MathFormula.prototype.onExecute = function()
+	{
+		var x = this.getInputData(0);
+		var y = this.getInputData(1);
+		if(x != null)
+			this.properties["x"] = x;
+		else
+			x = this.properties["x"];
+
+		if(y!=null)
+			this.properties["y"] = y;
+		else
+			y = this.properties["y"];
+
+		var f = this.properties["formula"];
+		var value = math.eval(f,{x:x,y:y,T: this.graph.globaltime });
+		this.setOutputData(0, value );
+	}
+
+	MathFormula.prototype.onDrawBackground = function()
+	{
+		var f = this.properties["formula"];
+		this.outputs[0].label = f;
+	}
+
+	MathFormula.prototype.onGetOutputs = function()
+	{
+		return [["A-B","number"],["A*B","number"],["A/B","number"]];
+	}
+
+	LiteGraph.registerNodeType("math/formula", MathFormula );
+}
+
+
+function Math3DVec2ToXYZ()
+{
+	this.addInput("vec2","vec2");
+	this.addOutput("x","number");
+	this.addOutput("y","number");
+}
+
+Math3DVec2ToXYZ.title = "Vec2->XY";
+Math3DVec2ToXYZ.desc = "vector 2 to components";
+
+Math3DVec2ToXYZ.prototype.onExecute = function()
+{
+	var v = this.getInputData(0);
+	if(v == null) return;
+
+	this.setOutputData( 0, v[0] );
+	this.setOutputData( 1, v[1] );
+}
+
+LiteGraph.registerNodeType("math3d/vec2-to-xyz", Math3DVec2ToXYZ );
+
+
+function Math3DXYToVec2()
+{
+	this.addInputs([["x","number"],["y","number"]]);
+	this.addOutput("vec2","vec2");
+	this.properties = {x:0, y:0};
+	this._data = new Float32Array(2);
+}
+
+Math3DXYToVec2.title = "XY->Vec2";
+Math3DXYToVec2.desc = "components to vector2";
+
+Math3DXYToVec2.prototype.onExecute = function()
+{
+	var x = this.getInputData(0);
+	if(x == null) x = this.properties.x;
+	var y = this.getInputData(1);
+	if(y == null) y = this.properties.y;
+
+	var data = this._data;
+	data[0] = x;
+	data[1] = y;
+
+	this.setOutputData( 0, data );
+}
+
+LiteGraph.registerNodeType("math3d/xy-to-vec2", Math3DXYToVec2 );
+
+
+
+
+function Math3DVec3ToXYZ()
+{
+	this.addInput("vec3","vec3");
+	this.addOutput("x","number");
+	this.addOutput("y","number");
+	this.addOutput("z","number");
+}
+
+Math3DVec3ToXYZ.title = "Vec3->XYZ";
+Math3DVec3ToXYZ.desc = "vector 3 to components";
+
+Math3DVec3ToXYZ.prototype.onExecute = function()
+{
+	var v = this.getInputData(0);
+	if(v == null) return;
+
+	this.setOutputData( 0, v[0] );
+	this.setOutputData( 1, v[1] );
+	this.setOutputData( 2, v[2] );
+}
+
+LiteGraph.registerNodeType("math3d/vec3-to-xyz", Math3DVec3ToXYZ );
+
+
+function Math3DXYZToVec3()
+{
+	this.addInputs([["x","number"],["y","number"],["z","number"]]);
+	this.addOutput("vec3","vec3");
+	this.properties = {x:0, y:0, z:0};
+	this._data = new Float32Array(3);
+}
+
+Math3DXYZToVec3.title = "XYZ->Vec3";
+Math3DXYZToVec3.desc = "components to vector3";
+
+Math3DXYZToVec3.prototype.onExecute = function()
+{
+	var x = this.getInputData(0);
+	if(x == null) x = this.properties.x;
+	var y = this.getInputData(1);
+	if(y == null) y = this.properties.y;
+	var z = this.getInputData(2);
+	if(z == null) z = this.properties.z;
+
+	var data = this._data;
+	data[0] = x;
+	data[1] = y;
+	data[2] = z;
+
+	this.setOutputData( 0, data );
+}
+
+LiteGraph.registerNodeType("math3d/xyz-to-vec3", Math3DXYZToVec3 );
+
+
+
+function Math3DVec4ToXYZW()
+{
+	this.addInput("vec4","vec4");
+	this.addOutput("x","number");
+	this.addOutput("y","number");
+	this.addOutput("z","number");
+	this.addOutput("w","number");
+}
+
+Math3DVec4ToXYZW.title = "Vec4->XYZW";
+Math3DVec4ToXYZW.desc = "vector 4 to components";
+
+Math3DVec4ToXYZW.prototype.onExecute = function()
+{
+	var v = this.getInputData(0);
+	if(v == null) return;
+
+	this.setOutputData( 0, v[0] );
+	this.setOutputData( 1, v[1] );
+	this.setOutputData( 2, v[2] );
+	this.setOutputData( 3, v[3] );
+}
+
+LiteGraph.registerNodeType("math3d/vec4-to-xyzw", Math3DVec4ToXYZW );
+
+
+function Math3DXYZWToVec4()
+{
+	this.addInputs([["x","number"],["y","number"],["z","number"],["w","number"]]);
+	this.addOutput("vec4","vec4");
+	this.properties = {x:0, y:0, z:0, w:0};
+	this._data = new Float32Array(4);
+}
+
+Math3DXYZWToVec4.title = "XYZW->Vec4";
+Math3DXYZWToVec4.desc = "components to vector4";
+
+Math3DXYZWToVec4.prototype.onExecute = function()
+{
+	var x = this.getInputData(0);
+	if(x == null) x = this.properties.x;
+	var y = this.getInputData(1);
+	if(y == null) y = this.properties.y;
+	var z = this.getInputData(2);
+	if(z == null) z = this.properties.z;
+	var w = this.getInputData(3);
+	if(w == null) w = this.properties.w;
+
+	var data = this._data;
+	data[0] = x;
+	data[1] = y;
+	data[2] = z;
+	data[3] = w;
+
+	this.setOutputData( 0, data );
+}
+
+LiteGraph.registerNodeType("math3d/xyzw-to-vec4", Math3DXYZWToVec4 );
+
+
+
+
+//if glMatrix is installed...
+if(global.glMatrix) 
+{
+
+	function Math3DQuaternion()
+	{
+		this.addOutput("quat","quat");
+		this.properties = { x:0, y:0, z:0, w: 1 };
+		this._value = quat.create();
+	}
+
+	Math3DQuaternion.title = "Quaternion";
+	Math3DQuaternion.desc = "quaternion";
+
+	Math3DQuaternion.prototype.onExecute = function()
+	{
+		this._value[0] = this.properties.x;
+		this._value[1] = this.properties.y;
+		this._value[2] = this.properties.z;
+		this._value[3] = this.properties.w;
+		this.setOutputData( 0, this._value );
+	}
+
+	LiteGraph.registerNodeType("math3d/quaternion", Math3DQuaternion );
+
+
+	function Math3DRotation()
+	{
+		this.addInputs([["degrees","number"],["axis","vec3"]]);
+		this.addOutput("quat","quat");
+		this.properties = { angle:90.0, axis: vec3.fromValues(0,1,0) };
+
+		this._value = quat.create();
+	}
+
+	Math3DRotation.title = "Rotation";
+	Math3DRotation.desc = "quaternion rotation";
+
+	Math3DRotation.prototype.onExecute = function()
+	{
+		var angle = this.getInputData(0);
+		if(angle == null) angle = this.properties.angle;
+		var axis = this.getInputData(1);
+		if(axis == null) axis = this.properties.axis;
+
+		var R = quat.setAxisAngle( this._value, axis, angle * 0.0174532925 );
+		this.setOutputData( 0, R );
+	}
+
+
+	LiteGraph.registerNodeType("math3d/rotation", Math3DRotation );
+	
+
+	//Math3D rotate vec3
+	function Math3DRotateVec3()
+	{
+		this.addInputs([["vec3","vec3"],["quat","quat"]]);
+		this.addOutput("result","vec3");
+		this.properties = { vec: [0,0,1] };
+	}
+
+	Math3DRotateVec3.title = "Rot. Vec3";
+	Math3DRotateVec3.desc = "rotate a point";
+
+	Math3DRotateVec3.prototype.onExecute = function()
+	{
+		var vec = this.getInputData(0);
+		if(vec == null) vec = this.properties.vec;
+		var quat = this.getInputData(1);
+		if(quat == null)
+			this.setOutputData(vec);
+		else
+			this.setOutputData( 0, vec3.transformQuat( vec3.create(), vec, quat ) );
+	}
+
+	LiteGraph.registerNodeType("math3d/rotate_vec3", Math3DRotateVec3);
+
+
+
+	function Math3DMultQuat()
+	{
+		this.addInputs( [["A","quat"],["B","quat"]] );
+		this.addOutput( "A*B","quat" );
+
+		this._value = quat.create();
+	}
+
+	Math3DMultQuat.title = "Mult. Quat";
+	Math3DMultQuat.desc = "rotate quaternion";
+
+	Math3DMultQuat.prototype.onExecute = function()
+	{
+		var A = this.getInputData(0);
+		if(A == null) return;
+		var B = this.getInputData(1);
+		if(B == null) return;
+
+		var R = quat.multiply( this._value, A, B );
+		this.setOutputData( 0, R );
+	}
+
+	LiteGraph.registerNodeType("math3d/mult-quat", Math3DMultQuat );
+
+
+	function Math3DQuatSlerp()
+	{
+		this.addInputs( [["A","quat"],["B","quat"],["factor","number"]] );
+		this.addOutput( "slerp","quat" );
+		this.addProperty( "factor", 0.5 );
+
+		this._value = quat.create();
+	}
+
+	Math3DQuatSlerp.title = "Quat Slerp";
+	Math3DQuatSlerp.desc = "quaternion spherical interpolation";
+
+	Math3DQuatSlerp.prototype.onExecute = function()
+	{
+		var A = this.getInputData(0);
+		if(A == null)
+			return;
+		var B = this.getInputData(1);
+		if(B == null)
+			return;
+		var factor = this.properties.factor;
+		if( this.getInputData(2) != null )
+			factor = this.getInputData(2);
+
+		var R = quat.slerp( this._value, A, B, factor );
+		this.setOutputData( 0, R );
+	}
+
+	LiteGraph.registerNodeType("math3d/quat-slerp", Math3DQuatSlerp );
+
+} //glMatrix
+
 })(this);
 (function(global){
 var LiteGraph = global.LiteGraph;
@@ -11470,10 +11470,6 @@
 
 ImageWebcam.prototype.openStream = function()
 {
-	//Vendor prefixes hell
-	navigator.getUserMedia = (navigator.getUserMedia || navigator.webkitGetUserMedia || navigator.mozGetUserMedia || navigator.msGetUserMedia);
-	window.URL = window.URL || window.webkitURL;
-
 	if (!navigator.getUserMedia) {
 	  //console.log('getUserMedia() is not supported in your browser, use chrome and enable WebRTC from about://flags');
 	  return;
@@ -11481,6120 +11477,6 @@
 
 	this._waiting_confirmation = true;
 
-	// Not showing vendor prefixes.
-	navigator.getUserMedia({video: true}, this.streamReady.bind(this), onFailSoHard);		
-
-	var that = this;
-	function onFailSoHard(e) {
-		console.log('Webcam rejected', e);
-		that._webcam_stream = false;
-		that.box_color = "red";
-	};
-}
-
-ImageWebcam.prototype.onRemoved = function()
-{
-	if(this._webcam_stream)
-	{
-		this._webcam_stream.stop();
-		this._webcam_stream = null;
-		this._video = null;
-	}
-}
-
-ImageWebcam.prototype.streamReady = function(localMediaStream)
-{
-	this._webcam_stream = localMediaStream;
-	//this._waiting_confirmation = false;
-
-	var video = this._video;
-	if(!video)
-	{
-		video = document.createElement("video");
-		video.autoplay = true;
-		video.src = window.URL.createObjectURL(localMediaStream);
-		this._video = video;
-		//document.body.appendChild( video ); //debug
-		//when video info is loaded (size and so)
-		video.onloadedmetadata = function(e) {
-			// Ready to go. Do some stuff.
-			console.log(e);
-		};
-	}
-},
-
-ImageWebcam.prototype.onExecute = function()
-{
-	if(this._webcam_stream == null && !this._waiting_confirmation)
-		this.openStream();
-
-	if(!this._video || !this._video.videoWidth) return;
-
-	this._video.width = this._video.videoWidth;
-	this._video.height = this._video.videoHeight;
-	this.setOutputData(0, this._video);
-}
-
-ImageWebcam.prototype.getExtraMenuOptions = function(graphcanvas)
-{
-	var that = this;
-	var txt = !that.properties.show ? "Show Frame" : "Hide Frame";
-	return [ {content: txt, callback: 
-		function() { 
-			that.properties.show = !that.properties.show;
-		}
-	}];
-}
-
-ImageWebcam.prototype.onDrawBackground = function(ctx)
-{
-	if(this.flags.collapsed || this.size[1] <= 20 || !this.properties.show)
-		return;
-
-	if(!this._video)
-		return;
-
-	//render to graph canvas
-	ctx.save();
-	ctx.drawImage(this._video, 0, 0, this.size[0], this.size[1]);
-	ctx.restore();
-}
-
-LiteGraph.registerNodeType("graphics/webcam", ImageWebcam );
-
-
-})(this);
-
-(function(global){
-var LiteGraph = global.LiteGraph;
-
-//Works with Litegl.js to create WebGL nodes
-global.LGraphTexture = null;
-
-if(typeof(GL) != "undefined")
-{
-	function LGraphTexture()
-	{
-		this.addOutput("Texture","Texture");
-		this.properties = { name:"", filter: true };
-		this.size = [LGraphTexture.image_preview_size, LGraphTexture.image_preview_size];
-	}
-
-	global.LGraphTexture = LGraphTexture;
-
-	LGraphTexture.title = "Texture";
-	LGraphTexture.desc = "Texture";
-	LGraphTexture.widgets_info = {"name": { widget:"texture"}, "filter": { widget:"checkbox"} };
-
-	//REPLACE THIS TO INTEGRATE WITH YOUR FRAMEWORK
-	LGraphTexture.loadTextureCallback = null; //function in charge of loading textures when not present in the container
-	LGraphTexture.image_preview_size = 256;
-
-	//flags to choose output texture type
-	LGraphTexture.PASS_THROUGH = 1; //do not apply FX
-	LGraphTexture.COPY = 2;			//create new texture with the same properties as the origin texture
-	LGraphTexture.LOW = 3;			//create new texture with low precision (byte)
-	LGraphTexture.HIGH = 4;			//create new texture with high precision (half-float)
-	LGraphTexture.REUSE = 5;		//reuse input texture
-	LGraphTexture.DEFAULT = 2;
-
-	LGraphTexture.MODE_VALUES = {
-		"pass through": LGraphTexture.PASS_THROUGH,
-		"copy": LGraphTexture.COPY,
-		"low": LGraphTexture.LOW,
-		"high": LGraphTexture.HIGH,
-		"reuse": LGraphTexture.REUSE,
-		"default": LGraphTexture.DEFAULT
-	};
-
-	//returns the container where all the loaded textures are stored (overwrite if you have a Resources Manager)
-	LGraphTexture.getTexturesContainer = function()
-	{
-		return gl.textures;
-	}
-
-	//process the loading of a texture (overwrite it if you have a Resources Manager)
-	LGraphTexture.loadTexture = function(name, options)
-	{
-		options = options || {};
-		var url = name;
-		if(url.substr(0,7) == "http://")
-		{
-			if(LiteGraph.proxy) //proxy external files
-				url = LiteGraph.proxy + url.substr(7);
-		}
-
-		var container = LGraphTexture.getTexturesContainer();
-		var tex = container[ name ] = GL.Texture.fromURL(url, options);
-		return tex;
-	}
-
-	LGraphTexture.getTexture = function(name)
-	{
-		var container = this.getTexturesContainer();
-
-		if(!container)
-			throw("Cannot load texture, container of textures not found");
-
-		var tex = container[ name ];
-		if(!tex && name && name[0] != ":")
-			return this.loadTexture(name);
-
-		return tex;
-	}
-
-	//used to compute the appropiate output texture
-	LGraphTexture.getTargetTexture = function( origin, target, mode )
-	{
-		if(!origin)
-			throw("LGraphTexture.getTargetTexture expects a reference texture");
-
-		var tex_type = null;
-
-		switch(mode)
-		{
-			case LGraphTexture.LOW: tex_type = gl.UNSIGNED_BYTE; break;
-			case LGraphTexture.HIGH: tex_type = gl.HIGH_PRECISION_FORMAT; break;
-			case LGraphTexture.REUSE: return origin; break;
-			case LGraphTexture.COPY: 
-			default: tex_type = origin ? origin.type : gl.UNSIGNED_BYTE; break;
-		}
-
-		if(!target || target.width != origin.width || target.height != origin.height || target.type != tex_type )
-			target = new GL.Texture( origin.width, origin.height, { type: tex_type, format: gl.RGBA, filter: gl.LINEAR });
-
-		return target;
-	}
-
-
-	LGraphTexture.getTextureType = function( precision, ref_texture )
-	{
-		var type = ref_texture ? ref_texture.type : gl.UNSIGNED_BYTE;
-		switch( precision )
-		{
-			case LGraphTexture.HIGH: type = gl.HIGH_PRECISION_FORMAT; break;
-			case LGraphTexture.LOW:  type = gl.UNSIGNED_BYTE; break;
-			//no default
-		}
-		return type;
-	}
-
-	LGraphTexture.getNoiseTexture = function()
-	{
-		if(this._noise_texture)
-			return this._noise_texture;
-
-		var noise = new Uint8Array(512*512*4);
-		for(var i = 0; i < 512*512*4; ++i)
-			noise[i] = Math.random() * 255;
-
-		var texture = GL.Texture.fromMemory(512,512,noise,{ format: gl.RGBA, wrap: gl.REPEAT, filter: gl.NEAREST });
-		this._noise_texture = texture;
-		return texture;
-	}
-
-	LGraphTexture.prototype.onDropFile = function(data, filename, file)
-	{
-		if(!data)
-		{
-			this._drop_texture = null;
-			this.properties.name = "";
-		}
-		else
-		{
-			var texture = null;
-			if( typeof(data) == "string" )
-				texture = GL.Texture.fromURL( data );
-			else if( filename.toLowerCase().indexOf(".dds") != -1 )
-				texture = GL.Texture.fromDDSInMemory(data);
-			else
-			{
-				var blob = new Blob([file]);
-				var url = URL.createObjectURL(blob);
-				texture = GL.Texture.fromURL( url );
-			}
-
-			this._drop_texture = texture;
-			this.properties.name = filename;
-		}
-	}
-
-	LGraphTexture.prototype.getExtraMenuOptions = function(graphcanvas)
-	{
-		var that = this;
-		if(!this._drop_texture)
-			return;
-		return [ {content:"Clear", callback: 
-			function() { 
-				that._drop_texture = null;
-				that.properties.name = "";
-			}
-		}];
-	}
-
-	LGraphTexture.prototype.onExecute = function()
-	{
-		var tex = null;
-		if(this.isOutputConnected(1))
-			tex = this.getInputData(0);		
-
-		if(!tex && this._drop_texture)
-			tex = this._drop_texture;
-
-		if(!tex && this.properties.name)
-			tex = LGraphTexture.getTexture( this.properties.name );
-
-		if(!tex) 
-			return;
-
-		this._last_tex = tex;
-
-		if(this.properties.filter === false)
-			tex.setParameter( gl.TEXTURE_MAG_FILTER, gl.NEAREST );
-		else 
-			tex.setParameter( gl.TEXTURE_MAG_FILTER, gl.LINEAR );
-
-		this.setOutputData(0, tex);
-
-		for(var i = 1; i < this.outputs.length; i++)
-		{
-			var output = this.outputs[i];
-			if(!output)
-				continue;
-			var v = null;
-			if(output.name == "width")
-				v = tex.width;
-			else if(output.name == "height")
-				v = tex.height;
-			else if(output.name == "aspect")
-				v = tex.width / tex.height;
-			this.setOutputData(i, v);
-		}
-	}
-
-	LGraphTexture.prototype.onResourceRenamed = function(old_name,new_name)
-	{
-		if(this.properties.name == old_name)
-			this.properties.name = new_name;
-	}
-
-	LGraphTexture.prototype.onDrawBackground = function(ctx)
-	{
-		if( this.flags.collapsed || this.size[1] <= 20 )
-			return;
-
-		if( this._drop_texture && ctx.webgl )
-		{
-			ctx.drawImage( this._drop_texture, 0,0,this.size[0],this.size[1]);
-			//this._drop_texture.renderQuad(this.pos[0],this.pos[1],this.size[0],this.size[1]);
-			return;
-		}
-
-
-		//Different texture? then get it from the GPU
-		if(this._last_preview_tex != this._last_tex)
-		{
-			if(ctx.webgl)
-			{
-				this._canvas = this._last_tex;
-			}
-			else
-			{
-				var tex_canvas = LGraphTexture.generateLowResTexturePreview(this._last_tex);
-				if(!tex_canvas) 
-					return;
-
-				this._last_preview_tex = this._last_tex;
-				this._canvas = cloneCanvas(tex_canvas);
-			}
-		}
-
-		if(!this._canvas)
-			return;
-
-		//render to graph canvas
-		ctx.save();
-		if(!ctx.webgl) //reverse image
-		{
-			ctx.translate(0,this.size[1]);
-			ctx.scale(1,-1);
-		}
-		ctx.drawImage(this._canvas,0,0,this.size[0],this.size[1]);
-		ctx.restore();
-	}
-
-
-	//very slow, used at your own risk
-	LGraphTexture.generateLowResTexturePreview = function(tex)
-	{
-		if(!tex)
-			return null;
-
-		var size = LGraphTexture.image_preview_size;
-		var temp_tex = tex;
-
-		if(tex.format == gl.DEPTH_COMPONENT)
-			return null; //cannot generate from depth
-
-		//Generate low-level version in the GPU to speed up
-		if(tex.width > size || tex.height > size)
-		{
-			temp_tex = this._preview_temp_tex;
-			if(!this._preview_temp_tex)
-			{
-				temp_tex = new GL.Texture(size,size, { minFilter: gl.NEAREST });
-				this._preview_temp_tex = temp_tex;
-			}
-
-			//copy
-			tex.copyTo(temp_tex);
-			tex = temp_tex;
-		}
-
-		//create intermediate canvas with lowquality version
-		var tex_canvas = this._preview_canvas;
-		if(!tex_canvas)
-		{
-			tex_canvas = createCanvas(size,size);
-			this._preview_canvas = tex_canvas;
-		}
-
-		if(temp_tex)
-			temp_tex.toCanvas(tex_canvas);
-		return tex_canvas;
-	}
-
-	LGraphTexture.prototype.getResources = function(res)
-	{
-		res[ this.properties.name ] = GL.Texture;
-		return res;
-	}
-
-	LGraphTexture.prototype.onGetInputs = function()
-	{
-		return [["in","Texture"]];
-	}
-
-
-	LGraphTexture.prototype.onGetOutputs = function()
-	{
-		return [["width","number"],["height","number"],["aspect","number"]];
-	}
-
-	LiteGraph.registerNodeType("texture/texture", LGraphTexture );
-
-	//**************************
-	function LGraphTexturePreview()
-	{
-		this.addInput("Texture","Texture");
-		this.properties = { flipY: false };
-		this.size = [LGraphTexture.image_preview_size, LGraphTexture.image_preview_size];
-	}
-
-	LGraphTexturePreview.title = "Preview";
-	LGraphTexturePreview.desc = "Show a texture in the graph canvas";
-	LGraphTexturePreview.allow_preview = false;
-
-	LGraphTexturePreview.prototype.onDrawBackground = function(ctx)
-	{
-		if(this.flags.collapsed)
-			return;
-
-		if(!ctx.webgl && !LGraphTexturePreview.allow_preview)
-			return; //not working well
-
-		var tex = this.getInputData(0);
-		if(!tex)
-			return;
-
-		var tex_canvas = null;
-		
-		if(!tex.handle && ctx.webgl)
-			tex_canvas = tex;
-		else
-			tex_canvas = LGraphTexture.generateLowResTexturePreview(tex);
-
-		//render to graph canvas
-		ctx.save();
-		if(this.properties.flipY)
-		{
-			ctx.translate(0,this.size[1]);
-			ctx.scale(1,-1);
-		}
-		ctx.drawImage(tex_canvas,0,0,this.size[0],this.size[1]);
-		ctx.restore();
-	}
-
-	LiteGraph.registerNodeType("texture/preview", LGraphTexturePreview );
-
-	//**************************************
-
-	function LGraphTextureSave()
-	{
-		this.addInput("Texture","Texture");
-		this.addOutput("","Texture");
-		this.properties = {name:""};
-	}
-
-	LGraphTextureSave.title = "Save";
-	LGraphTextureSave.desc = "Save a texture in the repository";
-
-	LGraphTextureSave.prototype.onExecute = function()
-	{
-		var tex = this.getInputData(0);
-		if(!tex)
-			return;
-
-		if(this.properties.name)
-		{
-			//for cases where we want to perform something when storing it
-			if( LGraphTexture.storeTexture )
-				LGraphTexture.storeTexture( this.properties.name, tex );
-			else
-			{
-				var container = LGraphTexture.getTexturesContainer();
-				container[ this.properties.name ] = tex;
-			}
-		}
-
-		this.setOutputData(0, tex);
-	}
-
-	LiteGraph.registerNodeType("texture/save", LGraphTextureSave );
-
-	//****************************************************
-
-	function LGraphTextureOperation()
-	{
-		this.addInput("Texture","Texture");
-		this.addInput("TextureB","Texture");
-		this.addInput("value","number");
-		this.addOutput("Texture","Texture");
-		this.help = "<p>pixelcode must be vec3</p>\
-			<p>uvcode must be vec2, is optional</p>\
-			<p><strong>uv:</strong> tex. coords</p><p><strong>color:</strong> texture</p><p><strong>colorB:</strong> textureB</p><p><strong>time:</strong> scene time</p><p><strong>value:</strong> input value</p>";
-
-		this.properties = {value:1, uvcode:"", pixelcode:"color + colorB * value", precision: LGraphTexture.DEFAULT };
-	}
-
-	LGraphTextureOperation.widgets_info = {
-		"uvcode": { widget:"textarea", height: 100 }, 
-		"pixelcode": { widget:"textarea", height: 100 },
-		"precision": { widget:"combo", values: LGraphTexture.MODE_VALUES }
-	};
-
-	LGraphTextureOperation.title = "Operation";
-	LGraphTextureOperation.desc = "Texture shader operation";
-
-	LGraphTextureOperation.prototype.getExtraMenuOptions = function(graphcanvas)
-	{
-		var that = this;
-		var txt = !that.properties.show ? "Show Texture" : "Hide Texture";
-		return [ {content: txt, callback: 
-			function() { 
-				that.properties.show = !that.properties.show;
-			}
-		}];
-	}
-
-	LGraphTextureOperation.prototype.onDrawBackground = function(ctx)
-	{
-		if(this.flags.collapsed || this.size[1] <= 20 || !this.properties.show)
-			return;
-
-		if(!this._tex)
-			return;
-
-		//only works if using a webgl renderer
-		if(this._tex.gl != ctx)
-			return;
-
-		//render to graph canvas
-		ctx.save();
-		ctx.drawImage(this._tex, 0, 0, this.size[0], this.size[1]);
-		ctx.restore();
-	}
-
-	LGraphTextureOperation.prototype.onExecute = function()
-	{
-		var tex = this.getInputData(0);
-
-		if(!this.isOutputConnected(0))
-			return; //saves work
-
-		if(this.properties.precision === LGraphTexture.PASS_THROUGH)
-		{
-			this.setOutputData(0, tex);
-			return;
-		}
-
-		var texB = this.getInputData(1);
-
-		if(!this.properties.uvcode && !this.properties.pixelcode)
-			return;
-
-		var width = 512;
-		var height = 512;
-		if(tex)
-		{
-			width = tex.width;
-			height = tex.height;
-		}
-		else if (texB)
-		{
-			width = texB.width;
-			height = texB.height;
-		}
-
-		var type = LGraphTexture.getTextureType( this.properties.precision, tex );
-
-		if(!tex && !this._tex )
-			this._tex = new GL.Texture( width, height, { type: type, format: gl.RGBA, filter: gl.LINEAR });
-		else
-			this._tex = LGraphTexture.getTargetTexture( tex || this._tex, this._tex, this.properties.precision );
-
-		var uvcode = "";
-		if(this.properties.uvcode)
-		{
-			uvcode = "uv = " + this.properties.uvcode;
-			if(this.properties.uvcode.indexOf(";") != -1) //there are line breaks, means multiline code
-				uvcode = this.properties.uvcode;
-		}
-		
-		var pixelcode = "";
-		if(this.properties.pixelcode)
-		{
-			pixelcode = "result = " + this.properties.pixelcode;
-			if(this.properties.pixelcode.indexOf(";") != -1) //there are line breaks, means multiline code
-				pixelcode = this.properties.pixelcode;
-		}
-
-		var shader = this._shader;
-
-		if(!shader || this._shader_code != (uvcode + "|" + pixelcode) )
-		{
-			try
-			{
-				this._shader = new GL.Shader(Shader.SCREEN_VERTEX_SHADER, LGraphTextureOperation.pixel_shader, { UV_CODE: uvcode, PIXEL_CODE: pixelcode });
-				this.boxcolor = "#00FF00";
-			}
-			catch (err)
-			{
-				console.log("Error compiling shader: ", err);
-				this.boxcolor = "#FF0000";
-				return;
-			}
-			this.boxcolor = "#FF0000";
-
-			this._shader_code = (uvcode + "|" + pixelcode);
-			shader = this._shader;
-		}
-
-		if(!shader)
-		{
-			this.boxcolor = "red";
-			return;
-		}
-		else
-			this.boxcolor = "green";
-
-		var value = this.getInputData(2);
-		if(value != null)
-			this.properties.value = value;
-		else
-			value = parseFloat( this.properties.value );
-
-		var time = this.graph.getTime();
-
-		this._tex.drawTo(function() {
-			gl.disable( gl.DEPTH_TEST );
-			gl.disable( gl.CULL_FACE );
-			gl.disable( gl.BLEND );
-			if(tex)	tex.bind(0);
-			if(texB) texB.bind(1);
-			var mesh = Mesh.getScreenQuad();
-			shader.uniforms({u_texture:0, u_textureB:1, value: value, texSize:[width,height], time: time}).draw(mesh);
-		});
-
-		this.setOutputData(0, this._tex);
-	}
-
-	LGraphTextureOperation.pixel_shader = "precision highp float;\n\
-			\n\
-			uniform sampler2D u_texture;\n\
-			uniform sampler2D u_textureB;\n\
-			varying vec2 v_coord;\n\
-			uniform vec2 texSize;\n\
-			uniform float time;\n\
-			uniform float value;\n\
-			\n\
-			void main() {\n\
-				vec2 uv = v_coord;\n\
-				UV_CODE;\n\
-				vec4 color4 = texture2D(u_texture, uv);\n\
-				vec3 color = color4.rgb;\n\
-				vec4 color4B = texture2D(u_textureB, uv);\n\
-				vec3 colorB = color4B.rgb;\n\
-				vec3 result = color;\n\
-				float alpha = 1.0;\n\
-				PIXEL_CODE;\n\
-				gl_FragColor = vec4(result, alpha);\n\
-			}\n\
-			";
-
-	LiteGraph.registerNodeType("texture/operation", LGraphTextureOperation );
-
-	//****************************************************
-
-	function LGraphTextureShader()
-	{
-		this.addOutput("out","Texture");
-		this.properties = {code:"", width: 512, height: 512, precision: LGraphTexture.DEFAULT };
-
-		this.properties.code = "\nvoid main() {\n  vec2 uv = v_coord;\n  vec3 color = vec3(0.0);\n//your code here\n\ngl_FragColor = vec4(color, 1.0);\n}\n";
-		this._uniforms = { in_texture:0, texSize: vec2.create(), time: 0 };
-	}
-
-	LGraphTextureShader.title = "Shader";
-	LGraphTextureShader.desc = "Texture shader";
-	LGraphTextureShader.widgets_info = {
-		"code": { type:"code" },
-		"precision": { widget:"combo", values: LGraphTexture.MODE_VALUES }
-	};
-
-	LGraphTextureShader.prototype.onPropertyChanged = function(name, value)
-	{
-		if(name != "code")
-			return;
-
-		var shader = this.getShader();
-		if(!shader)
-			return;
-
-		//update connections
-		var uniforms = shader.uniformInfo;
-
-		//remove deprecated slots
-		if(this.inputs)
-		{
-			var already = {};
-			for(var i = 0; i < this.inputs.length; ++i)
-			{
-				var info = this.getInputInfo(i);
-				if(!info)
-					continue;
-
-				if( uniforms[ info.name ] && !already[ info.name ] )
-				{
-					already[ info.name ] = true;
-					continue;
-				}
-				this.removeInput(i);
-				i--;
-			}
-		}
-
-		//update existing ones
-		for(var i in uniforms)
-		{
-			var info = shader.uniformInfo[i];
-			if(info.loc === null)
-				continue; //is an attribute, not a uniform
-			if(i == "time") //default one
-				continue;
-
-			var type = "number";
-			if( this._shader.samplers[i] )
-				type = "texture";
-			else
-			{
-				switch(info.size)
-				{
-					case 1: type = "number"; break;
-					case 2: type = "vec2"; break;
-					case 3: type = "vec3"; break;
-					case 4: type = "vec4"; break;
-					case 9: type = "mat3"; break;
-					case 16: type = "mat4"; break;
-					default: continue;
-				}
-			}
-
-			var slot = this.findInputSlot(i);
-			if(slot == -1)
-			{
-				this.addInput(i,type);
-				continue;
-			}
-
-			var input_info = this.getInputInfo(slot);
-			if(!input_info)
-				this.addInput(i,type);
-			else
-			{
-				if(input_info.type == type)
-					continue;
-				this.removeInput(slot,type);
-				this.addInput(i,type);
-			}
-		}
-	}
-
-	LGraphTextureShader.prototype.getShader = function()
-	{
-		//replug 
-		if(this._shader && this._shader_code == this.properties.code)
-			return this._shader;
-
-		this._shader_code = this.properties.code;
-		this._shader = new GL.Shader(Shader.SCREEN_VERTEX_SHADER, LGraphTextureShader.pixel_shader + this.properties.code );
-		if(!this._shader) {
-			this.boxcolor = "red";
-			return null;
-		}
-		else
-			this.boxcolor = "green";
-		return this._shader;
-	}
-
-	LGraphTextureShader.prototype.onExecute = function()
-	{
-		if(!this.isOutputConnected(0))
-			return; //saves work
-
-		var shader = this.getShader();
-		if(!shader)
-			return;
-
-		var tex_slot = 0;
-		var in_tex = null;
-
-		//set uniforms
-		for(var i = 0; i < this.inputs.length; ++i)
-		{
-			var info = this.getInputInfo(i);
-			var data = this.getInputData(i);
-			if(data == null)
-				continue;
-
-			if(data.constructor === GL.Texture)
-			{
-				data.bind(tex_slot);
-				if(!in_tex)
-					in_tex = data;
-				data = tex_slot;
-				tex_slot++;
-			}
-			shader.setUniform( info.name, data ); //data is tex_slot
-		}
-
-		var uniforms = this._uniforms;
-		var type = LGraphTexture.getTextureType( this.properties.precision, in_tex );
-
-		//render to texture
-		var w = this.properties.width|0;
-		var h = this.properties.height|0;
-		if(w == 0)
-			w = in_tex ? in_tex.width : gl.canvas.width;
-		if(h == 0)
-			h = in_tex ? in_tex.height : gl.canvas.height;
-		uniforms.texSize[0] = w;
-		uniforms.texSize[1] = h;
-		uniforms.time = this.graph.getTime();
-
-		if(!this._tex || this._tex.type != type || this._tex.width != w || this._tex.height != h )
-			this._tex = new GL.Texture( w, h, { type: type, format: gl.RGBA, filter: gl.LINEAR });
-		var tex = this._tex;
-		tex.drawTo(function() {
-			shader.uniforms( uniforms ).draw( GL.Mesh.getScreenQuad() );
-		});
-
-		this.setOutputData( 0, this._tex );
-	}
-
-	LGraphTextureShader.pixel_shader = "precision highp float;\n\
-			\n\
-			varying vec2 v_coord;\n\
-			uniform float time;\n\
-	";
-
-	LiteGraph.registerNodeType("texture/shader", LGraphTextureShader );
-
-	// Texture Scale Offset
-
-	function LGraphTextureScaleOffset()
-	{
-		this.addInput("in","Texture");
-		this.addInput("scale","vec2");
-		this.addInput("offset","vec2");
-		this.addOutput("out","Texture");
-		this.properties = { offset: vec2.fromValues(0,0), scale: vec2.fromValues(1,1), precision: LGraphTexture.DEFAULT };
-	}
-
-	LGraphTextureScaleOffset.widgets_info = {
-		"precision": { widget:"combo", values: LGraphTexture.MODE_VALUES }
-	};
-
-	LGraphTextureScaleOffset.title = "Scale/Offset";
-	LGraphTextureScaleOffset.desc = "Applies an scaling and offseting";
-
-	LGraphTextureScaleOffset.prototype.onExecute = function()
-	{
-		var tex = this.getInputData(0);
-
-		if(!this.isOutputConnected(0) || !tex)
-			return; //saves work
-
-		if(this.properties.precision === LGraphTexture.PASS_THROUGH)
-		{
-			this.setOutputData(0, tex);
-			return;
-		}
-
-		var width = tex.width;
-		var height = tex.height;
-		var type = this.precision === LGraphTexture.LOW ? gl.UNSIGNED_BYTE : gl.HIGH_PRECISION_FORMAT;
-		if (this.precision === LGraphTexture.DEFAULT)
-			type = tex.type;
-
-		if(!this._tex || this._tex.width != width || this._tex.height != height || this._tex.type != type )
-			this._tex = new GL.Texture( width, height, { type: type, format: gl.RGBA, filter: gl.LINEAR });
-
-		var shader = this._shader;
-
-		if(!shader)
-			shader = new GL.Shader( GL.Shader.SCREEN_VERTEX_SHADER, LGraphTextureScaleOffset.pixel_shader );
-
-		var scale = this.getInputData(1);
-		if(scale)
-		{
-			this.properties.scale[0] = scale[0];
-			this.properties.scale[1] = scale[1];
-		}
-		else
-			scale = this.properties.scale;
-
-		var offset = this.getInputData(2);
-		if(offset)
-		{
-			this.properties.offset[0] = offset[0];
-			this.properties.offset[1] = offset[1];
-		}
-		else
-			offset = this.properties.offset;
-
-		this._tex.drawTo(function() {
-			gl.disable( gl.DEPTH_TEST );
-			gl.disable( gl.CULL_FACE );
-			gl.disable( gl.BLEND );
-			tex.bind(0);
-			var mesh = Mesh.getScreenQuad();
-			shader.uniforms({u_texture:0, u_scale: scale, u_offset: offset}).draw( mesh );
-		});
-
-		this.setOutputData( 0, this._tex );
-	}
-
-	LGraphTextureScaleOffset.pixel_shader = "precision highp float;\n\
-			\n\
-			uniform sampler2D u_texture;\n\
-			uniform sampler2D u_textureB;\n\
-			varying vec2 v_coord;\n\
-			uniform vec2 u_scale;\n\
-			uniform vec2 u_offset;\n\
-			\n\
-			void main() {\n\
-				vec2 uv = v_coord;\n\
-				uv = uv / u_scale - u_offset;\n\
-				gl_FragColor = texture2D(u_texture, uv);\n\
-			}\n\
-			";
-
-	LiteGraph.registerNodeType("texture/scaleOffset", LGraphTextureScaleOffset );
-
-
-
-	// Warp (distort a texture) *************************
-
-	function LGraphTextureWarp()
-	{
-		this.addInput("in","Texture");
-		this.addInput("warp","Texture");
-		this.addInput("factor","number");
-		this.addOutput("out","Texture");
-		this.properties = { factor: 0.01, precision: LGraphTexture.DEFAULT };
-	}
-
-	LGraphTextureWarp.widgets_info = {
-		"precision": { widget:"combo", values: LGraphTexture.MODE_VALUES }
-	};
-
-	LGraphTextureWarp.title = "Warp";
-	LGraphTextureWarp.desc = "Texture warp operation";
-
-	LGraphTextureWarp.prototype.onExecute = function()
-	{
-		var tex = this.getInputData(0);
-
-		if(!this.isOutputConnected(0))
-			return; //saves work
-
-		if(this.properties.precision === LGraphTexture.PASS_THROUGH)
-		{
-			this.setOutputData(0, tex);
-			return;
-		}
-
-		var texB = this.getInputData(1);
-
-		var width = 512;
-		var height = 512;
-		var type = gl.UNSIGNED_BYTE;
-		if(tex)
-		{
-			width = tex.width;
-			height = tex.height;
-			type = tex.type;
-		}
-		else if (texB)
-		{
-			width = texB.width;
-			height = texB.height;
-			type = texB.type;
-		}
-
-		if(!tex && !this._tex )
-			this._tex = new GL.Texture( width, height, { type: this.precision === LGraphTexture.LOW ? gl.UNSIGNED_BYTE : gl.HIGH_PRECISION_FORMAT, format: gl.RGBA, filter: gl.LINEAR });
-		else
-			this._tex = LGraphTexture.getTargetTexture( tex || this._tex, this._tex, this.properties.precision );
-
-		var shader = this._shader;
-
-		if(!shader)
-			shader = new GL.Shader( GL.Shader.SCREEN_VERTEX_SHADER, LGraphTextureWarp.pixel_shader );
-
-		var factor = this.getInputData(2);
-		if(factor != null)
-			this.properties.factor = factor;
-		else
-			factor = parseFloat( this.properties.factor );
-
-		this._tex.drawTo(function() {
-			gl.disable( gl.DEPTH_TEST );
-			gl.disable( gl.CULL_FACE );
-			gl.disable( gl.BLEND );
-			if(tex)	tex.bind(0);
-			if(texB) texB.bind(1);
-			var mesh = Mesh.getScreenQuad();
-			shader.uniforms({u_texture:0, u_textureB:1, u_factor: factor }).draw( mesh );
-		});
-
-		this.setOutputData(0, this._tex);
-	}
-
-	LGraphTextureWarp.pixel_shader = "precision highp float;\n\
-			\n\
-			uniform sampler2D u_texture;\n\
-			uniform sampler2D u_textureB;\n\
-			varying vec2 v_coord;\n\
-			uniform float u_factor;\n\
-			\n\
-			void main() {\n\
-				vec2 uv = v_coord;\n\
-				uv += ( texture2D(u_textureB, uv).rg - vec2(0.5)) * u_factor;\n\
-				gl_FragColor = texture2D(u_texture, uv);\n\
-			}\n\
-			";
-
-	LiteGraph.registerNodeType("texture/warp", LGraphTextureWarp );
-
-	//****************************************************
-
-	// Texture to Viewport *****************************************
-	function LGraphTextureToViewport()
-	{
-		this.addInput("Texture","Texture");
-		this.properties = { additive: false, antialiasing: false, filter: true, disable_alpha: false, gamma: 1.0 };
-		this.size[0] = 130;
-	}
-
-	LGraphTextureToViewport.title = "to Viewport";
-	LGraphTextureToViewport.desc = "Texture to viewport";
-
-	LGraphTextureToViewport.prototype.onExecute = function()
-	{
-		var tex = this.getInputData(0);
-		if(!tex) 
-			return;
-
-		if(this.properties.disable_alpha)
-			gl.disable( gl.BLEND );
-		else
-		{
-			gl.enable( gl.BLEND );
-			if(this.properties.additive)
-				gl.blendFunc( gl.SRC_ALPHA, gl.ONE );
-			else
-				gl.blendFunc( gl.SRC_ALPHA, gl.ONE_MINUS_SRC_ALPHA );
-		}
-
-		gl.disable( gl.DEPTH_TEST );
-		var gamma = this.properties.gamma || 1.0;
-		if( this.isInputConnected(1) )
-			gamma = this.getInputData(1);
-
-		tex.setParameter( gl.TEXTURE_MAG_FILTER, this.properties.filter ? gl.LINEAR : gl.NEAREST );
-
-		if(this.properties.antialiasing)
-		{
-			if(!LGraphTextureToViewport._shader)
-				LGraphTextureToViewport._shader = new GL.Shader( GL.Shader.SCREEN_VERTEX_SHADER, LGraphTextureToViewport.aa_pixel_shader );
-
-			var viewport = gl.getViewport(); //gl.getParameter(gl.VIEWPORT);
-			var mesh = Mesh.getScreenQuad();
-			tex.bind(0);
-			LGraphTextureToViewport._shader.uniforms({u_texture:0, uViewportSize:[tex.width,tex.height], u_igamma: 1 / gamma,  inverseVP: [1/tex.width,1/tex.height] }).draw(mesh);
-		}
-		else
-		{
-			if(gamma != 1.0)
-			{
-				if(!LGraphTextureToViewport._gamma_shader)
-					LGraphTextureToViewport._gamma_shader = new GL.Shader( Shader.SCREEN_VERTEX_SHADER, LGraphTextureToViewport.gamma_pixel_shader );
-				tex.toViewport(LGraphTextureToViewport._gamma_shader, { u_texture:0, u_igamma: 1 / gamma });
-			}
-			else
-				tex.toViewport();
-		}
-	}
-
-	LGraphTextureToViewport.prototype.onGetInputs = function()
-	{
-		return [["gamma","number"]];
-	}
-
-	LGraphTextureToViewport.aa_pixel_shader = "precision highp float;\n\
-			precision highp float;\n\
-			varying vec2 v_coord;\n\
-			uniform sampler2D u_texture;\n\
-			uniform vec2 uViewportSize;\n\
-			uniform vec2 inverseVP;\n\
-			uniform float u_igamma;\n\
-			#define FXAA_REDUCE_MIN   (1.0/ 128.0)\n\
-			#define FXAA_REDUCE_MUL   (1.0 / 8.0)\n\
-			#define FXAA_SPAN_MAX     8.0\n\
-			\n\
-			/* from mitsuhiko/webgl-meincraft based on the code on geeks3d.com */\n\
-			vec4 applyFXAA(sampler2D tex, vec2 fragCoord)\n\
-			{\n\
-				vec4 color = vec4(0.0);\n\
-				/*vec2 inverseVP = vec2(1.0 / uViewportSize.x, 1.0 / uViewportSize.y);*/\n\
-				vec3 rgbNW = texture2D(tex, (fragCoord + vec2(-1.0, -1.0)) * inverseVP).xyz;\n\
-				vec3 rgbNE = texture2D(tex, (fragCoord + vec2(1.0, -1.0)) * inverseVP).xyz;\n\
-				vec3 rgbSW = texture2D(tex, (fragCoord + vec2(-1.0, 1.0)) * inverseVP).xyz;\n\
-				vec3 rgbSE = texture2D(tex, (fragCoord + vec2(1.0, 1.0)) * inverseVP).xyz;\n\
-				vec3 rgbM  = texture2D(tex, fragCoord  * inverseVP).xyz;\n\
-				vec3 luma = vec3(0.299, 0.587, 0.114);\n\
-				float lumaNW = dot(rgbNW, luma);\n\
-				float lumaNE = dot(rgbNE, luma);\n\
-				float lumaSW = dot(rgbSW, luma);\n\
-				float lumaSE = dot(rgbSE, luma);\n\
-				float lumaM  = dot(rgbM,  luma);\n\
-				float lumaMin = min(lumaM, min(min(lumaNW, lumaNE), min(lumaSW, lumaSE)));\n\
-				float lumaMax = max(lumaM, max(max(lumaNW, lumaNE), max(lumaSW, lumaSE)));\n\
-				\n\
-				vec2 dir;\n\
-				dir.x = -((lumaNW + lumaNE) - (lumaSW + lumaSE));\n\
-				dir.y =  ((lumaNW + lumaSW) - (lumaNE + lumaSE));\n\
-				\n\
-				float dirReduce = max((lumaNW + lumaNE + lumaSW + lumaSE) * (0.25 * FXAA_REDUCE_MUL), FXAA_REDUCE_MIN);\n\
-				\n\
-				float rcpDirMin = 1.0 / (min(abs(dir.x), abs(dir.y)) + dirReduce);\n\
-				dir = min(vec2(FXAA_SPAN_MAX, FXAA_SPAN_MAX), max(vec2(-FXAA_SPAN_MAX, -FXAA_SPAN_MAX), dir * rcpDirMin)) * inverseVP;\n\
-				\n\
-				vec3 rgbA = 0.5 * (texture2D(tex, fragCoord * inverseVP + dir * (1.0 / 3.0 - 0.5)).xyz + \n\
-					texture2D(tex, fragCoord * inverseVP + dir * (2.0 / 3.0 - 0.5)).xyz);\n\
-				vec3 rgbB = rgbA * 0.5 + 0.25 * (texture2D(tex, fragCoord * inverseVP + dir * -0.5).xyz + \n\
-					texture2D(tex, fragCoord * inverseVP + dir * 0.5).xyz);\n\
-				\n\
-				//return vec4(rgbA,1.0);\n\
-				float lumaB = dot(rgbB, luma);\n\
-				if ((lumaB < lumaMin) || (lumaB > lumaMax))\n\
-					color = vec4(rgbA, 1.0);\n\
-				else\n\
-					color = vec4(rgbB, 1.0);\n\
-				if(u_igamma != 1.0)\n\
-					color.xyz = pow( color.xyz, vec3(u_igamma) );\n\
-				return color;\n\
-			}\n\
-			\n\
-			void main() {\n\
-			   gl_FragColor = applyFXAA( u_texture, v_coord * uViewportSize) ;\n\
-			}\n\
-			";
-
-	LGraphTextureToViewport.gamma_pixel_shader = "precision highp float;\n\
-			precision highp float;\n\
-			varying vec2 v_coord;\n\
-			uniform sampler2D u_texture;\n\
-			uniform float u_igamma;\n\
-			void main() {\n\
-				vec4 color = texture2D( u_texture, v_coord);\n\
-				color.xyz = pow(color.xyz, vec3(u_igamma) );\n\
-			   gl_FragColor = color;\n\
-			}\n\
-			";
-
-
-	LiteGraph.registerNodeType("texture/toviewport", LGraphTextureToViewport );
-
-
-	// Texture Copy *****************************************
-	function LGraphTextureCopy()
-	{
-		this.addInput("Texture","Texture");
-		this.addOutput("","Texture");
-		this.properties = { size: 0, generate_mipmaps: false, precision: LGraphTexture.DEFAULT };
-	}
-
-	LGraphTextureCopy.title = "Copy";
-	LGraphTextureCopy.desc = "Copy Texture";
-	LGraphTextureCopy.widgets_info = { 
-		size: { widget:"combo", values:[0,32,64,128,256,512,1024,2048]},
-		precision: { widget:"combo", values: LGraphTexture.MODE_VALUES }
-	};
-
-	LGraphTextureCopy.prototype.onExecute = function()
-	{
-		var tex = this.getInputData(0);
-		if(!tex && !this._temp_texture)
-			return;
-
-		if(!this.isOutputConnected(0))
-			return; //saves work
-
-		//copy the texture
-		if(tex)
-		{
-			var width = tex.width;
-			var height = tex.height;
-
-			if(this.properties.size != 0)
-			{
-				width = this.properties.size;
-				height = this.properties.size;
-			}
-
-			var temp = this._temp_texture;
-
-			var type = tex.type;
-			if(this.properties.precision === LGraphTexture.LOW)
-				type = gl.UNSIGNED_BYTE;
-			else if(this.properties.precision === LGraphTexture.HIGH)
-				type = gl.HIGH_PRECISION_FORMAT;
-
-			if(!temp || temp.width != width || temp.height != height || temp.type != type )
-			{
-				var minFilter = gl.LINEAR;
-				if( this.properties.generate_mipmaps && isPowerOfTwo(width) && isPowerOfTwo(height) )
-					minFilter = gl.LINEAR_MIPMAP_LINEAR;
-				this._temp_texture = new GL.Texture( width, height, { type: type, format: gl.RGBA, minFilter: minFilter, magFilter: gl.LINEAR });
-			}
-			tex.copyTo(this._temp_texture);
-
-			if(this.properties.generate_mipmaps)
-			{
-				this._temp_texture.bind(0);
-				gl.generateMipmap(this._temp_texture.texture_type);
-				this._temp_texture.unbind(0);
-			}
-		}
-
-
-		this.setOutputData(0,this._temp_texture);
-	}
-
-	LiteGraph.registerNodeType("texture/copy", LGraphTextureCopy );
-
-
-	// Texture Downsample *****************************************
-	function LGraphTextureDownsample()
-	{
-		this.addInput("Texture","Texture");
-		this.addOutput("","Texture");
-		this.properties = { iterations: 1, generate_mipmaps: false, precision: LGraphTexture.DEFAULT };
-	}
-
-	LGraphTextureDownsample.title = "Downsample";
-	LGraphTextureDownsample.desc = "Downsample Texture";
-	LGraphTextureDownsample.widgets_info = { 
-		iterations: { type:"number", step: 1, precision: 0, min: 1 },
-		precision: { widget:"combo", values: LGraphTexture.MODE_VALUES }
-	};
-
-	LGraphTextureDownsample.prototype.onExecute = function()
-	{
-		var tex = this.getInputData(0);
-		if(!tex && !this._temp_texture)
-			return;
-
-		if(!this.isOutputConnected(0))
-			return; //saves work
-
-		//we do not allow any texture different than texture 2D
-		if(!tex || tex.texture_type !== GL.TEXTURE_2D )
-			return;
-
-		var shader = LGraphTextureDownsample._shader;
-		if(!shader)
-			LGraphTextureDownsample._shader = shader = new GL.Shader( GL.Shader.SCREEN_VERTEX_SHADER, LGraphTextureDownsample.pixel_shader );
-
-		var width = tex.width|0;
-		var height = tex.height|0;
-		var type = tex.type;
-		if(this.properties.precision === LGraphTexture.LOW)
-			type = gl.UNSIGNED_BYTE;
-		else if(this.properties.precision === LGraphTexture.HIGH)
-			type = gl.HIGH_PRECISION_FORMAT;
-		var iterations = this.properties.iterations || 1;
-
-		var origin = tex;
-		var target = null;
-
-		var temp = [];
-		var options = {
-			type: type,
-			format: tex.format
-		};
-
-		var offset = vec2.create();
-		var uniforms = {
-			u_offset: offset
-		};
-
-		if( this._texture )
-			GL.Texture.releaseTemporary( this._texture );
-
-		for(var i = 0; i < iterations; ++i)
-		{
-			offset[0] = 1/width;
-			offset[1] = 1/height;
-			width = width>>1 || 0;
-			height = height>>1 || 0;
-			target = GL.Texture.getTemporary( width, height, options );
-			temp.push( target );
-			origin.setParameter( GL.TEXTURE_MAG_FILTER, GL.NEAREST );
-			origin.copyTo( target, shader, uniforms );
-			if(width == 1 && height == 1)
-				break; //nothing else to do
-			origin = target;
-		}
-
-		//keep the last texture used
-		this._texture = temp.pop();
-
-		//free the rest
-		for(var i = 0; i < temp.length; ++i)
-			GL.Texture.releaseTemporary( temp[i] );
-
-		if(this.properties.generate_mipmaps)
-		{
-			this._texture.bind(0);
-			gl.generateMipmap(this._texture.texture_type);
-			this._texture.unbind(0);
-		}
-
-		this.setOutputData(0,this._texture);
-	}
-
-	LGraphTextureDownsample.pixel_shader = "precision highp float;\n\
-			precision highp float;\n\
-			uniform sampler2D u_texture;\n\
-			uniform vec2 u_offset;\n\
-			varying vec2 v_coord;\n\
-			\n\
-			void main() {\n\
-				vec4 color = texture2D(u_texture, v_coord );\n\
-				color += texture2D(u_texture, v_coord + vec2( u_offset.x, 0.0 ) );\n\
-				color += texture2D(u_texture, v_coord + vec2( 0.0, u_offset.y ) );\n\
-				color += texture2D(u_texture, v_coord + vec2( u_offset.x, u_offset.y ) );\n\
-			   gl_FragColor = color * 0.25;\n\
-			}\n\
-			";
-
-	LiteGraph.registerNodeType("texture/downsample", LGraphTextureDownsample );
-
-
-
-	// Texture Copy *****************************************
-	function LGraphTextureAverage()
-	{
-		this.addInput("Texture","Texture");
-		this.addOutput("tex","Texture");
-		this.addOutput("avg","vec4");
-		this.addOutput("lum","number");
-		this.properties = { mipmap_offset: 0, low_precision: false };
-
-		this._uniforms = { u_texture: 0, u_mipmap_offset: this.properties.mipmap_offset };
-		this._luminance = new Float32Array(4);
-	}
-
-	LGraphTextureAverage.title = "Average";
-	LGraphTextureAverage.desc = "Compute a partial average (32 random samples) of a texture and stores it as a 1x1 pixel texture";
-
-	LGraphTextureAverage.prototype.onExecute = function()
-	{
-		var tex = this.getInputData(0);
-		if(!tex)
-			return;
-
-		if(!this.isOutputConnected(0) && !this.isOutputConnected(1) && !this.isOutputConnected(2))
-			return; //saves work
-
-		if(!LGraphTextureAverage._shader)
-		{
-			LGraphTextureAverage._shader = new GL.Shader( GL.Shader.SCREEN_VERTEX_SHADER, LGraphTextureAverage.pixel_shader);
-			//creates 32 random numbers and stores the, in two mat4 
-			var samples = new Float32Array(32);
-			for(var i = 0; i < 32; ++i)	
-				samples[i] = Math.random();
-			LGraphTextureAverage._shader.uniforms({u_samples_a: samples.subarray(0,16), u_samples_b: samples.subarray(16,32) });
-		}
-
-		var temp = this._temp_texture;
-		var type = gl.UNSIGNED_BYTE;
-		if(tex.type != type) //force floats, half floats cannot be read with gl.readPixels
-			type = gl.FLOAT;
-
-		if(!temp || temp.type != type )
-			this._temp_texture = new GL.Texture( 1, 1, { type: type, format: gl.RGBA, filter: gl.NEAREST });
-
-		var shader = LGraphTextureAverage._shader;
-		var uniforms = this._uniforms;
-		uniforms.u_mipmap_offset = this.properties.mipmap_offset;
-		this._temp_texture.drawTo(function(){
-			tex.toViewport( shader, uniforms );
-		});
-
-		this.setOutputData(0,this._temp_texture);
-
-		if(this.isOutputConnected(1) || this.isOutputConnected(2))
-		{
-			var pixel = this._temp_texture.getPixels();
-			if(pixel)
-			{
-				var v = this._luminance;
-				var type = this._temp_texture.type;
-				v.set( pixel );
-				if(type == gl.UNSIGNED_BYTE)
-					vec4.scale( v,v, 1/255 );
-				else if(type == GL.HALF_FLOAT || type == GL.HALF_FLOAT_OES)
-					vec4.scale( v,v, 1/(255*255) ); //is this correct?
-				this.setOutputData(1,v);
-				this.setOutputData(2,(v[0] + v[1] + v[2]) / 3);
-			}
-
-		}
-	}
-
-	LGraphTextureAverage.pixel_shader = "precision highp float;\n\
-			precision highp float;\n\
-			uniform mat4 u_samples_a;\n\
-			uniform mat4 u_samples_b;\n\
-			uniform sampler2D u_texture;\n\
-			uniform float u_mipmap_offset;\n\
-			varying vec2 v_coord;\n\
-			\n\
-			void main() {\n\
-				vec4 color = vec4(0.0);\n\
-				for(int i = 0; i < 4; ++i)\n\
-					for(int j = 0; j < 4; ++j)\n\
-					{\n\
-						color += texture2D(u_texture, vec2( u_samples_a[i][j], u_samples_b[i][j] ), u_mipmap_offset );\n\
-						color += texture2D(u_texture, vec2( 1.0 - u_samples_a[i][j], 1.0 - u_samples_b[i][j] ), u_mipmap_offset );\n\
-					}\n\
-			   gl_FragColor = color * 0.03125;\n\
-			}\n\
-			";
-
-	LiteGraph.registerNodeType("texture/average", LGraphTextureAverage );
-
-	// Image To Texture *****************************************
-	function LGraphImageToTexture()
-	{
-		this.addInput("Image","image");
-		this.addOutput("","Texture");
-		this.properties = {};
-	}
-
-	LGraphImageToTexture.title = "Image to Texture";
-	LGraphImageToTexture.desc = "Uploads an image to the GPU";
-	//LGraphImageToTexture.widgets_info = { size: { widget:"combo", values:[0,32,64,128,256,512,1024,2048]} };
-
-	LGraphImageToTexture.prototype.onExecute = function()
-	{
-		var img = this.getInputData(0);
-		if(!img)
-			return;
-
-		var width = img.videoWidth || img.width;
-		var height = img.videoHeight || img.height;
-
-		//this is in case we are using a webgl canvas already, no need to reupload it
-		if(img.gltexture)
-		{
-			this.setOutputData(0,img.gltexture);
-			return;
-		}
-
-
-		var temp = this._temp_texture;
-		if(!temp || temp.width != width || temp.height != height )
-			this._temp_texture = new GL.Texture( width, height, { format: gl.RGBA, filter: gl.LINEAR });
-
-		try
-		{
-			this._temp_texture.uploadImage(img);
-		}
-		catch(err)
-		{
-			console.error("image comes from an unsafe location, cannot be uploaded to webgl: " + err);
-			return;
-		}
-
-		this.setOutputData(0,this._temp_texture);
-	}
-
-	LiteGraph.registerNodeType("texture/imageToTexture", LGraphImageToTexture );
-
-
-	// Texture LUT *****************************************
-	function LGraphTextureLUT()
-	{
-		this.addInput("Texture","Texture");
-		this.addInput("LUT","Texture");
-		this.addInput("Intensity","number");
-		this.addOutput("","Texture");
-		this.properties = { intensity: 1, precision: LGraphTexture.DEFAULT, texture: null };
-
-		if(!LGraphTextureLUT._shader)
-			LGraphTextureLUT._shader = new GL.Shader( Shader.SCREEN_VERTEX_SHADER, LGraphTextureLUT.pixel_shader );
-	}
-
-	LGraphTextureLUT.widgets_info = { 
-		"texture": { widget:"texture"},
-		"precision": { widget:"combo", values: LGraphTexture.MODE_VALUES }
-	};
-
-	LGraphTextureLUT.title = "LUT";
-	LGraphTextureLUT.desc = "Apply LUT to Texture";
-
-	LGraphTextureLUT.prototype.onExecute = function()
-	{
-		if(!this.isOutputConnected(0))
-			return; //saves work
-
-		var tex = this.getInputData(0);
-
-		if(this.properties.precision === LGraphTexture.PASS_THROUGH )
-		{
-			this.setOutputData(0,tex);
-			return;
-		}
-
-		if(!tex)
-			return;
-
-		var lut_tex = this.getInputData(1);
-
-		if(!lut_tex)
-			lut_tex = LGraphTexture.getTexture( this.properties.texture );
-
-		if(!lut_tex)
-		{
-			this.setOutputData(0,tex);
-			return;
-		}
-
-		lut_tex.bind(0);
-		gl.texParameteri(gl.TEXTURE_2D, gl.TEXTURE_MIN_FILTER, gl.LINEAR );
-		gl.texParameteri(gl.TEXTURE_2D, gl.TEXTURE_WRAP_S, gl.CLAMP_TO_EDGE );
-		gl.texParameteri(gl.TEXTURE_2D, gl.TEXTURE_WRAP_T, gl.CLAMP_TO_EDGE );
-		gl.bindTexture(gl.TEXTURE_2D, null);
-
-		var intensity = this.properties.intensity;
-		if( this.isInputConnected(2) )
-			this.properties.intensity = intensity = this.getInputData(2);
-
-		this._tex = LGraphTexture.getTargetTexture( tex, this._tex, this.properties.precision );
-
-		//var mesh = Mesh.getScreenQuad();
-
-		this._tex.drawTo(function() {
-			lut_tex.bind(1);
-			tex.toViewport( LGraphTextureLUT._shader, {u_texture:0, u_textureB:1, u_amount: intensity} );
-		});
-
-		this.setOutputData(0,this._tex);
-	}
-
-	LGraphTextureLUT.pixel_shader = "precision highp float;\n\
-			precision highp float;\n\
-			varying vec2 v_coord;\n\
-			uniform sampler2D u_texture;\n\
-			uniform sampler2D u_textureB;\n\
-			uniform float u_amount;\n\
-			\n\
-			void main() {\n\
-				 lowp vec4 textureColor = clamp( texture2D(u_texture, v_coord), vec4(0.0), vec4(1.0) );\n\
-				 mediump float blueColor = textureColor.b * 63.0;\n\
-				 mediump vec2 quad1;\n\
-				 quad1.y = floor(floor(blueColor) / 8.0);\n\
-				 quad1.x = floor(blueColor) - (quad1.y * 8.0);\n\
-				 mediump vec2 quad2;\n\
-				 quad2.y = floor(ceil(blueColor) / 8.0);\n\
-				 quad2.x = ceil(blueColor) - (quad2.y * 8.0);\n\
-				 highp vec2 texPos1;\n\
-				 texPos1.x = (quad1.x * 0.125) + 0.5/512.0 + ((0.125 - 1.0/512.0) * textureColor.r);\n\
-				 texPos1.y = 1.0 - ((quad1.y * 0.125) + 0.5/512.0 + ((0.125 - 1.0/512.0) * textureColor.g));\n\
-				 highp vec2 texPos2;\n\
-				 texPos2.x = (quad2.x * 0.125) + 0.5/512.0 + ((0.125 - 1.0/512.0) * textureColor.r);\n\
-				 texPos2.y = 1.0 - ((quad2.y * 0.125) + 0.5/512.0 + ((0.125 - 1.0/512.0) * textureColor.g));\n\
-				 lowp vec4 newColor1 = texture2D(u_textureB, texPos1);\n\
-				 lowp vec4 newColor2 = texture2D(u_textureB, texPos2);\n\
-				 lowp vec4 newColor = mix(newColor1, newColor2, fract(blueColor));\n\
-				 gl_FragColor = vec4( mix( textureColor.rgb, newColor.rgb, u_amount), textureColor.w);\n\
-			}\n\
-			";
-
-	LiteGraph.registerNodeType("texture/LUT", LGraphTextureLUT );
-
-	// Texture Channels *****************************************
-	function LGraphTextureChannels()
-	{
-		this.addInput("Texture","Texture");
-
-		this.addOutput("R","Texture");
-		this.addOutput("G","Texture");
-		this.addOutput("B","Texture");
-		this.addOutput("A","Texture");
-
-		this.properties = {};
-		if(!LGraphTextureChannels._shader)
-			LGraphTextureChannels._shader = new GL.Shader( Shader.SCREEN_VERTEX_SHADER, LGraphTextureChannels.pixel_shader );
-	}
-
-	LGraphTextureChannels.title = "Texture to Channels";
-	LGraphTextureChannels.desc = "Split texture channels";
-
-	LGraphTextureChannels.prototype.onExecute = function()
-	{
-		var texA = this.getInputData(0);
-		if(!texA) return;
-
-		if(!this._channels)
-			this._channels = Array(4);
-
-		var connections = 0;
-		for(var i = 0; i < 4; i++)
-		{
-			if(this.isOutputConnected(i))
-			{
-				if(!this._channels[i] || this._channels[i].width != texA.width || this._channels[i].height != texA.height || this._channels[i].type != texA.type)
-					this._channels[i] = new GL.Texture( texA.width, texA.height, { type: texA.type, format: gl.RGBA, filter: gl.LINEAR });
-				connections++;
-			}
-			else
-				this._channels[i] = null;
-		}
-
-		if(!connections)
-			return;
-
-		gl.disable( gl.BLEND );
-		gl.disable( gl.DEPTH_TEST );
-
-		var mesh = Mesh.getScreenQuad();
-		var shader = LGraphTextureChannels._shader;
-		var masks = [[1,0,0,0],[0,1,0,0],[0,0,1,0],[0,0,0,1]];
-
-		for(var i = 0; i < 4; i++)
-		{
-			if(!this._channels[i])
-				continue;
-
-			this._channels[i].drawTo( function() {
-				texA.bind(0);
-				shader.uniforms({u_texture:0, u_mask: masks[i]}).draw(mesh);
-			});
-			this.setOutputData(i, this._channels[i]);
-		}
-	}
-
-	LGraphTextureChannels.pixel_shader = "precision highp float;\n\
-			precision highp float;\n\
-			varying vec2 v_coord;\n\
-			uniform sampler2D u_texture;\n\
-			uniform vec4 u_mask;\n\
-			\n\
-			void main() {\n\
-			   gl_FragColor = vec4( vec3( length( texture2D(u_texture, v_coord) * u_mask )), 1.0 );\n\
-			}\n\
-			";
-
-	LiteGraph.registerNodeType("texture/textureChannels", LGraphTextureChannels );
-
-
-	// Texture Channels to Texture *****************************************
-	function LGraphChannelsTexture()
-	{
-		this.addInput("R","Texture");
-		this.addInput("G","Texture");
-		this.addInput("B","Texture");
-		this.addInput("A","Texture");
-
-		this.addOutput("Texture","Texture");
-
-		this.properties = {};
-		if(!LGraphChannelsTexture._shader)
-			LGraphChannelsTexture._shader = new GL.Shader( Shader.SCREEN_VERTEX_SHADER, LGraphChannelsTexture.pixel_shader );
-	}
-
-	LGraphChannelsTexture.title = "Channels to Texture";
-	LGraphChannelsTexture.desc = "Split texture channels";
-
-	LGraphChannelsTexture.prototype.onExecute = function()
-	{
-		var tex = [ this.getInputData(0),
-				this.getInputData(1),
-				this.getInputData(2),
-				this.getInputData(3) ];
-
-		if(!tex[0] || !tex[1] || !tex[2] || !tex[3]) 
-			return;
-
-		gl.disable( gl.BLEND );
-		gl.disable( gl.DEPTH_TEST );
-
-		var mesh = Mesh.getScreenQuad();
-		var shader = LGraphChannelsTexture._shader;
-
-		this._tex = LGraphTexture.getTargetTexture( tex[0], this._tex );
-
-		this._tex.drawTo( function() {
-			tex[0].bind(0);
-			tex[1].bind(1);
-			tex[2].bind(2);
-			tex[3].bind(3);
-			shader.uniforms({u_textureR:0, u_textureG:1, u_textureB:2, u_textureA:3 }).draw(mesh);
-		});
-		this.setOutputData(0, this._tex);
-	}
-
-	LGraphChannelsTexture.pixel_shader = "precision highp float;\n\
-			precision highp float;\n\
-			varying vec2 v_coord;\n\
-			uniform sampler2D u_textureR;\n\
-			uniform sampler2D u_textureG;\n\
-			uniform sampler2D u_textureB;\n\
-			uniform sampler2D u_textureA;\n\
-			\n\
-			void main() {\n\
-			   gl_FragColor = vec4( \
-						texture2D(u_textureR, v_coord).r,\
-						texture2D(u_textureG, v_coord).r,\
-						texture2D(u_textureB, v_coord).r,\
-						texture2D(u_textureA, v_coord).r);\n\
-			}\n\
-			";
-
-	LiteGraph.registerNodeType("texture/channelsTexture", LGraphChannelsTexture );
-
-	// Texture Channels to Texture *****************************************
-	function LGraphTextureGradient()
-	{
-		this.addInput("A","color");
-		this.addInput("B","color");
-		this.addOutput("Texture","Texture");
-
-		this.properties = { angle: 0, scale: 1, A:[0,0,0], B:[1,1,1], texture_size:32 };
-		if(!LGraphTextureGradient._shader)
-			LGraphTextureGradient._shader = new GL.Shader( Shader.SCREEN_VERTEX_SHADER, LGraphTextureGradient.pixel_shader );
-
-		this._uniforms = { u_angle: 0, u_colorA: vec3.create(), u_colorB: vec3.create()};
-	}
-
-	LGraphTextureGradient.title = "Gradient";
-	LGraphTextureGradient.desc = "Generates a gradient";
-	LGraphTextureGradient["@A"] = { type:"color" };
-	LGraphTextureGradient["@B"] = { type:"color" };
-	LGraphTextureGradient["@texture_size"] = { type:"enum", values:[32,64,128,256,512] };
-
-	LGraphTextureGradient.prototype.onExecute = function()
-	{
-		gl.disable( gl.BLEND );
-		gl.disable( gl.DEPTH_TEST );
-
-		var mesh = GL.Mesh.getScreenQuad();
-		var shader = LGraphTextureGradient._shader;
-
-		var A = this.getInputData(0);
-		if(!A)
-			A = this.properties.A;
-		var B = this.getInputData(1);
-		if(!B)
-			B = this.properties.B;
-
-		//angle and scale
-		for(var i = 2; i < this.inputs.length; i++)
-		{
-			var input = this.inputs[i];
-			var v = this.getInputData(i);
-			if(v === undefined)
-				continue;
-			this.properties[ input.name ] = v;
-		}
-
-		var uniforms = this._uniforms;
-		this._uniforms.u_angle = this.properties.angle * DEG2RAD;
-		this._uniforms.u_scale = this.properties.scale;
-		vec3.copy( uniforms.u_colorA, A );
-		vec3.copy( uniforms.u_colorB, B );
-
-		var size = parseInt( this.properties.texture_size );
-		if(!this._tex || this._tex.width != size )
-			this._tex = new GL.Texture( size, size, { format: gl.RGB, filter: gl.LINEAR });
-
-		this._tex.drawTo( function() {
-			shader.uniforms(uniforms).draw(mesh);
-		});
-		this.setOutputData(0, this._tex);
-	}
-
-	LGraphTextureGradient.prototype.onGetInputs = function()
-	{
-		return [["angle","number"],["scale","number"]];
-	}
-
-	LGraphTextureGradient.pixel_shader = "precision highp float;\n\
-			precision highp float;\n\
-			varying vec2 v_coord;\n\
-			uniform float u_angle;\n\
-			uniform float u_scale;\n\
-			uniform vec3 u_colorA;\n\
-			uniform vec3 u_colorB;\n\
-			\n\
-			vec2 rotate(vec2 v, float angle)\n\
-			{\n\
-				vec2 result;\n\
-				float _cos = cos(angle);\n\
-				float _sin = sin(angle);\n\
-				result.x = v.x * _cos - v.y * _sin;\n\
-				result.y = v.x * _sin + v.y * _cos;\n\
-				return result;\n\
-			}\n\
-			void main() {\n\
-				float f = (rotate(u_scale * (v_coord - vec2(0.5)), u_angle) + vec2(0.5)).x;\n\
-				vec3 color = mix(u_colorA,u_colorB,clamp(f,0.0,1.0));\n\
-			   gl_FragColor = vec4(color,1.0);\n\
-			}\n\
-			";
-
-	LiteGraph.registerNodeType("texture/gradient", LGraphTextureGradient );
-
-	// Texture Mix *****************************************
-	function LGraphTextureMix()
-	{
-		this.addInput("A","Texture");
-		this.addInput("B","Texture");
-		this.addInput("Mixer","Texture");
-
-		this.addOutput("Texture","Texture");
-		this.properties = { precision: LGraphTexture.DEFAULT };
-
-		if(!LGraphTextureMix._shader)
-			LGraphTextureMix._shader = new GL.Shader( Shader.SCREEN_VERTEX_SHADER, LGraphTextureMix.pixel_shader );
-	}
-
-	LGraphTextureMix.title = "Mix";
-	LGraphTextureMix.desc = "Generates a texture mixing two textures";
-
-	LGraphTextureMix.widgets_info = { 
-		"precision": { widget:"combo", values: LGraphTexture.MODE_VALUES }
-	};
-
-	LGraphTextureMix.prototype.onExecute = function()
-	{
-		var texA = this.getInputData(0);
-
-		if(!this.isOutputConnected(0))
-			return; //saves work
-		
-		if(this.properties.precision === LGraphTexture.PASS_THROUGH )
-		{
-			this.setOutputData(0,texA);
-			return;
-		}
-
-		var texB = this.getInputData(1);
-		var texMix = this.getInputData(2);
-		if(!texA || !texB || !texMix) return;
-
-		this._tex = LGraphTexture.getTargetTexture( texA, this._tex, this.properties.precision );
-
-		gl.disable( gl.BLEND );
-		gl.disable( gl.DEPTH_TEST );
-
-		var mesh = Mesh.getScreenQuad();
-		var shader = LGraphTextureMix._shader;
-
-		this._tex.drawTo( function() {
-			texA.bind(0);
-			texB.bind(1);
-			texMix.bind(2);
-			shader.uniforms({u_textureA:0,u_textureB:1,u_textureMix:2}).draw(mesh);
-		});
-
-		this.setOutputData(0, this._tex);
-	}
-
-	LGraphTextureMix.pixel_shader = "precision highp float;\n\
-			precision highp float;\n\
-			varying vec2 v_coord;\n\
-			uniform sampler2D u_textureA;\n\
-			uniform sampler2D u_textureB;\n\
-			uniform sampler2D u_textureMix;\n\
-			\n\
-			void main() {\n\
-			   gl_FragColor = mix( texture2D(u_textureA, v_coord), texture2D(u_textureB, v_coord), texture2D(u_textureMix, v_coord) );\n\
-			}\n\
-			";
-
-	LiteGraph.registerNodeType("texture/mix", LGraphTextureMix );
-
-	// Texture Edges detection *****************************************
-	function LGraphTextureEdges()
-	{
-		this.addInput("Tex.","Texture");
-
-		this.addOutput("Edges","Texture");
-		this.properties = { invert: true, threshold: false, factor: 1, precision: LGraphTexture.DEFAULT };
-
-		if(!LGraphTextureEdges._shader)
-			LGraphTextureEdges._shader = new GL.Shader( Shader.SCREEN_VERTEX_SHADER, LGraphTextureEdges.pixel_shader );
-	}
-
-	LGraphTextureEdges.title = "Edges";
-	LGraphTextureEdges.desc = "Detects edges";
-
-	LGraphTextureEdges.widgets_info = { 
-		"precision": { widget:"combo", values: LGraphTexture.MODE_VALUES }
-	};
-
-	LGraphTextureEdges.prototype.onExecute = function()
-	{
-		if(!this.isOutputConnected(0))
-			return; //saves work
-
-		var tex = this.getInputData(0);
-
-		if(this.properties.precision === LGraphTexture.PASS_THROUGH )
-		{
-			this.setOutputData(0,tex);
-			return;
-		}		
-
-		if(!tex) return;
-
-		this._tex = LGraphTexture.getTargetTexture( tex, this._tex, this.properties.precision );
-
-		gl.disable( gl.BLEND );
-		gl.disable( gl.DEPTH_TEST );
-
-		var mesh = Mesh.getScreenQuad();
-		var shader = LGraphTextureEdges._shader;
-		var invert = this.properties.invert;
-		var factor = this.properties.factor;
-		var threshold = this.properties.threshold ? 1 : 0;
-
-		this._tex.drawTo( function() {
-			tex.bind(0);
-			shader.uniforms({u_texture:0, u_isize:[1/tex.width,1/tex.height], u_factor: factor, u_threshold: threshold, u_invert: invert ? 1 : 0}).draw(mesh);
-		});
-
-		this.setOutputData(0, this._tex);
-	}
-
-	LGraphTextureEdges.pixel_shader = "precision highp float;\n\
-			precision highp float;\n\
-			varying vec2 v_coord;\n\
-			uniform sampler2D u_texture;\n\
-			uniform vec2 u_isize;\n\
-			uniform int u_invert;\n\
-			uniform float u_factor;\n\
-			uniform float u_threshold;\n\
-			\n\
-			void main() {\n\
-				vec4 center = texture2D(u_texture, v_coord);\n\
-				vec4 up = texture2D(u_texture, v_coord + u_isize * vec2(0.0,1.0) );\n\
-				vec4 down = texture2D(u_texture, v_coord + u_isize * vec2(0.0,-1.0) );\n\
-				vec4 left = texture2D(u_texture, v_coord + u_isize * vec2(1.0,0.0) );\n\
-				vec4 right = texture2D(u_texture, v_coord + u_isize * vec2(-1.0,0.0) );\n\
-				vec4 diff = abs(center - up) + abs(center - down) + abs(center - left) + abs(center - right);\n\
-				diff *= u_factor;\n\
-				if(u_invert == 1)\n\
-					diff.xyz = vec3(1.0) - diff.xyz;\n\
-				if( u_threshold == 0.0 )\n\
-					gl_FragColor = vec4( diff.xyz, center.a );\n\
-				else\n\
-					gl_FragColor = vec4( diff.x > 0.5 ? 1.0 : 0.0, diff.y > 0.5 ? 1.0 : 0.0, diff.z > 0.5 ? 1.0 : 0.0, center.a );\n\
-			}\n\
-			";
-
-	LiteGraph.registerNodeType("texture/edges", LGraphTextureEdges );
-
-	// Texture Depth *****************************************
-	function LGraphTextureDepthRange()
-	{
-		this.addInput("Texture","Texture");
-		this.addInput("Distance","number");
-		this.addInput("Range","number");
-		this.addOutput("Texture","Texture");
-		this.properties = { distance:100, range: 50, only_depth: false, high_precision: false };
-		this._uniforms = {u_texture:0, u_distance: 100, u_range: 50, u_camera_planes: null };
-	}
-
-	LGraphTextureDepthRange.title = "Depth Range";
-	LGraphTextureDepthRange.desc = "Generates a texture with a depth range";
-
-	LGraphTextureDepthRange.prototype.onExecute = function()
-	{
-		if(!this.isOutputConnected(0))
-			return; //saves work
-
-		var tex = this.getInputData(0);
-		if(!tex) return;
-
-		var precision = gl.UNSIGNED_BYTE;
-		if(this.properties.high_precision)
-			precision = gl.half_float_ext ? gl.HALF_FLOAT_OES : gl.FLOAT;			
-
-		if(!this._temp_texture || this._temp_texture.type != precision ||
-			this._temp_texture.width != tex.width || this._temp_texture.height != tex.height)
-			this._temp_texture = new GL.Texture( tex.width, tex.height, { type: precision, format: gl.RGBA, filter: gl.LINEAR });
-
-		var uniforms = this._uniforms;
-
-		//iterations
-		var distance = this.properties.distance;
-		if( this.isInputConnected(1) )
-		{
-			distance = this.getInputData(1);
-			this.properties.distance = distance;
-		}
-
-		var range = this.properties.range;
-		if( this.isInputConnected(2) )
-		{
-			range = this.getInputData(2);
-			this.properties.range = range;
-		}
-
-		uniforms.u_distance = distance;
-		uniforms.u_range = range;
-
-		gl.disable( gl.BLEND );
-		gl.disable( gl.DEPTH_TEST );
-		var mesh = Mesh.getScreenQuad();
-		if(!LGraphTextureDepthRange._shader)
-		{
-			LGraphTextureDepthRange._shader = new GL.Shader( Shader.SCREEN_VERTEX_SHADER, LGraphTextureDepthRange.pixel_shader );
-			LGraphTextureDepthRange._shader_onlydepth = new GL.Shader( Shader.SCREEN_VERTEX_SHADER, LGraphTextureDepthRange.pixel_shader, { ONLY_DEPTH:""} );
-		}
-		var shader = this.properties.only_depth ? LGraphTextureDepthRange._shader_onlydepth : LGraphTextureDepthRange._shader;
-
-		//NEAR AND FAR PLANES
-		var planes = null;
-		if( tex.near_far_planes )
-			planes = tex.near_far_planes;
-		else if( window.LS && LS.Renderer._main_camera )
-			planes = LS.Renderer._main_camera._uniforms.u_camera_planes;
-		else
-			planes = [0.1,1000]; //hardcoded
-		uniforms.u_camera_planes = planes;
-
-
-		this._temp_texture.drawTo( function() {
-			tex.bind(0);
-			shader.uniforms( uniforms ).draw(mesh);
-		});
-
-		this._temp_texture.near_far_planes = planes;
-		this.setOutputData(0, this._temp_texture );
-	}
-
-	LGraphTextureDepthRange.pixel_shader = "precision highp float;\n\
-			precision highp float;\n\
-			varying vec2 v_coord;\n\
-			uniform sampler2D u_texture;\n\
-			uniform vec2 u_camera_planes;\n\
-			uniform float u_distance;\n\
-			uniform float u_range;\n\
-			\n\
-			float LinearDepth()\n\
-			{\n\
-				float zNear = u_camera_planes.x;\n\
-				float zFar = u_camera_planes.y;\n\
-				float depth = texture2D(u_texture, v_coord).x;\n\
-				depth = depth * 2.0 - 1.0;\n\
-				return zNear * (depth + 1.0) / (zFar + zNear - depth * (zFar - zNear));\n\
-			}\n\
-			\n\
-			void main() {\n\
-				float depth = LinearDepth();\n\
-				#ifdef ONLY_DEPTH\n\
-				   gl_FragColor = vec4(depth);\n\
-				#else\n\
-					float diff = abs(depth * u_camera_planes.y - u_distance);\n\
-					float dof = 1.0;\n\
-					if(diff <= u_range)\n\
-						dof = diff / u_range;\n\
-				   gl_FragColor = vec4(dof);\n\
-				#endif\n\
-			}\n\
-			";
-
-	LiteGraph.registerNodeType("texture/depth_range", LGraphTextureDepthRange );
-
-	// Texture Blur *****************************************
-	function LGraphTextureBlur()
-	{
-		this.addInput("Texture","Texture");
-		this.addInput("Iterations","number");
-		this.addInput("Intensity","number");
-		this.addOutput("Blurred","Texture");
-		this.properties = { intensity: 1, iterations: 1, preserve_aspect: false, scale:[1,1], precision: LGraphTexture.DEFAULT };
-	}
-
-	LGraphTextureBlur.title = "Blur";
-	LGraphTextureBlur.desc = "Blur a texture";
-
-	LGraphTextureBlur.widgets_info = {
-		precision: { widget:"combo", values: LGraphTexture.MODE_VALUES }
-	};
-
-	LGraphTextureBlur.max_iterations = 20;
-
-	LGraphTextureBlur.prototype.onExecute = function()
-	{
-		var tex = this.getInputData(0);
-		if(!tex)
-			return;
-
-		if(!this.isOutputConnected(0))
-			return; //saves work
-
-		var temp = this._final_texture;
-
-		if(!temp || temp.width != tex.width || temp.height != tex.height || temp.type != tex.type )
-		{
-			//we need two textures to do the blurring
-			//this._temp_texture = new GL.Texture( tex.width, tex.height, { type: tex.type, format: gl.RGBA, filter: gl.LINEAR });
-			temp = this._final_texture = new GL.Texture( tex.width, tex.height, { type: tex.type, format: gl.RGBA, filter: gl.LINEAR });
-		}
-
-		//iterations
-		var iterations = this.properties.iterations;
-		if( this.isInputConnected(1) )
-		{
-			iterations = this.getInputData(1);
-			this.properties.iterations = iterations;
-		}
-		iterations = Math.min( Math.floor(iterations), LGraphTextureBlur.max_iterations );
-		if(iterations == 0) //skip blurring
-		{
-			this.setOutputData(0, tex);
-			return;
-		}
-
-		var intensity = this.properties.intensity;
-		if( this.isInputConnected(2) )
-		{
-			intensity = this.getInputData(2);
-			this.properties.intensity = intensity;
-		}
-
-		//blur sometimes needs an aspect correction
-		var aspect = LiteGraph.camera_aspect;
-		if(!aspect && window.gl !== undefined)
-			aspect = gl.canvas.height / gl.canvas.width;
-		if(!aspect)
-			aspect = 1;
-		aspect = this.properties.preserve_aspect ? aspect : 1;
-
-		var scale = this.properties.scale || [1,1];
-		tex.applyBlur( aspect * scale[0], scale[1], intensity, temp );
-		for(var i = 1; i < iterations; ++i)
-			temp.applyBlur( aspect * scale[0] * (i+1), scale[1] * (i+1), intensity );
-
-		this.setOutputData(0, temp );
-	}
-
-	/*
-	LGraphTextureBlur.pixel_shader = "precision highp float;\n\
-			precision highp float;\n\
-			varying vec2 v_coord;\n\
-			uniform sampler2D u_texture;\n\
-			uniform vec2 u_offset;\n\
-			uniform float u_intensity;\n\
-			void main() {\n\
-			   vec4 sum = vec4(0.0);\n\
-			   vec4 center = texture2D(u_texture, v_coord);\n\
-			   sum += texture2D(u_texture, v_coord + u_offset * -4.0) * 0.05/0.98;\n\
-			   sum += texture2D(u_texture, v_coord + u_offset * -3.0) * 0.09/0.98;\n\
-			   sum += texture2D(u_texture, v_coord + u_offset * -2.0) * 0.12/0.98;\n\
-			   sum += texture2D(u_texture, v_coord + u_offset * -1.0) * 0.15/0.98;\n\
-			   sum += center * 0.16/0.98;\n\
-			   sum += texture2D(u_texture, v_coord + u_offset * 4.0) * 0.05/0.98;\n\
-			   sum += texture2D(u_texture, v_coord + u_offset * 3.0) * 0.09/0.98;\n\
-			   sum += texture2D(u_texture, v_coord + u_offset * 2.0) * 0.12/0.98;\n\
-			   sum += texture2D(u_texture, v_coord + u_offset * 1.0) * 0.15/0.98;\n\
-			   gl_FragColor = u_intensity * sum;\n\
-			}\n\
-			";
-	*/
-
-	LiteGraph.registerNodeType("texture/blur", LGraphTextureBlur );
-
-
-	// Texture Glow *****************************************
-	//based in https://catlikecoding.com/unity/tutorials/advanced-rendering/bloom/
-	function LGraphTextureGlow()
-	{
-		this.addInput("in","Texture");
-		this.addInput("dirt","Texture");
-		this.addOutput("out","Texture");
-		this.addOutput("glow","Texture");
-		this.properties = { enabled: true, intensity: 1, persistence: 0.99, iterations:16, threshold:0, scale: 1, dirt_factor: 0.5, precision: LGraphTexture.DEFAULT };
-		this._textures = [];
-		this._uniforms = { u_intensity: 1, u_texture: 0, u_glow_texture: 1, u_threshold: 0, u_texel_size: vec2.create() };
-	}
-
-	LGraphTextureGlow.title = "Glow";
-	LGraphTextureGlow.desc = "Filters a texture giving it a glow effect";
-	LGraphTextureGlow.weights = new Float32Array( [0.5,0.4,0.3,0.2] );
-
-	LGraphTextureGlow.widgets_info = {
-		"iterations": { type:"number", min: 0, max: 16, step: 1, precision: 0 },
-		"threshold": { type:"number", min: 0, max: 10, step: 0.01, precision: 2 },
-		"precision": { widget:"combo", values: LGraphTexture.MODE_VALUES }
-	};
-
-	LGraphTextureGlow.prototype.onGetInputs = function(){
-		return [["enabled","boolean"],["threshold","number"],["intensity","number"],["persistence","number"],["iterations","number"],["dirt_factor","number"]];
-	}
-
-	LGraphTextureGlow.prototype.onGetOutputs = function(){
-		return [["average","Texture"]];
-	}
-
-	LGraphTextureGlow.prototype.onExecute = function()
-	{
-		var tex = this.getInputData(0);
-		if(!tex)
-			return;
-
-		if(!this.isAnyOutputConnected())
-			return; //saves work
-
-		if(this.properties.precision === LGraphTexture.PASS_THROUGH || this.getInputOrProperty("enabled" ) === false )
-		{
-			this.setOutputData(0,tex);
-			return;
-		}		
-
-		var width = tex.width;
-		var height = tex.height;
-
-		var texture_info = { format: tex.format, type: tex.type, minFilter: GL.LINEAR, magFilter: GL.LINEAR, wrap: gl.CLAMP_TO_EDGE	};
-		var type = LGraphTexture.getTextureType( this.properties.precision, tex );
-
-		var uniforms = this._uniforms;
-		var textures = this._textures;
-
-		//cut
-		var shader = LGraphTextureGlow._cut_shader;
-		if(!shader)
-			shader = LGraphTextureGlow._cut_shader = new GL.Shader( GL.Shader.SCREEN_VERTEX_SHADER, LGraphTextureGlow.cut_pixel_shader );
-
-		gl.disable( gl.DEPTH_TEST );
-		gl.disable( gl.BLEND );
-
-		uniforms.u_threshold = this.getInputOrProperty("threshold");
-		var currentDestination = textures[0] = GL.Texture.getTemporary( width, height, texture_info );
-		tex.blit( currentDestination, shader.uniforms(uniforms) );
-		var currentSource = currentDestination;
-
-		var iterations = this.getInputOrProperty("iterations");
-		iterations = Math.clamp( iterations, 1, 16) | 0;
-		var texel_size = uniforms.u_texel_size;
-		var intensity = this.getInputOrProperty("intensity");
-
-		uniforms.u_intensity = 1;
-		uniforms.u_delta = this.properties.scale; //1
-
-		//downscale/upscale shader
-		var shader = LGraphTextureGlow._shader;
-		if(!shader)
-			shader = LGraphTextureGlow._shader = new GL.Shader( GL.Shader.SCREEN_VERTEX_SHADER, LGraphTextureGlow.scale_pixel_shader );
-
-		var i = 1;
-		//downscale
-		for (;i < iterations; i++) {
-			width = width>>1;
-			if( (height|0) > 1 )
-				height = height>>1;
-			if( width < 2 )
-				break;
-			currentDestination = textures[i] = GL.Texture.getTemporary( width, height, texture_info );
-			texel_size[0] = 1 / currentSource.width; texel_size[1] = 1 / currentSource.height;
-			currentSource.blit( currentDestination, shader.uniforms(uniforms) );
-			currentSource = currentDestination;
-		}
-
-		//average
-		if(this.isOutputConnected(2))
-		{
-			var average_texture = this._average_texture;
-			if(!average_texture || average_texture.type != tex.type || average_texture.format != tex.format )
-				average_texture = this._average_texture = new GL.Texture( 1, 1, { type: tex.type, format: tex.format, filter: gl.LINEAR });
-			texel_size[0] = 1 / currentSource.width; texel_size[1] = 1 / currentSource.height;
-			uniforms.u_intensity = intensity;
-			uniforms.u_delta = 1;
-			currentSource.blit( average_texture, shader.uniforms(uniforms) ); 
-			this.setOutputData( 2, average_texture );
-		}
-
-		//upscale and blend 
-		gl.enable( gl.BLEND );
-		gl.blendFunc( gl.ONE, gl.ONE );
-		uniforms.u_intensity = this.getInputOrProperty("persistence");
-		uniforms.u_delta = 0.5;
-
-		for (i -= 2; i >= 0; i--) // i-=2 =>  -1 to point to last element in array, -1 to go to texture above
-		{ 
-			currentDestination = textures[i];
-			textures[i] = null;
-			texel_size[0] = 1 / currentSource.width; texel_size[1] = 1 / currentSource.height;
-			currentSource.blit( currentDestination, shader.uniforms(uniforms) );
-			GL.Texture.releaseTemporary( currentSource );
-			currentSource = currentDestination;
-		}
-		gl.disable( gl.BLEND );
-
-		//glow
-		if(this.isOutputConnected(1))
-		{
-			var glow_texture = this._glow_texture;
-			if(!glow_texture || glow_texture.width != tex.width || glow_texture.height != tex.height || glow_texture.type != type || glow_texture.format != tex.format )
-				glow_texture = this._glow_texture = new GL.Texture( tex.width,  tex.height, { type: type, format: tex.format, filter: gl.LINEAR });
-			currentSource.blit( glow_texture );
-			this.setOutputData( 1, glow_texture);
-		}
-
-		//final composition
-		if(this.isOutputConnected(0))
-		{
-			var final_texture = this._final_texture;
-			if(!final_texture || final_texture.width != tex.width || final_texture.height != tex.height || final_texture.type != type || final_texture.format != tex.format )
-				final_texture = this._final_texture = new GL.Texture( tex.width, tex.height, { type: type, format: tex.format, filter: gl.LINEAR });
-
-			var dirt_texture = this.getInputData(1);
-			var dirt_factor = this.getInputOrProperty("dirt_factor");
-
-			uniforms.u_intensity = intensity;
-
-			shader = dirt_texture ? LGraphTextureGlow._dirt_final_shader : LGraphTextureGlow._final_shader;
-			if(!shader)
-			{
-				if(dirt_texture)
-					shader = LGraphTextureGlow._dirt_final_shader = new GL.Shader( GL.Shader.SCREEN_VERTEX_SHADER, LGraphTextureGlow.final_pixel_shader, { USE_DIRT: "" } );
-				else
-					shader = LGraphTextureGlow._final_shader = new GL.Shader( GL.Shader.SCREEN_VERTEX_SHADER, LGraphTextureGlow.final_pixel_shader );
-			}
-
-			final_texture.drawTo( function(){
-				tex.bind(0);
-				currentSource.bind(1);
-				if(dirt_texture)
-				{
-					shader.setUniform( "u_dirt_factor", dirt_factor );
-					shader.setUniform( "u_dirt_texture", dirt_texture.bind(2) );
-				}
-				shader.toViewport( uniforms );
-			});
-			this.setOutputData( 0, final_texture );
-		}
-
-		GL.Texture.releaseTemporary( currentSource );
-	}
-
-	LGraphTextureGlow.cut_pixel_shader = "precision highp float;\n\
-		varying vec2 v_coord;\n\
-		uniform sampler2D u_texture;\n\
-		uniform float u_threshold;\n\
-		void main() {\n\
-			gl_FragColor = max( texture2D( u_texture, v_coord ) - vec4( u_threshold ), vec4(0.0) );\n\
-		}"
-
-	LGraphTextureGlow.scale_pixel_shader = "precision highp float;\n\
-		varying vec2 v_coord;\n\
-		uniform sampler2D u_texture;\n\
-		uniform vec2 u_texel_size;\n\
-		uniform float u_delta;\n\
-		uniform float u_intensity;\n\
-		\n\
-		vec4 sampleBox(vec2 uv) {\n\
-			vec4 o = u_texel_size.xyxy * vec2(-u_delta, u_delta).xxyy;\n\
-			vec4 s = texture2D( u_texture, uv + o.xy ) + texture2D( u_texture, uv + o.zy) + texture2D( u_texture, uv + o.xw) + texture2D( u_texture, uv + o.zw);\n\
-			return s * 0.25;\n\
-		}\n\
-		void main() {\n\
-			gl_FragColor = u_intensity * sampleBox( v_coord );\n\
-		}"
-
-	LGraphTextureGlow.final_pixel_shader = "precision highp float;\n\
-		varying vec2 v_coord;\n\
-		uniform sampler2D u_texture;\n\
-		uniform sampler2D u_glow_texture;\n\
-		#ifdef USE_DIRT\n\
-			uniform sampler2D u_dirt_texture;\n\
-		#endif\n\
-		uniform vec2 u_texel_size;\n\
-		uniform float u_delta;\n\
-		uniform float u_intensity;\n\
-		uniform float u_dirt_factor;\n\
-		\n\
-		vec4 sampleBox(vec2 uv) {\n\
-			vec4 o = u_texel_size.xyxy * vec2(-u_delta, u_delta).xxyy;\n\
-			vec4 s = texture2D( u_glow_texture, uv + o.xy ) + texture2D( u_glow_texture, uv + o.zy) + texture2D( u_glow_texture, uv + o.xw) + texture2D( u_glow_texture, uv + o.zw);\n\
-			return s * 0.25;\n\
-		}\n\
-		void main() {\n\
-			vec4 glow = sampleBox( v_coord );\n\
-			#ifdef USE_DIRT\n\
-				glow = mix( glow, glow * texture2D( u_dirt_texture, v_coord ), u_dirt_factor );\n\
-			#endif\n\
-			gl_FragColor = texture2D( u_texture, v_coord ) + u_intensity * glow;\n\
-		}"
-
-	LiteGraph.registerNodeType("texture/glow", LGraphTextureGlow );
-
-
-	// Texture Blur *****************************************
-	function LGraphTextureKuwaharaFilter()
-	{
-		this.addInput("Texture","Texture");
-		this.addOutput("Filtered","Texture");
-		this.properties = { intensity: 1, radius: 5 };
-	}
-
-	LGraphTextureKuwaharaFilter.title = "Kuwahara Filter";
-	LGraphTextureKuwaharaFilter.desc = "Filters a texture giving an artistic oil canvas painting";
-
-	LGraphTextureKuwaharaFilter.max_radius = 10;
-	LGraphTextureKuwaharaFilter._shaders = [];
-
-	LGraphTextureKuwaharaFilter.prototype.onExecute = function()
-	{
-		var tex = this.getInputData(0);
-		if(!tex)
-			return;
-
-		if(!this.isOutputConnected(0))
-			return; //saves work
-
-		var temp = this._temp_texture;
-
-		if(!temp || temp.width != tex.width || temp.height != tex.height || temp.type != tex.type )
-		{
-			//we need two textures to do the blurring
-			this._temp_texture = new GL.Texture( tex.width, tex.height, { type: tex.type, format: gl.RGBA, filter: gl.LINEAR });
-			//this._final_texture = new GL.Texture( tex.width, tex.height, { type: tex.type, format: gl.RGBA, filter: gl.LINEAR });
-		}
-
-		//iterations
-		var radius = this.properties.radius;
-		radius = Math.min( Math.floor(radius), LGraphTextureKuwaharaFilter.max_radius );
-		if(radius == 0) //skip blurring
-		{
-			this.setOutputData(0, tex);
-			return;
-		}
-
-		var intensity = this.properties.intensity;
-
-		//blur sometimes needs an aspect correction
-		var aspect = LiteGraph.camera_aspect;
-		if(!aspect && window.gl !== undefined)
-			aspect = gl.canvas.height / gl.canvas.width;
-		if(!aspect)
-			aspect = 1;
-		aspect = this.properties.preserve_aspect ? aspect : 1;
-
-		if(!LGraphTextureKuwaharaFilter._shaders[ radius ])
-			LGraphTextureKuwaharaFilter._shaders[ radius ] = new GL.Shader( Shader.SCREEN_VERTEX_SHADER, LGraphTextureKuwaharaFilter.pixel_shader, { RADIUS: radius.toFixed(0) });
-
-		var shader = LGraphTextureKuwaharaFilter._shaders[ radius ];
-		var mesh = GL.Mesh.getScreenQuad();
-		tex.bind(0);
-
-		this._temp_texture.drawTo( function() {
-			shader.uniforms({ u_texture: 0, u_intensity: intensity, u_resolution: [tex.width, tex.height], u_iResolution: [1/tex.width,1/tex.height]}).draw(mesh);
-		});
-
-		this.setOutputData(0, this._temp_texture);
-	}
-
-//from https://www.shadertoy.com/view/MsXSz4
-LGraphTextureKuwaharaFilter.pixel_shader = "\n\
-	precision highp float;\n\
-	varying vec2 v_coord;\n\
-	uniform sampler2D u_texture;\n\
-	uniform float u_intensity;\n\
-	uniform vec2 u_resolution;\n\
-	uniform vec2 u_iResolution;\n\
-	#ifndef RADIUS\n\
-		#define RADIUS 7\n\
-	#endif\n\
-	void main() {\n\
-	\n\
-		const int radius = RADIUS;\n\
-		vec2 fragCoord = v_coord;\n\
-		vec2 src_size = u_iResolution;\n\
-		vec2 uv = v_coord;\n\
-		float n = float((radius + 1) * (radius + 1));\n\
-		int i;\n\
-		int j;\n\
-		vec3 m0 = vec3(0.0); vec3 m1 = vec3(0.0); vec3 m2 = vec3(0.0); vec3 m3 = vec3(0.0);\n\
-		vec3 s0 = vec3(0.0); vec3 s1 = vec3(0.0); vec3 s2 = vec3(0.0); vec3 s3 = vec3(0.0);\n\
-		vec3 c;\n\
-		\n\
-		for (int j = -radius; j <= 0; ++j)  {\n\
-			for (int i = -radius; i <= 0; ++i)  {\n\
-				c = texture2D(u_texture, uv + vec2(i,j) * src_size).rgb;\n\
-				m0 += c;\n\
-				s0 += c * c;\n\
-			}\n\
-		}\n\
-		\n\
-		for (int j = -radius; j <= 0; ++j)  {\n\
-			for (int i = 0; i <= radius; ++i)  {\n\
-				c = texture2D(u_texture, uv + vec2(i,j) * src_size).rgb;\n\
-				m1 += c;\n\
-				s1 += c * c;\n\
-			}\n\
-		}\n\
-		\n\
-		for (int j = 0; j <= radius; ++j)  {\n\
-			for (int i = 0; i <= radius; ++i)  {\n\
-				c = texture2D(u_texture, uv + vec2(i,j) * src_size).rgb;\n\
-				m2 += c;\n\
-				s2 += c * c;\n\
-			}\n\
-		}\n\
-		\n\
-		for (int j = 0; j <= radius; ++j)  {\n\
-			for (int i = -radius; i <= 0; ++i)  {\n\
-				c = texture2D(u_texture, uv + vec2(i,j) * src_size).rgb;\n\
-				m3 += c;\n\
-				s3 += c * c;\n\
-			}\n\
-		}\n\
-		\n\
-		float min_sigma2 = 1e+2;\n\
-		m0 /= n;\n\
-		s0 = abs(s0 / n - m0 * m0);\n\
-		\n\
-		float sigma2 = s0.r + s0.g + s0.b;\n\
-		if (sigma2 < min_sigma2) {\n\
-			min_sigma2 = sigma2;\n\
-			gl_FragColor = vec4(m0, 1.0);\n\
-		}\n\
-		\n\
-		m1 /= n;\n\
-		s1 = abs(s1 / n - m1 * m1);\n\
-		\n\
-		sigma2 = s1.r + s1.g + s1.b;\n\
-		if (sigma2 < min_sigma2) {\n\
-			min_sigma2 = sigma2;\n\
-			gl_FragColor = vec4(m1, 1.0);\n\
-		}\n\
-		\n\
-		m2 /= n;\n\
-		s2 = abs(s2 / n - m2 * m2);\n\
-		\n\
-		sigma2 = s2.r + s2.g + s2.b;\n\
-		if (sigma2 < min_sigma2) {\n\
-			min_sigma2 = sigma2;\n\
-			gl_FragColor = vec4(m2, 1.0);\n\
-		}\n\
-		\n\
-		m3 /= n;\n\
-		s3 = abs(s3 / n - m3 * m3);\n\
-		\n\
-		sigma2 = s3.r + s3.g + s3.b;\n\
-		if (sigma2 < min_sigma2) {\n\
-			min_sigma2 = sigma2;\n\
-			gl_FragColor = vec4(m3, 1.0);\n\
-		}\n\
-	}\n\
-	";
-
-	LiteGraph.registerNodeType("texture/kuwahara", LGraphTextureKuwaharaFilter );
-
-
-	// Texture Webcam *****************************************
-	function LGraphTextureWebcam()
-	{
-		this.addOutput("Webcam","Texture");
-		this.properties = { texture_name: "" };
-	}
-
-	LGraphTextureWebcam.title = "Webcam";
-	LGraphTextureWebcam.desc = "Webcam texture";
-
-
-	LGraphTextureWebcam.prototype.openStream = function()
-	{
-		//Vendor prefixes hell
-		navigator.getUserMedia = (navigator.getUserMedia || navigator.webkitGetUserMedia || navigator.mozGetUserMedia || navigator.msGetUserMedia);
-		window.URL = window.URL || window.webkitURL;
-
-		if (!navigator.getUserMedia) {
-		  //console.log('getUserMedia() is not supported in your browser, use chrome and enable WebRTC from about://flags');
-		  return;
-		}
-
-		this._waiting_confirmation = true;
-		var that = this;
-
-		// Not showing vendor prefixes.
-		navigator.getUserMedia({video: true}, this.streamReady.bind(this), onFailSoHard);		
-
-		function onFailSoHard(e) {
-			console.log('Webcam rejected', e);
-			that._webcam_stream = false;
-			that.box_color = "red";
-		};
-	}
-
-	LGraphTextureWebcam.prototype.streamReady = function(localMediaStream)
-	{
-		this._webcam_stream = localMediaStream;
-		//this._waiting_confirmation = false;
-
-	    var video = this._video;
-		if(!video)
-		{
-			video = document.createElement("video");
-			video.autoplay = true;
-		    video.src = window.URL.createObjectURL( localMediaStream );
-			this._video = video;
-			//document.body.appendChild( video ); //debug
-			//when video info is loaded (size and so)
-			video.onloadedmetadata = function(e) {
-				// Ready to go. Do some stuff.
-				console.log(e);
-			};
-		}
-	}
-
-	LGraphTextureWebcam.prototype.onRemoved = function()
-	{
-		if(!this._webcam_stream)
-			return;
-
-		var video_streams = this._webcam_stream.getVideoTracks();
-		if(video_streams.length)
-		{
-			var webcam = video_streams[0];
-			if( webcam.stop )
-				webcam.stop();
-		}
-
-		this._webcam_stream = null;
-		this._video = null;
-	}
-
-	LGraphTextureWebcam.prototype.onDrawBackground = function(ctx)
-	{
-		if(this.flags.collapsed || this.size[1] <= 20)
-			return;
-
-		if(!this._video)
-			return;
-
-		//render to graph canvas
-		ctx.save();
-		if(!ctx.webgl) //reverse image
-		{
-			ctx.translate(0,this.size[1]);
-			ctx.scale(1,-1);
-			ctx.drawImage(this._video, 0, 0, this.size[0], this.size[1]);
-		}
-		else
-		{
-			if(this._temp_texture)
-				ctx.drawImage(this._temp_texture, 0, 0, this.size[0], this.size[1]);
-		}
-		ctx.restore();
-	}
-
-	LGraphTextureWebcam.prototype.onExecute = function()
-	{
-		if(this._webcam_stream == null && !this._waiting_confirmation)
-			this.openStream();
-
-		if(!this._video || !this._video.videoWidth)
-			return;
-
-		var width = this._video.videoWidth;
-		var height = this._video.videoHeight;
-
-		var temp = this._temp_texture;
-		if(!temp || temp.width != width || temp.height != height )
-			this._temp_texture = new GL.Texture( width, height, { format: gl.RGB, filter: gl.LINEAR });
-
-		this._temp_texture.uploadImage( this._video );
-		
-		if(this.properties.texture_name)
-		{
-			var container = LGraphTexture.getTexturesContainer();
-			container[ this.properties.texture_name ] = this._temp_texture;
-		}
-
-		this.setOutputData(0,this._temp_texture);
-	}
-
-	LiteGraph.registerNodeType("texture/webcam", LGraphTextureWebcam );
-
-
-
-	//from https://github.com/spite/Wagner
-	function LGraphLensFX()
-	{
-		this.addInput("in","Texture");
-		this.addInput("f","number");
-		this.addOutput("out","Texture");
-		this.properties = { enabled: true, factor: 1, precision: LGraphTexture.LOW };
-
-		this._uniforms = { u_texture: 0, u_factor: 1 };
-	}
-
-	LGraphLensFX.title = "Lens FX";
-	LGraphLensFX.desc = "distortion and chromatic aberration";
-
-	LGraphLensFX.widgets_info = {
-		"precision": { widget:"combo", values: LGraphTexture.MODE_VALUES }
-	};
-
-	LGraphLensFX.prototype.onGetInputs = function() { return [["enabled","boolean"]]; }
-
-	LGraphLensFX.prototype.onExecute = function()
-	{
-		var tex = this.getInputData(0);
-		if(!tex)
-			return;
-
-		if(!this.isOutputConnected(0))
-			return; //saves work
-
-		if(this.properties.precision === LGraphTexture.PASS_THROUGH || this.getInputOrProperty("enabled" ) === false )
-		{
-			this.setOutputData(0, tex );
-			return;
-		}
-
-		var temp = this._temp_texture;
-		if(!temp || temp.width != tex.width || temp.height != tex.height || temp.type != tex.type )
-			temp = this._temp_texture = new GL.Texture( tex.width, tex.height, { type: tex.type, format: gl.RGBA, filter: gl.LINEAR });
-
-		var shader = LGraphLensFX._shader;
-		if(!shader)
-			shader = LGraphLensFX._shader = new GL.Shader( GL.Shader.SCREEN_VERTEX_SHADER, LGraphLensFX.pixel_shader );
-
-		var factor = this.getInputData(1);
-		if(factor == null)
-			factor = this.properties.factor;
-
-		var uniforms = this._uniforms;
-		uniforms.u_factor = factor;
-
-		//apply shader
-		gl.disable( gl.DEPTH_TEST );
-		temp.drawTo(function(){
-			tex.bind(0);
-			shader.uniforms(uniforms).draw( GL.Mesh.getScreenQuad() );
-		});
-
-		this.setOutputData(0,temp);
-	}
-
-	LGraphLensFX.pixel_shader = "precision highp float;\n\
-			varying vec2 v_coord;\n\
-			uniform sampler2D u_texture;\n\
-			uniform float u_factor;\n\
-			vec2 barrelDistortion(vec2 coord, float amt) {\n\
-				vec2 cc = coord - 0.5;\n\
-				float dist = dot(cc, cc);\n\
-				return coord + cc * dist * amt;\n\
-			}\n\
-			\n\
-			float sat( float t )\n\
-			{\n\
-				return clamp( t, 0.0, 1.0 );\n\
-			}\n\
-			\n\
-			float linterp( float t ) {\n\
-				return sat( 1.0 - abs( 2.0*t - 1.0 ) );\n\
-			}\n\
-			\n\
-			float remap( float t, float a, float b ) {\n\
-				return sat( (t - a) / (b - a) );\n\
-			}\n\
-			\n\
-			vec4 spectrum_offset( float t ) {\n\
-				vec4 ret;\n\
-				float lo = step(t,0.5);\n\
-				float hi = 1.0-lo;\n\
-				float w = linterp( remap( t, 1.0/6.0, 5.0/6.0 ) );\n\
-				ret = vec4(lo,1.0,hi, 1.) * vec4(1.0-w, w, 1.0-w, 1.);\n\
-			\n\
-				return pow( ret, vec4(1.0/2.2) );\n\
-			}\n\
-			\n\
-			const float max_distort = 2.2;\n\
-			const int num_iter = 12;\n\
-			const float reci_num_iter_f = 1.0 / float(num_iter);\n\
-			\n\
-			void main()\n\
-			{	\n\
-				vec2 uv=v_coord;\n\
-				vec4 sumcol = vec4(0.0);\n\
-				vec4 sumw = vec4(0.0);	\n\
-				for ( int i=0; i<num_iter;++i )\n\
-				{\n\
-					float t = float(i) * reci_num_iter_f;\n\
-					vec4 w = spectrum_offset( t );\n\
-					sumw += w;\n\
-					sumcol += w * texture2D( u_texture, barrelDistortion(uv, .6 * max_distort*t * u_factor ) );\n\
-				}\n\
-				gl_FragColor = sumcol / sumw;\n\
-			}";
-
-	LiteGraph.registerNodeType("texture/lensfx", LGraphLensFX );
-
-
-	//simple exposition, but plan to expand it to support different gamma curves
-	function LGraphExposition()
-	{
-		this.addInput("in","Texture");
-		this.addInput("exp","number");
-		this.addOutput("out","Texture");
-		this.properties = { exposition: 1, precision: LGraphTexture.LOW };
-		this._uniforms = { u_texture: 0, u_exposition: exp };
-	}
-
-	LGraphExposition.title = "Exposition";
-	LGraphExposition.desc = "Controls texture exposition";
-
-	LGraphExposition.widgets_info = {
-		"exposition": { widget:"slider", min:0,max:3 },
-		"precision": { widget:"combo", values: LGraphTexture.MODE_VALUES }
-	};
-
-	LGraphExposition.prototype.onExecute = function()
-	{
-		var tex = this.getInputData(0);
-		if(!tex)
-			return;
-
-		if(!this.isOutputConnected(0))
-			return; //saves work
-
-		var temp = this._temp_texture;
-		if(!temp || temp.width != tex.width || temp.height != tex.height || temp.type != tex.type )
-			temp = this._temp_texture = new GL.Texture( tex.width, tex.height, { type: tex.type, format: gl.RGBA, filter: gl.LINEAR });
-
-		var shader = LGraphExposition._shader;
-		if(!shader)
-			shader = LGraphExposition._shader = new GL.Shader( GL.Shader.SCREEN_VERTEX_SHADER, LGraphExposition.pixel_shader );
-
-		var exp = this.properties.exposition;
-		var exp_input = this.getInputData(1);
-		if(exp_input != null)
-			exp = this.properties.exposition = exp_input;
-		var uniforms = this._uniforms;
-
-		//apply shader
-		temp.drawTo(function(){
-			gl.disable( gl.DEPTH_TEST );
-			tex.bind(0);
-			shader.uniforms(uniforms).draw(GL.Mesh.getScreenQuad());
-		});
-
-		this.setOutputData(0,temp);
-	}
-
-	LGraphExposition.pixel_shader = "precision highp float;\n\
-			varying vec2 v_coord;\n\
-			uniform sampler2D u_texture;\n\
-			uniform float u_exposition;\n\
-			\n\
-			void main() {\n\
-				vec4 color = texture2D( u_texture, v_coord );\n\
-				gl_FragColor = vec4( color.xyz * u_exposition, color.a );\n\
-			}";
-
-	LiteGraph.registerNodeType("texture/exposition", LGraphExposition );
-
-
-
-	function LGraphToneMapping()
-	{
-		this.addInput("in","Texture");
-		this.addInput("avg","number");
-		this.addOutput("out","Texture");
-		this.properties = { enabled: true, scale:1, gamma: 1, average_lum: 1, lum_white: 1, precision: LGraphTexture.LOW };
-
-		this._uniforms = { 
-			u_texture: 0,
-			u_lumwhite2: 1,
-			u_igamma: 1,
-			u_scale: 1,
-			u_average_lum: 1
-		};
-	}
-
-	LGraphToneMapping.title = "Tone Mapping";
-	LGraphToneMapping.desc = "Applies Tone Mapping to convert from high to low";
-
-	LGraphToneMapping.widgets_info = {
-		"precision": { widget:"combo", values: LGraphTexture.MODE_VALUES }
-	};
-
-	LGraphToneMapping.prototype.onGetInputs = function() {
-		return [["enabled","boolean"]];
-	}
-
-	LGraphToneMapping.prototype.onExecute = function()
-	{
-		var tex = this.getInputData(0);
-		if(!tex)
-			return;
-
-		if(!this.isOutputConnected(0))
-			return; //saves work
-
-		if(this.properties.precision === LGraphTexture.PASS_THROUGH || this.getInputOrProperty("enabled" ) === false )
-		{
-			this.setOutputData(0, tex );
-			return;
-		}
-
-		var temp = this._temp_texture;
-
-		if(!temp || temp.width != tex.width || temp.height != tex.height || temp.type != tex.type )
-			temp = this._temp_texture = new GL.Texture( tex.width, tex.height, { type: tex.type, format: gl.RGBA, filter: gl.LINEAR });
-
-		//apply shader
-		var shader = LGraphToneMapping._shader;
-		if(!shader)
-			shader = LGraphToneMapping._shader = new GL.Shader( GL.Shader.SCREEN_VERTEX_SHADER, LGraphToneMapping.pixel_shader );
-
-		var avg = this.getInputData(1);
-		if(avg != null)
-			this.properties.average_lum = avg;
-
-		var uniforms = this._uniforms;
-		uniforms.u_lumwhite2 = this.properties.lum_white * this.properties.lum_white;
-		uniforms.u_scale = this.properties.scale;
-		uniforms.u_average_lum = this.properties.average_lum;
-		uniforms.u_igamma = 1/this.properties.gamma;
-
-		//apply shader
-		gl.disable( gl.DEPTH_TEST );
-		temp.drawTo(function(){
-			tex.bind(0);
-			shader.uniforms(uniforms).draw( GL.Mesh.getScreenQuad() );
-		});
-
-		this.setOutputData(0,this._temp_texture);
-	}
-
-	LGraphToneMapping.pixel_shader = "precision highp float;\n\
-			varying vec2 v_coord;\n\
-			uniform sampler2D u_texture;\n\
-			uniform float u_scale;\n\
-			uniform float u_average_lum;\n\
-			uniform float u_lumwhite2;\n\
-			uniform float u_igamma;\n\
-			vec3 RGB2xyY (vec3 rgb)\n\
-			{\n\
-				 const mat3 RGB2XYZ = mat3(0.4124, 0.3576, 0.1805,\n\
-										   0.2126, 0.7152, 0.0722,\n\
-										   0.0193, 0.1192, 0.9505);\n\
-				vec3 XYZ = RGB2XYZ * rgb;\n\
-				\n\
-				float f = (XYZ.x + XYZ.y + XYZ.z);\n\
-				return vec3(XYZ.x / f,\n\
-							XYZ.y / f,\n\
-							XYZ.y);\n\
-			}\n\
-			\n\
-			void main() {\n\
-				vec4 color = texture2D( u_texture, v_coord );\n\
-				vec3 rgb = color.xyz;\n\
-				//Ld - this part of the code is the same for both versions\n\
-				float lum = dot(rgb, vec3(0.2126, 0.7152, 0.0722));\n\
-				float L = (u_scale / u_average_lum) * lum;\n\
-				float Ld = (L * (1.0 + L / u_lumwhite2)) / (1.0 + L);\n\
-				//first\n\
-				//vec3 xyY = RGB2xyY(rgb);\n\
-				//xyY.z *= Ld;\n\
-				//rgb = xyYtoRGB(xyY);\n\
-				//second\n\
-				rgb = (rgb / lum) * Ld;\n\
-				rgb = pow( rgb, vec3( u_igamma ) );\n\
-				gl_FragColor = vec4( rgb, color.a );\n\
-			}";
-
-
-	LiteGraph.registerNodeType("texture/tonemapping", LGraphToneMapping );
-
-
-	function LGraphTexturePerlin()
-	{
-		this.addOutput("out","Texture");
-		this.properties = { width: 512, height: 512, seed:0, persistence: 0.1, octaves: 8, scale: 1, offset: [0,0], amplitude: 1, precision: LGraphTexture.DEFAULT };
-		this._key = 0;
-		this._uniforms = { u_persistence: 0.1, u_seed: 0, u_offset: vec2.create(), u_scale: 1, u_viewport: vec2.create() };
-	}
-
-	LGraphTexturePerlin.title = "Perlin";
-	LGraphTexturePerlin.desc = "Generates a perlin noise texture";
-
-	LGraphTexturePerlin.widgets_info = {
-		precision: { widget:"combo", values: LGraphTexture.MODE_VALUES },
-		width: { type: "Number", precision: 0, step: 1 },
-		height: { type: "Number", precision: 0, step: 1 },
-		octaves: { type: "Number", precision: 0, step: 1, min: 1, max: 50 }
-	};
-
-	LGraphTexturePerlin.prototype.onExecute = function()
-	{
-		if(!this.isOutputConnected(0))
-			return; //saves work
-
-		var w = this.properties.width|0;
-		var h = this.properties.height|0;
-		if(w == 0)	w = gl.viewport_data[2]; //0 means default
-		if(h == 0)	h = gl.viewport_data[3]; //0 means default
-		var type = LGraphTexture.getTextureType( this.properties.precision );
-
-		var temp = this._temp_texture;
-		if(!temp || temp.width != w || temp.height != h || temp.type != type )
-			temp = this._temp_texture = new GL.Texture( w, h, { type: type, format: gl.RGB, filter: gl.LINEAR });
-
-		//reusing old
-		var key = w + h + type + this.properties.persistence + this.properties.octaves + this.properties.scale + this.properties.seed + this.properties.offset[0] + this.properties.offset[1] + this.properties.amplitude;
-		if(key == this._key)
-		{
-			this.setOutputData( 0, temp );
-			return;
-		}
-		this._key = key;
-
-		//gather uniforms
-		var uniforms = this._uniforms;
-		uniforms.u_persistence = this.properties.persistence;
-		uniforms.u_octaves = this.properties.octaves;
-		uniforms.u_offset[0] = this.properties.offset[0];
-		uniforms.u_offset[1] = this.properties.offset[1];
-		uniforms.u_scale = this.properties.scale;
-		uniforms.u_amplitude = this.properties.amplitude;
-		uniforms.u_viewport[0] = w;
-		uniforms.u_viewport[1] = h;
-		uniforms.u_seed = this.properties.seed * 128;
-
-		//render
-		var shader = LGraphTexturePerlin._shader;
-		if(!shader)
-			shader = LGraphTexturePerlin._shader = new GL.Shader( GL.Shader.SCREEN_VERTEX_SHADER, LGraphTexturePerlin.pixel_shader );
-
-		gl.disable( gl.BLEND );
-		gl.disable( gl.DEPTH_TEST );
-
-		temp.drawTo( function() {
-			shader.uniforms( uniforms ).draw( GL.Mesh.getScreenQuad() );
-		});
-
-		this.setOutputData( 0, temp );
-	}
-
-	LGraphTexturePerlin.pixel_shader = "precision highp float;\n\
-			varying vec2 v_coord;\n\
-			uniform vec2 u_offset;\n\
-			uniform float u_scale;\n\
-			uniform float u_persistence;\n\
-			uniform int u_octaves;\n\
-			uniform float u_amplitude;\n\
-			uniform vec2 u_viewport;\n\
-			uniform float u_seed;\n\
-			#define M_PI 3.14159265358979323846\n\
-			\n\
-			float rand(vec2 c){	return fract(sin(dot(c.xy ,vec2( 12.9898 + u_seed,78.233 + u_seed))) * 43758.5453); }\n\
-			\n\
-			float noise(vec2 p, float freq ){\n\
-				float unit = u_viewport.x/freq;\n\
-				vec2 ij = floor(p/unit);\n\
-				vec2 xy = mod(p,unit)/unit;\n\
-				//xy = 3.*xy*xy-2.*xy*xy*xy;\n\
-				xy = .5*(1.-cos(M_PI*xy));\n\
-				float a = rand((ij+vec2(0.,0.)));\n\
-				float b = rand((ij+vec2(1.,0.)));\n\
-				float c = rand((ij+vec2(0.,1.)));\n\
-				float d = rand((ij+vec2(1.,1.)));\n\
-				float x1 = mix(a, b, xy.x);\n\
-				float x2 = mix(c, d, xy.x);\n\
-				return mix(x1, x2, xy.y);\n\
-			}\n\
-			\n\
-			float pNoise(vec2 p, int res){\n\
-				float persistance = u_persistence;\n\
-				float n = 0.;\n\
-				float normK = 0.;\n\
-				float f = 4.;\n\
-				float amp = 1.0;\n\
-				int iCount = 0;\n\
-				for (int i = 0; i<50; i++){\n\
-					n+=amp*noise(p, f);\n\
-					f*=2.;\n\
-					normK+=amp;\n\
-					amp*=persistance;\n\
-					if (iCount >= res)\n\
-						break;\n\
-					iCount++;\n\
-				}\n\
-				float nf = n/normK;\n\
-				return nf*nf*nf*nf;\n\
-			}\n\
-			void main() {\n\
-				vec2 uv = v_coord * u_scale * u_viewport + u_offset * u_scale;\n\
-				vec4 color = vec4( pNoise( uv, u_octaves ) * u_amplitude );\n\
-				gl_FragColor = color;\n\
-			}";
-
-	LiteGraph.registerNodeType("texture/perlin", LGraphTexturePerlin );
-
-
-
-	function LGraphTextureCanvas2D()
-	{
-		this.addOutput("out","Texture");
-		this.properties = { code: "", width: 512, height: 512, precision: LGraphTexture.DEFAULT };
-		this._func = null;
-		this._temp_texture = null;
-	}
-
-	LGraphTextureCanvas2D.title = "Canvas2D";
-	LGraphTextureCanvas2D.desc = "Executes Canvas2D code inside a texture or the viewport";
-
-	LGraphTextureCanvas2D.widgets_info = {
-		precision: { widget:"combo", values: LGraphTexture.MODE_VALUES },
-		code: { type: "code" },
-		width: { type: "Number", precision: 0, step: 1 },
-		height: { type: "Number", precision: 0, step: 1 }
-	};
-
-	LGraphTextureCanvas2D.prototype.onPropertyChanged = function(name, value)
-	{
-		if(name == "code" && LiteGraph.allow_scripts )
-		{
-			this._func = null;
-			try
-			{
-				this._func = new Function( "canvas", "ctx", "time", "script", value );
-				this.boxcolor = "#00FF00";
-			}
-			catch (err)
-			{
-				this.boxcolor = "#FF0000";
-				console.error("Error parsing script");
-				console.error(err);
-			}
-		}
-	}
-
-	LGraphTextureCanvas2D.prototype.onExecute = function()
-	{
-		var func = this._func;
-		if(!func || !this.isOutputConnected(0))
-			return;
-
-		if(!global.enableWebGLCanvas)
-		{
-			console.warn("cannot use LGraphTextureCanvas2D if Canvas2DtoWebGL is not included");
-			return;
-		}
-
-		var width = this.properties.width || gl.canvas.width;
-		var height = this.properties.height || gl.canvas.height;
-		var temp = this._temp_texture;
-		if(!temp || temp.width != width || temp.height != height )
-			temp = this._temp_texture = new GL.Texture( width, height, { format: gl.RGBA, filter: gl.LINEAR });
-
-		var that = this;
-		var time = this.graph.getTime();
-		temp.drawTo(function(){
-			gl.start2D();
-			try
-			{
-				if(func.draw)
-					func.draw.call( that, gl.canvas, gl, time, func );
-				else
-					func.call( that, gl.canvas, gl, time, func );
-				that.boxcolor = "#00FF00";
-			}
-			catch (err)
-			{
-				that.boxcolor = "#FF0000";
-				console.error("Error executing script");
-				console.error(err);
-			}
-			gl.finish2D();
-		});
-
-		this.setOutputData( 0, temp );
-	}
-
-	LiteGraph.registerNodeType("texture/canvas2D", LGraphTextureCanvas2D );
-
-
-	function LGraphTextureMatte()
-	{
-		this.addInput("in","Texture");
-
-		this.addOutput("out","Texture");
-		this.properties = { key_color: vec3.fromValues(0.,1.,0.), threshold: 0.8, slope: 0.2, precision: LGraphTexture.DEFAULT };
-	}
-
-	LGraphTextureMatte.title = "Matte";
-	LGraphTextureMatte.desc = "Extracts background";
-
-	LGraphTextureMatte.widgets_info = { 
-		"key_color": { widget:"color" },
-		"precision": { widget:"combo", values: LGraphTexture.MODE_VALUES }
-	};
-
-	LGraphTextureMatte.prototype.onExecute = function()
-	{
-		if(!this.isOutputConnected(0))
-			return; //saves work
-
-		var tex = this.getInputData(0);
-
-		if(this.properties.precision === LGraphTexture.PASS_THROUGH )
-		{
-			this.setOutputData(0,tex);
-			return;
-		}		
-
-		if(!tex)
-			return;
-
-		this._tex = LGraphTexture.getTargetTexture( tex, this._tex, this.properties.precision );
-
-		gl.disable( gl.BLEND );
-		gl.disable( gl.DEPTH_TEST );
-
-		if(!this._uniforms)
-			this._uniforms = { u_texture: 0, u_key_color: this.properties.key_color, u_threshold: 1, u_slope: 1 };
-		var uniforms = this._uniforms;
-
-		var mesh = Mesh.getScreenQuad();
-		var shader = LGraphTextureMatte._shader;
-		if(!shader)
-			shader = LGraphTextureMatte._shader = new GL.Shader( GL.Shader.SCREEN_VERTEX_SHADER, LGraphTextureMatte.pixel_shader );
-
-		uniforms.u_key_color = this.properties.key_color;
-		uniforms.u_threshold = this.properties.threshold;
-		uniforms.u_slope = this.properties.slope;
-
-		this._tex.drawTo( function() {
-			tex.bind(0);
-			shader.uniforms( uniforms ).draw( mesh );
-		});
-
-		this.setOutputData( 0, this._tex );
-	}
-
-	LGraphTextureMatte.pixel_shader = "precision highp float;\n\
-			varying vec2 v_coord;\n\
-			uniform sampler2D u_texture;\n\
-			uniform vec3 u_key_color;\n\
-			uniform float u_threshold;\n\
-			uniform float u_slope;\n\
-			\n\
-			void main() {\n\
-				vec3 color = texture2D( u_texture, v_coord ).xyz;\n\
-				float diff = length( normalize(color) - normalize(u_key_color) );\n\
-				float edge = u_threshold * (1.0 - u_slope);\n\
-				float alpha = smoothstep( edge, u_threshold, diff);\n\
-				gl_FragColor = vec4( color, alpha );\n\
-			}";
-
-	LiteGraph.registerNodeType("texture/matte", LGraphTextureMatte );
-
-
-	//***********************************
-	//Cubemap reader (to pass a cubemap to a node that requires cubemaps and no images)
-	function LGraphCubemap()
-	{
-		this.addOutput("Cubemap","Cubemap");
-		this.properties = {name:""};
-		this.size = [LGraphTexture.image_preview_size, LGraphTexture.image_preview_size];
-	}
-
-	LGraphCubemap.title = "Cubemap";
-
-	LGraphCubemap.prototype.onDropFile = function(data, filename, file)
-	{
-		if(!data)
-		{
-			this._drop_texture = null;
-			this.properties.name = "";
-		}
-		else
-		{
-			if( typeof(data) == "string" )
-				this._drop_texture = GL.Texture.fromURL(data);
-			else
-				this._drop_texture = GL.Texture.fromDDSInMemory(data);
-			this.properties.name = filename;
-		}
-	}
-
-	LGraphCubemap.prototype.onExecute = function()
-	{
-		if(this._drop_texture)
-		{
-			this.setOutputData(0, this._drop_texture);
-			return;
-		}
-
-		if(!this.properties.name)
-			return;
-
-		var tex = LGraphTexture.getTexture( this.properties.name );
-		if(!tex) 
-			return;
-
-		this._last_tex = tex;
-		this.setOutputData(0, tex);
-	}
-
-	LGraphCubemap.prototype.onDrawBackground = function(ctx)
-	{
-		if( this.flags.collapsed || this.size[1] <= 20)
-			return;
-
-		if(!ctx.webgl)
-			return;
-
-		var cube_mesh = gl.meshes["cube"];
-		if(!cube_mesh)
-			cube_mesh = gl.meshes["cube"] = GL.Mesh.cube({size:1});
-
-		//var view = mat4.lookAt( mat4.create(), [0,0
-	}
-
-	LiteGraph.registerNodeType("texture/cubemap", LGraphCubemap );
-
-} //litegl.js defined
-
-})(this);
-(function(global){
-var LiteGraph = global.LiteGraph;
-
-//Works with Litegl.js to create WebGL nodes
-if(typeof(GL) != "undefined")
-{
-
-	// Texture Lens *****************************************
-	function LGraphFXLens()
-	{
-		this.addInput("Texture","Texture");
-		this.addInput("Aberration","number");
-		this.addInput("Distortion","number");
-		this.addInput("Blur","number");
-		this.addOutput("Texture","Texture");
-		this.properties = { aberration:1.0, distortion: 1.0, blur: 1.0, precision: LGraphTexture.DEFAULT };
-
-		if(!LGraphFXLens._shader)
-		{
-			LGraphFXLens._shader = new GL.Shader( GL.Shader.SCREEN_VERTEX_SHADER, LGraphFXLens.pixel_shader );
-			LGraphFXLens._texture = new GL.Texture(3,1,{ format: gl.RGB, wrap: gl.CLAMP_TO_EDGE, magFilter: gl.LINEAR, minFilter: gl.LINEAR, pixel_data: [255,0,0, 0,255,0, 0,0,255] });
-		}
-	}
-
-	LGraphFXLens.title = "Lens";
-	LGraphFXLens.desc = "Camera Lens distortion";
-	LGraphFXLens.widgets_info = {
-		"precision": { widget:"combo", values: LGraphTexture.MODE_VALUES }
-	};
-
-	LGraphFXLens.prototype.onExecute = function()
-	{
-		var tex = this.getInputData(0);
-		if(this.properties.precision === LGraphTexture.PASS_THROUGH )
-		{
-			this.setOutputData(0,tex);
-			return;
-		}		
-
-		if(!tex) return;
-
-		this._tex = LGraphTexture.getTargetTexture( tex, this._tex, this.properties.precision );
-
-		var aberration = this.properties.aberration;
-		if( this.isInputConnected(1) )
-		{
-			aberration = this.getInputData(1);
-			this.properties.aberration = aberration;
-		}
-
-		var distortion = this.properties.distortion;
-		if( this.isInputConnected(2) )
-		{
-			distortion = this.getInputData(2);
-			this.properties.distortion = distortion;
-		}
-
-		var blur = this.properties.blur;
-		if( this.isInputConnected(3) )
-		{
-			blur = this.getInputData(3);
-			this.properties.blur = blur;
-		}
-
-		gl.disable( gl.BLEND );
-		gl.disable( gl.DEPTH_TEST );
-		var mesh = Mesh.getScreenQuad();
-		var shader = LGraphFXLens._shader;
-		//var camera = LS.Renderer._current_camera;
-
-		this._tex.drawTo( function() {
-			tex.bind(0);
-			shader.uniforms({u_texture:0, u_aberration: aberration, u_distortion: distortion, u_blur: blur })
-				.draw(mesh);
-		});
-
-		this.setOutputData(0, this._tex);
-	}
-
-	LGraphFXLens.pixel_shader = "precision highp float;\n\
-			precision highp float;\n\
-			varying vec2 v_coord;\n\
-			uniform sampler2D u_texture;\n\
-			uniform vec2 u_camera_planes;\n\
-			uniform float u_aberration;\n\
-			uniform float u_distortion;\n\
-			uniform float u_blur;\n\
-			\n\
-			void main() {\n\
-				vec2 coord = v_coord;\n\
-				float dist = distance(vec2(0.5), coord);\n\
-				vec2 dist_coord = coord - vec2(0.5);\n\
-				float percent = 1.0 + ((0.5 - dist) / 0.5) * u_distortion;\n\
-				dist_coord *= percent;\n\
-				coord = dist_coord + vec2(0.5);\n\
-				vec4 color = texture2D(u_texture,coord, u_blur * dist);\n\
-				color.r = texture2D(u_texture,vec2(0.5) + dist_coord * (1.0+0.01*u_aberration), u_blur * dist ).r;\n\
-				color.b = texture2D(u_texture,vec2(0.5) + dist_coord * (1.0-0.01*u_aberration), u_blur * dist ).b;\n\
-				gl_FragColor = color;\n\
-			}\n\
-			";
-		/*
-			float normalized_tunable_sigmoid(float xs, float k)\n\
-			{\n\
-				xs = xs * 2.0 - 1.0;\n\
-				float signx = sign(xs);\n\
-				float absx = abs(xs);\n\
-				return signx * ((-k - 1.0)*absx)/(2.0*(-2.0*k*absx+k-1.0)) + 0.5;\n\
-			}\n\
-		*/
-
-	LiteGraph.registerNodeType("fx/lens", LGraphFXLens );
-	global.LGraphFXLens = LGraphFXLens;
-
-	/* not working yet
-	function LGraphDepthOfField()
-	{
-		this.addInput("Color","Texture");
-		this.addInput("Linear Depth","Texture");
-		this.addInput("Camera","camera");
-		this.addOutput("Texture","Texture");
-		this.properties = { high_precision: false };
-	}
-
-	LGraphDepthOfField.title = "Depth Of Field";
-	LGraphDepthOfField.desc = "Applies a depth of field effect";
-
-	LGraphDepthOfField.prototype.onExecute = function()
-	{
-		var tex = this.getInputData(0);
-		var depth = this.getInputData(1);
-		var camera = this.getInputData(2);
-
-		if(!tex || !depth || !camera) 
-		{
-			this.setOutputData(0, tex);
-			return;
-		}
-
-		var precision = gl.UNSIGNED_BYTE;
-		if(this.properties.high_precision)
-			precision = gl.half_float_ext ? gl.HALF_FLOAT_OES : gl.FLOAT;			
-		if(!this._temp_texture || this._temp_texture.type != precision ||
-			this._temp_texture.width != tex.width || this._temp_texture.height != tex.height)
-			this._temp_texture = new GL.Texture( tex.width, tex.height, { type: precision, format: gl.RGBA, filter: gl.LINEAR });
-
-		var shader = LGraphDepthOfField._shader = new GL.Shader( GL.Shader.SCREEN_VERTEX_SHADER, LGraphDepthOfField._pixel_shader );
-
-		var screen_mesh = Mesh.getScreenQuad();
-
-		gl.disable( gl.DEPTH_TEST );
-		gl.disable( gl.BLEND );
-
-		var camera_position = camera.getEye();
-		var focus_point = camera.getCenter();
-		var distance = vec3.distance( camera_position, focus_point );
-		var far = camera.far;
-		var focus_range = distance * 0.5;
-
-		this._temp_texture.drawTo( function() {
-			tex.bind(0);
-			depth.bind(1);
-			shader.uniforms({u_texture:0, u_depth_texture:1, u_resolution: [1/tex.width, 1/tex.height], u_far: far, u_focus_point: distance, u_focus_scale: focus_range }).draw(screen_mesh);
-		});
-
-		this.setOutputData(0, this._temp_texture);
-	}
-
-	//from http://tuxedolabs.blogspot.com.es/2018/05/bokeh-depth-of-field-in-single-pass.html
-	LGraphDepthOfField._pixel_shader = "\n\
-		precision highp float;\n\
-		varying vec2 v_coord;\n\
-		uniform sampler2D u_texture; //Image to be processed\n\
-		uniform sampler2D u_depth_texture; //Linear depth, where 1.0 == far plane\n\
-		uniform vec2 u_iresolution; //The size of a pixel: vec2(1.0/width, 1.0/height)\n\
-		uniform float u_far; // Far plane\n\
-		uniform float u_focus_point;\n\
-		uniform float u_focus_scale;\n\
-		\n\
-		const float GOLDEN_ANGLE = 2.39996323;\n\
-		const float MAX_BLUR_SIZE = 20.0;\n\
-		const float RAD_SCALE = 0.5; // Smaller = nicer blur, larger = faster\n\
-		\n\
-		float getBlurSize(float depth, float focusPoint, float focusScale)\n\
-		{\n\
-		 float coc = clamp((1.0 / focusPoint - 1.0 / depth)*focusScale, -1.0, 1.0);\n\
-		 return abs(coc) * MAX_BLUR_SIZE;\n\
-		}\n\
-		\n\
-		vec3 depthOfField(vec2 texCoord, float focusPoint, float focusScale)\n\
-		{\n\
-		 float centerDepth = texture2D(u_depth_texture, texCoord).r * u_far;\n\
-		 float centerSize = getBlurSize(centerDepth, focusPoint, focusScale);\n\
-		 vec3 color = texture2D(u_texture, v_coord).rgb;\n\
-		 float tot = 1.0;\n\
-		\n\
-		 float radius = RAD_SCALE;\n\
-		 for (float ang = 0.0; ang < 100.0; ang += GOLDEN_ANGLE)\n\
-		 {\n\
-		  vec2 tc = texCoord + vec2(cos(ang), sin(ang)) * u_iresolution * radius;\n\
-			\n\
-		  vec3 sampleColor = texture2D(u_texture, tc).rgb;\n\
-		  float sampleDepth = texture2D(u_depth_texture, tc).r * u_far;\n\
-		  float sampleSize = getBlurSize( sampleDepth, focusPoint, focusScale );\n\
-		  if (sampleDepth > centerDepth)\n\
-		   sampleSize = clamp(sampleSize, 0.0, centerSize*2.0);\n\
-			\n\
-		  float m = smoothstep(radius-0.5, radius+0.5, sampleSize);\n\
-		  color += mix(color/tot, sampleColor, m);\n\
-		  tot += 1.0;\n\
-		  radius += RAD_SCALE/radius;\n\
-		  if(radius>=MAX_BLUR_SIZE)\n\
-			 return color / tot;\n\
-		 }\n\
-		 return color / tot;\n\
-		}\n\
-		void main()\n\
-		{\n\
-			gl_FragColor = vec4( depthOfField( v_coord, u_focus_point, u_focus_scale ), 1.0 );\n\
-			//gl_FragColor = vec4( texture2D(u_depth_texture, v_coord).r );\n\
-		}\n\
-		";
-
-	LiteGraph.registerNodeType("fx/DOF", LGraphDepthOfField );
-	global.LGraphDepthOfField = LGraphDepthOfField;
-	*/
-
-	//*******************************************************
-
-	function LGraphFXBokeh()
-	{
-		this.addInput("Texture","Texture");
-		this.addInput("Blurred","Texture");
-		this.addInput("Mask","Texture");
-		this.addInput("Threshold","number");
-		this.addOutput("Texture","Texture");
-		this.properties = { shape: "", size: 10, alpha: 1.0, threshold: 1.0, high_precision: false };
-	}
-
-	LGraphFXBokeh.title = "Bokeh";
-	LGraphFXBokeh.desc = "applies an Bokeh effect";
-
-	LGraphFXBokeh.widgets_info = {"shape": { widget:"texture" }};
-
-	LGraphFXBokeh.prototype.onExecute = function()
-	{
-		var tex = this.getInputData(0);
-		var blurred_tex = this.getInputData(1);
-		var mask_tex = this.getInputData(2);
-		if(!tex || !mask_tex || !this.properties.shape) 
-		{
-			this.setOutputData(0, tex);
-			return;
-		}
-
-		if(!blurred_tex)
-			blurred_tex = tex;
-
-		var shape_tex = LGraphTexture.getTexture( this.properties.shape );
-		if(!shape_tex)
-			return;
-
-		var threshold = this.properties.threshold;
-		if( this.isInputConnected(3) )
-		{
-			threshold = this.getInputData(3);
-			this.properties.threshold = threshold;
-		}
-
-
-		var precision = gl.UNSIGNED_BYTE;
-		if(this.properties.high_precision)
-			precision = gl.half_float_ext ? gl.HALF_FLOAT_OES : gl.FLOAT;			
-		if(!this._temp_texture || this._temp_texture.type != precision ||
-			this._temp_texture.width != tex.width || this._temp_texture.height != tex.height)
-			this._temp_texture = new GL.Texture( tex.width, tex.height, { type: precision, format: gl.RGBA, filter: gl.LINEAR });
-
-		//iterations
-		var size = this.properties.size;
-
-		var first_shader = LGraphFXBokeh._first_shader;
-		if(!first_shader)
-			first_shader = LGraphFXBokeh._first_shader = new GL.Shader( Shader.SCREEN_VERTEX_SHADER, LGraphFXBokeh._first_pixel_shader );
-
-		var second_shader = LGraphFXBokeh._second_shader;
-		if(!second_shader)
-			second_shader = LGraphFXBokeh._second_shader = new GL.Shader( LGraphFXBokeh._second_vertex_shader, LGraphFXBokeh._second_pixel_shader );
-
-		var points_mesh = this._points_mesh;
-		if(!points_mesh || points_mesh._width != tex.width || points_mesh._height != tex.height || points_mesh._spacing != 2)
-			points_mesh = this.createPointsMesh( tex.width, tex.height, 2 );
-
-		var screen_mesh = Mesh.getScreenQuad();
-
-		var point_size = this.properties.size;
-		var min_light = this.properties.min_light;
-		var alpha = this.properties.alpha;
-
-		gl.disable( gl.DEPTH_TEST );
-		gl.disable( gl.BLEND );
-
-		this._temp_texture.drawTo( function() {
-			tex.bind(0);
-			blurred_tex.bind(1);
-			mask_tex.bind(2);
-			first_shader.uniforms({u_texture:0, u_texture_blur:1, u_mask: 2, u_texsize: [tex.width, tex.height] })
-				.draw(screen_mesh);
-		});
-
-		this._temp_texture.drawTo( function() {
-			//clear because we use blending
-			//gl.clearColor(0.0,0.0,0.0,1.0);
-			//gl.clear( gl.COLOR_BUFFER_BIT );
-			gl.enable( gl.BLEND );
-			gl.blendFunc( gl.ONE, gl.ONE );
-
-			tex.bind(0);
-			shape_tex.bind(3);
-			second_shader.uniforms({u_texture:0, u_mask: 2, u_shape:3, u_alpha: alpha, u_threshold: threshold, u_pointSize: point_size, u_itexsize: [1.0/tex.width, 1.0/tex.height] })
-				.draw(points_mesh, gl.POINTS);
-		});
-
-		this.setOutputData(0, this._temp_texture);
-	}
-
-	LGraphFXBokeh.prototype.createPointsMesh = function(width, height, spacing)
-	{
-		var nwidth = Math.round(width / spacing);
-		var nheight = Math.round(height / spacing);
-
-		var vertices = new Float32Array(nwidth * nheight * 2);
-
-		var ny = -1;
-		var dx = 2/width * spacing;
-		var dy = 2/height * spacing;
-		for(var y = 0; y < nheight; ++y )
-		{
-			var nx = -1;
-			for(var x = 0; x < nwidth; ++x )
-			{
-				var pos = y*nwidth*2 + x*2;
-				vertices[pos] = nx;
-				vertices[pos+1] = ny;
-				nx += dx;
-			}
-			ny += dy;
-		}
-
-		this._points_mesh = GL.Mesh.load({vertices2D: vertices});
-		this._points_mesh._width = width;
-		this._points_mesh._height = height;
-		this._points_mesh._spacing = spacing;
-
-		return this._points_mesh;
-	}
-
-	/*
-	LGraphTextureBokeh._pixel_shader = "precision highp float;\n\
-			varying vec2 a_coord;\n\
-			uniform sampler2D u_texture;\n\
-			uniform sampler2D u_shape;\n\
-			\n\
-			void main() {\n\
-				vec4 color = texture2D( u_texture, gl_PointCoord );\n\
-				color *= v_color * u_alpha;\n\
-				gl_FragColor = color;\n\
-			}\n";
-	*/
-
-	LGraphFXBokeh._first_pixel_shader = "precision highp float;\n\
-			precision highp float;\n\
-			varying vec2 v_coord;\n\
-			uniform sampler2D u_texture;\n\
-			uniform sampler2D u_texture_blur;\n\
-			uniform sampler2D u_mask;\n\
-			\n\
-			void main() {\n\
-				vec4 color = texture2D(u_texture, v_coord);\n\
-				vec4 blurred_color = texture2D(u_texture_blur, v_coord);\n\
-				float mask = texture2D(u_mask, v_coord).x;\n\
-			   gl_FragColor = mix(color, blurred_color, mask);\n\
-			}\n\
-			";
-
-	LGraphFXBokeh._second_vertex_shader = "precision highp float;\n\
-			attribute vec2 a_vertex2D;\n\
-			varying vec4 v_color;\n\
-			uniform sampler2D u_texture;\n\
-			uniform sampler2D u_mask;\n\
-			uniform vec2 u_itexsize;\n\
-			uniform float u_pointSize;\n\
-			uniform float u_threshold;\n\
-			void main() {\n\
-				vec2 coord = a_vertex2D * 0.5 + 0.5;\n\
-				v_color = texture2D( u_texture, coord );\n\
-				v_color += texture2D( u_texture, coord + vec2(u_itexsize.x, 0.0) );\n\
-				v_color += texture2D( u_texture, coord + vec2(0.0, u_itexsize.y));\n\
-				v_color += texture2D( u_texture, coord + u_itexsize);\n\
-				v_color *= 0.25;\n\
-				float mask = texture2D(u_mask, coord).x;\n\
-				float luminance = length(v_color) * mask;\n\
-				/*luminance /= (u_pointSize*u_pointSize)*0.01 */;\n\
-				luminance -= u_threshold;\n\
-				if(luminance < 0.0)\n\
-				{\n\
-					gl_Position.x = -100.0;\n\
-					return;\n\
-				}\n\
-				gl_PointSize = u_pointSize;\n\
-				gl_Position = vec4(a_vertex2D,0.0,1.0);\n\
-			}\n\
-			";
-
-	LGraphFXBokeh._second_pixel_shader = "precision highp float;\n\
-			varying vec4 v_color;\n\
-			uniform sampler2D u_shape;\n\
-			uniform float u_alpha;\n\
-			\n\
-			void main() {\n\
-				vec4 color = texture2D( u_shape, gl_PointCoord );\n\
-				color *= v_color * u_alpha;\n\
-				gl_FragColor = color;\n\
-			}\n";
-
-
-	LiteGraph.registerNodeType("fx/bokeh", LGraphFXBokeh );
-	global.LGraphFXBokeh = LGraphFXBokeh;
-
-	//************************************************
-
-	function LGraphFXGeneric()
-	{
-		this.addInput("Texture","Texture");
-		this.addInput("value1","number");
-		this.addInput("value2","number");
-		this.addOutput("Texture","Texture");
-		this.properties = { fx: "halftone", value1: 1, value2: 1, precision: LGraphTexture.DEFAULT };
-	}
-
-	LGraphFXGeneric.title = "FX";
-	LGraphFXGeneric.desc = "applies an FX from a list";
-
-	LGraphFXGeneric.widgets_info = {
-		"fx": { widget:"combo", values:["halftone","pixelate","lowpalette","noise","gamma"] },
-		"precision": { widget:"combo", values: LGraphTexture.MODE_VALUES }
-	};
-	LGraphFXGeneric.shaders = {};
-
-	LGraphFXGeneric.prototype.onExecute = function()
-	{
-		if(!this.isOutputConnected(0))
-			return; //saves work
-
-		var tex = this.getInputData(0);
-		if(this.properties.precision === LGraphTexture.PASS_THROUGH )
-		{
-			this.setOutputData(0,tex);
-			return;
-		}		
-
-		if(!tex)
-			return;
-
-		this._tex = LGraphTexture.getTargetTexture( tex, this._tex, this.properties.precision );
-
-		//iterations
-		var value1 = this.properties.value1;
-		if( this.isInputConnected(1) )
-		{
-			value1 = this.getInputData(1);
-			this.properties.value1 = value1;
-		}
-
-		var value2 = this.properties.value2;
-		if( this.isInputConnected(2) )
-		{
-			value2 = this.getInputData(2);
-			this.properties.value2 = value2;
-		}
-	
-		var fx = this.properties.fx;
-		var shader = LGraphFXGeneric.shaders[ fx ];
-		if(!shader)
-		{
-			var pixel_shader_code = LGraphFXGeneric["pixel_shader_" + fx ];
-			if(!pixel_shader_code)
-				return;
-
-			shader = LGraphFXGeneric.shaders[ fx ] = new GL.Shader( Shader.SCREEN_VERTEX_SHADER, pixel_shader_code );
-		}
-
-
-		gl.disable( gl.BLEND );
-		gl.disable( gl.DEPTH_TEST );
-		var mesh = Mesh.getScreenQuad();
-		var camera = global.LS ? LS.Renderer._current_camera : null;
-		if(camera)
-			camera_planes = [LS.Renderer._current_camera.near, LS.Renderer._current_camera.far];
-		else
-			camera_planes = [1,100];
-
-		var noise = null;
-		if(fx == "noise")
-			noise = LGraphTexture.getNoiseTexture();
-
-		this._tex.drawTo( function() {
-			tex.bind(0);
-			if(fx == "noise")
-				noise.bind(1);
-
-			shader.uniforms({u_texture:0, u_noise:1, u_size: [tex.width, tex.height], u_rand:[ Math.random(), Math.random() ], u_value1: value1, u_value2: value2, u_camera_planes: camera_planes })
-				.draw(mesh);
-		});
-
-		this.setOutputData(0, this._tex);
-	}
-
-	LGraphFXGeneric.pixel_shader_halftone = "precision highp float;\n\
-			varying vec2 v_coord;\n\
-			uniform sampler2D u_texture;\n\
-			uniform vec2 u_camera_planes;\n\
-			uniform vec2 u_size;\n\
-			uniform float u_value1;\n\
-			uniform float u_value2;\n\
-			\n\
-			float pattern() {\n\
-				float s = sin(u_value1 * 3.1415), c = cos(u_value1 * 3.1415);\n\
-				vec2 tex = v_coord * u_size.xy;\n\
-				vec2 point = vec2(\n\
-				   c * tex.x - s * tex.y ,\n\
-				   s * tex.x + c * tex.y \n\
-				) * u_value2;\n\
-				return (sin(point.x) * sin(point.y)) * 4.0;\n\
-			}\n\
-			void main() {\n\
-				vec4 color = texture2D(u_texture, v_coord);\n\
-				float average = (color.r + color.g + color.b) / 3.0;\n\
-				gl_FragColor = vec4(vec3(average * 10.0 - 5.0 + pattern()), color.a);\n\
-			}\n";
-
-	LGraphFXGeneric.pixel_shader_pixelate = "precision highp float;\n\
-			varying vec2 v_coord;\n\
-			uniform sampler2D u_texture;\n\
-			uniform vec2 u_camera_planes;\n\
-			uniform vec2 u_size;\n\
-			uniform float u_value1;\n\
-			uniform float u_value2;\n\
-			\n\
-			void main() {\n\
-				vec2 coord = vec2( floor(v_coord.x * u_value1) / u_value1, floor(v_coord.y * u_value2) / u_value2 );\n\
-				vec4 color = texture2D(u_texture, coord);\n\
-				gl_FragColor = color;\n\
-			}\n";
-
-	LGraphFXGeneric.pixel_shader_lowpalette = "precision highp float;\n\
-			varying vec2 v_coord;\n\
-			uniform sampler2D u_texture;\n\
-			uniform vec2 u_camera_planes;\n\
-			uniform vec2 u_size;\n\
-			uniform float u_value1;\n\
-			uniform float u_value2;\n\
-			\n\
-			void main() {\n\
-				vec4 color = texture2D(u_texture, v_coord);\n\
-				gl_FragColor = floor(color * u_value1) / u_value1;\n\
-			}\n";
-
-	LGraphFXGeneric.pixel_shader_noise = "precision highp float;\n\
-			varying vec2 v_coord;\n\
-			uniform sampler2D u_texture;\n\
-			uniform sampler2D u_noise;\n\
-			uniform vec2 u_size;\n\
-			uniform float u_value1;\n\
-			uniform float u_value2;\n\
-			uniform vec2 u_rand;\n\
-			\n\
-			void main() {\n\
-				vec4 color = texture2D(u_texture, v_coord);\n\
-				vec3 noise = texture2D(u_noise, v_coord * vec2(u_size.x / 512.0, u_size.y / 512.0) + u_rand).xyz - vec3(0.5);\n\
-				gl_FragColor = vec4( color.xyz + noise * u_value1, color.a );\n\
-			}\n";
-
-	LGraphFXGeneric.pixel_shader_gamma = "precision highp float;\n\
-			varying vec2 v_coord;\n\
-			uniform sampler2D u_texture;\n\
-			uniform float u_value1;\n\
-			\n\
-			void main() {\n\
-				vec4 color = texture2D(u_texture, v_coord);\n\
-				float gamma = 1.0 / u_value1;\n\
-				gl_FragColor = vec4( pow( color.xyz, vec3(gamma) ), color.a );\n\
-			}\n";
-
-
-	LiteGraph.registerNodeType("fx/generic", LGraphFXGeneric );
-	global.LGraphFXGeneric = LGraphFXGeneric;
-
-
-	// Vigneting ************************************
-
-	function LGraphFXVigneting()
-	{
-		this.addInput("Tex.","Texture");
-		this.addInput("intensity","number");
-
-		this.addOutput("Texture","Texture");
-		this.properties = { intensity: 1, invert: false, precision: LGraphTexture.DEFAULT };
-
-		if(!LGraphFXVigneting._shader)
-			LGraphFXVigneting._shader = new GL.Shader( Shader.SCREEN_VERTEX_SHADER, LGraphFXVigneting.pixel_shader );
-	}
-
-	LGraphFXVigneting.title = "Vigneting";
-	LGraphFXVigneting.desc = "Vigneting";
-
-	LGraphFXVigneting.widgets_info = { 
-		"precision": { widget:"combo", values: LGraphTexture.MODE_VALUES }
-	};
-
-	LGraphFXVigneting.prototype.onExecute = function()
-	{
-		var tex = this.getInputData(0);
-
-		if(this.properties.precision === LGraphTexture.PASS_THROUGH )
-		{
-			this.setOutputData(0,tex);
-			return;
-		}		
-
-		if(!tex) return;
-
-		this._tex = LGraphTexture.getTargetTexture( tex, this._tex, this.properties.precision );
-
-		var intensity = this.properties.intensity;
-		if( this.isInputConnected(1) )
-		{
-			intensity = this.getInputData(1);
-			this.properties.intensity = intensity;
-		}
-
-		gl.disable( gl.BLEND );
-		gl.disable( gl.DEPTH_TEST );
-
-		var mesh = Mesh.getScreenQuad();
-		var shader = LGraphFXVigneting._shader;
-		var invert = this.properties.invert;
-
-		this._tex.drawTo( function() {
-			tex.bind(0);
-			shader.uniforms({u_texture:0, u_intensity: intensity, u_isize:[1/tex.width,1/tex.height], u_invert: invert ? 1 : 0}).draw(mesh);
-		});
-
-		this.setOutputData(0, this._tex);
-	}
-
-	LGraphFXVigneting.pixel_shader = "precision highp float;\n\
-			precision highp float;\n\
-			varying vec2 v_coord;\n\
-			uniform sampler2D u_texture;\n\
-			uniform float u_intensity;\n\
-			uniform int u_invert;\n\
-			\n\
-			void main() {\n\
-				float luminance = 1.0 - length( v_coord - vec2(0.5) ) * 1.414;\n\
-				vec4 color = texture2D(u_texture, v_coord);\n\
-				if(u_invert == 1)\n\
-					luminance = 1.0 - luminance;\n\
-				luminance = mix(1.0, luminance, u_intensity);\n\
-			   gl_FragColor = vec4( luminance * color.xyz, color.a);\n\
-			}\n\
-			";
-
-	LiteGraph.registerNodeType("fx/vigneting", LGraphFXVigneting );
-	global.LGraphFXVigneting = LGraphFXVigneting;
-}
-
-})(this);
-(function( global )
-{
-var LiteGraph = global.LiteGraph;
-
-function MIDIEvent( data )
-{
-	this.channel = 0;
-	this.cmd = 0;
-
-	if(data)
-		this.setup(data)
-	else
-		this.data = [0,0,0];
-}
-
-MIDIEvent.prototype.setup = function( raw_data )
-{
-	this.data = raw_data;
-
-	var midiStatus = raw_data[0];
-	this.status = midiStatus;
-
-	var midiCommand = midiStatus & 0xF0;
-
-	if(midiStatus >= 0xF0)
-		this.cmd = midiStatus;
-	else
-		this.cmd = midiCommand;
-
-	if(this.cmd == MIDIEvent.NOTEON && this.velocity == 0)
-		this.cmd = MIDIEvent.NOTEOFF;
-
-	this.cmd_str = MIDIEvent.commands[ this.cmd ] || "";
-
-	if ( midiCommand >= MIDIEvent.NOTEON || midiCommand <= MIDIEvent.NOTEOFF ) {
-		this.channel =  midiStatus & 0x0F;
-	}
-}
-
-Object.defineProperty( MIDIEvent.prototype, "velocity", {
-	get: function() {
-		if(this.cmd == MIDIEvent.NOTEON)
-			return this.data[2];
-		return -1;
-	},
-	set: function(v) {
-		this.data[2] = v; //  v / 127;
-	},
-	enumerable: true
-});
-
-MIDIEvent.notes = ["A","A#","B","C","C#","D","D#","E","F","F#","G","G#"];
-
-//returns HZs
-MIDIEvent.prototype.getPitch = function()
-{
-	return Math.pow(2, (this.data[1] - 69) / 12 ) * 440;
-}
-
-MIDIEvent.computePitch = function( note )
-{
-	return Math.pow(2, (note - 69) / 12 ) * 440;
-}
-
-MIDIEvent.prototype.getCC = function()
-{
-	return this.data[1];
-}
-
-MIDIEvent.prototype.getCCValue = function()
-{
-	return this.data[2];
-}
-
-//not tested, there is a formula missing here
-MIDIEvent.prototype.getPitchBend = function()
-{
-	return this.data[1] + (this.data[2] << 7) - 8192;
-}
-
-MIDIEvent.computePitchBend = function(v1,v2)
-{
-	return v1 + (v2 << 7) - 8192;
-}
-
-MIDIEvent.prototype.setCommandFromString = function( str )
-{
-	this.cmd = MIDIEvent.computeCommandFromString(str);
-}
-
-MIDIEvent.computeCommandFromString = function( str )
-{
-	if(!str)
-		return 0;
-
-	if(str && str.constructor === Number)
-		return str;
-
-	str = str.toUpperCase();
-	switch( str )
-	{
-		case "NOTE ON":
-		case "NOTEON": return MIDIEvent.NOTEON; break;
-		case "NOTE OFF":
-		case "NOTEOFF": return MIDIEvent.NOTEON; break;
-		case "KEY PRESSURE": 
-		case "KEYPRESSURE": return MIDIEvent.KEYPRESSURE; break;
-		case "CONTROLLER CHANGE": 
-		case "CONTROLLERCHANGE": 
-		case "CC": return MIDIEvent.CONTROLLERCHANGE; break;
-		case "PROGRAM CHANGE":
-		case "PROGRAMCHANGE":
-		case "PC": return MIDIEvent.PROGRAMCHANGE; break;
-		case "CHANNEL PRESSURE":
-		case "CHANNELPRESSURE": return MIDIEvent.CHANNELPRESSURE; break;
-		case "PITCH BEND":
-		case "PITCHBEND": return MIDIEvent.PITCHBEND; break;
-		case "TIME TICK":
-		case "TIMETICK": return MIDIEvent.TIMETICK; break;
-		default: return Number(str); //asume its a hex code
-	}
-}
-
-MIDIEvent.toNoteString = function(d)
-{
-	var note = d - 21;
-	var octave = d - 24;
-	note = note % 12;
-	if(note < 0)
-		note = 12 + note;
-	return MIDIEvent.notes[ note ] + Math.floor(octave / 12 + 1);
-}
-
-MIDIEvent.prototype.toString = function()
-{
-	var str = "" + this.channel + ". " ;
-	switch( this.cmd )
-	{
-		case MIDIEvent.NOTEON: str += "NOTEON " + MIDIEvent.toNoteString( this.data[1] ); break;
-		case MIDIEvent.NOTEOFF: str += "NOTEOFF " + MIDIEvent.toNoteString( this.data[1] ); break;
-		case MIDIEvent.CONTROLLERCHANGE: str += "CC " + this.data[1] + " " + this.data[2]; break;
-		case MIDIEvent.PROGRAMCHANGE: str += "PC " + this.data[1]; break;
-		case MIDIEvent.PITCHBEND: str += "PITCHBEND " + this.getPitchBend(); break;
-		case MIDIEvent.KEYPRESSURE: str += "KEYPRESS " + this.data[1]; break;
-	}
-
-	return str;
-}
-
-MIDIEvent.prototype.toHexString = function()
-{
-	var str = "";
-	for(var i = 0; i < this.data.length; i++)
-		str += this.data[i].toString(16) + " ";
-}
-
-MIDIEvent.NOTEOFF = 0x80;
-MIDIEvent.NOTEON = 0x90;
-MIDIEvent.KEYPRESSURE = 0xA0;
-MIDIEvent.CONTROLLERCHANGE = 0xB0;
-MIDIEvent.PROGRAMCHANGE = 0xC0;
-MIDIEvent.CHANNELPRESSURE = 0xD0;
-MIDIEvent.PITCHBEND = 0xE0;
-MIDIEvent.TIMETICK = 0xF8;
-
-MIDIEvent.commands = {
-	0x80: "note off",
-	0x90: "note on",
-	0xA0: "key pressure",
-	0xB0: "controller change",
-	0xC0: "program change",
-	0xD0: "channel pressure",
-	0xE0: "pitch bend",
-	0xF0: "system",
-	0xF2: "Song pos",
-	0xF3: "Song select",
-	0xF6: "Tune request",
-	0xF8: "time tick",
-	0xFA: "Start Song",
-	0xFB: "Continue Song",
-	0xFC: "Stop Song",
-	0xFE: "Sensing",
-	0xFF: "Reset"
-}
-
-//MIDI wrapper
-function MIDIInterface( on_ready, on_error )
-{
-	if(!navigator.requestMIDIAccess)
-	{
-		this.error = "not suppoorted";
-		if(on_error)
-			on_error("Not supported");
-		else
-			console.error("MIDI NOT SUPPORTED, enable by chrome://flags");
-		return;
-	}
-
-	this.on_ready = on_ready;
-
-	this.state = {
-		note: [],
-		cc: []
-	};
-
-
-
-	navigator.requestMIDIAccess().then( this.onMIDISuccess.bind(this), this.onMIDIFailure.bind(this) );
-}
-
-MIDIInterface.input = null;
-
-MIDIInterface.MIDIEvent = MIDIEvent;
-
-MIDIInterface.prototype.onMIDISuccess = function(midiAccess)
-{
-	console.log( "MIDI ready!" );
-	console.log( midiAccess );
-	this.midi = midiAccess;  // store in the global (in real usage, would probably keep in an object instance)
-	this.updatePorts();
-
-	if (this.on_ready)
-		this.on_ready(this);
-}
-
-MIDIInterface.prototype.updatePorts = function()
-{
-	var midi = this.midi;
-	this.input_ports = midi.inputs;
-	var num = 0;
-
-	var it = this.input_ports.values();
-	var it_value = it.next();
-	while( it_value && it_value.done === false )
-	{
-		var port_info = it_value.value;
-		console.log( "Input port [type:'" + port_info.type + "'] id:'" + port_info.id +
-		  "' manufacturer:'" + port_info.manufacturer + "' name:'" + port_info.name +
-		  "' version:'" + port_info.version + "'" );
-			num++;
-		it_value = it.next();
-	}
-	this.num_input_ports = num;
-
-	num = 0;
-	this.output_ports = midi.outputs;
-	var it = this.output_ports.values();
-	var it_value = it.next();
-	while( it_value && it_value.done === false )
-	{
-		var port_info = it_value.value;
-		console.log( "Output port [type:'" + port_info.type + "'] id:'" + port_info.id +
-		  "' manufacturer:'" + port_info.manufacturer + "' name:'" + port_info.name +
-		  "' version:'" + port_info.version + "'" );
-			num++;
-		it_value = it.next();
-	  }
-	this.num_output_ports = num;
-
-
-	/* OLD WAY
-	for (var i = 0; i < this.input_ports.size; ++i) {
-		  var input = this.input_ports.get(i);
-		  if(!input)
-			  continue; //sometimes it is null?!
-			console.log( "Input port [type:'" + input.type + "'] id:'" + input.id +
-		  "' manufacturer:'" + input.manufacturer + "' name:'" + input.name +
-		  "' version:'" + input.version + "'" );
-			num++;
-	  }
-	this.num_input_ports = num;
-
-
-	num = 0;
-	this.output_ports = midi.outputs;
-	for (var i = 0; i < this.output_ports.size; ++i) {
-		  var output = this.output_ports.get(i);
-		  if(!output)
-			  continue; 
-		console.log( "Output port [type:'" + output.type + "'] id:'" + output.id +
-		  "' manufacturer:'" + output.manufacturer + "' name:'" + output.name +
-		  "' version:'" + output.version + "'" );
-			num++;
-	  }
-	this.num_output_ports = num;
-	*/
-}
-
-MIDIInterface.prototype.onMIDIFailure = function(msg)
-{
-	console.error( "Failed to get MIDI access - " + msg );
-}
-
-MIDIInterface.prototype.openInputPort = function( port, callback )
-{
-	var input_port = this.input_ports.get( "input-" + port );
-	if(!input_port)
-		return false;
-	MIDIInterface.input = this;
-	var that = this;
-
-	input_port.onmidimessage = function(a) {
-		var midi_event = new MIDIEvent(a.data);
-		that.updateState( midi_event );
-		if(callback)
-			callback(a.data, midi_event );
-		if(MIDIInterface.on_message)
-			MIDIInterface.on_message( a.data, midi_event );
-	}
-	console.log("port open: ", input_port);
-	return true;
-}
-
-MIDIInterface.parseMsg = function(data)
-{
-
-}
-
-MIDIInterface.prototype.updateState = function( midi_event )
-{
-	switch( midi_event.cmd )
-	{
-		case MIDIEvent.NOTEON: this.state.note[ midi_event.value1|0 ] = midi_event.value2; break;
-		case MIDIEvent.NOTEOFF: this.state.note[ midi_event.value1|0 ] = 0; break;
-		case MIDIEvent.CONTROLLERCHANGE: this.state.cc[ midi_event.getCC() ] = midi_event.getCCValue(); break;
-	}
-}
-
-MIDIInterface.prototype.sendMIDI = function( port, midi_data )
-{
-	if( !midi_data )
-		return;
-
-	var output_port = this.output_ports.get( "output-" + port );
-	if(!output_port)
-		return;
-
-	MIDIInterface.output = this;
-
-	if( midi_data.constructor === MIDIEvent)
-		output_port.send( midi_data.data ); 
-	else
-		output_port.send( midi_data ); 
-}
-
-
-
-function LGMIDIIn()
-{
-	this.addOutput( "on_midi", LiteGraph.EVENT );
-	this.addOutput( "out", "midi" );
-	this.properties = {port: 0};
-	this._last_midi_event = null;
-	this._current_midi_event = null;
-
-	var that = this;
-	new MIDIInterface( function( midi ){
-		//open
-		that._midi = midi;
-		if(that._waiting)
-			that.onStart();
-		that._waiting = false;
-	});
-}
-
-LGMIDIIn.MIDIInterface = MIDIInterface;
-
-LGMIDIIn.title = "MIDI Input";
-LGMIDIIn.desc = "Reads MIDI from a input port";
-
-LGMIDIIn.prototype.getPropertyInfo = function(name)
-{
-	if(!this._midi)
-		return;
-
-	if(name == "port")
-	{
-		var values = {};
-		for (var i = 0; i < this._midi.input_ports.size; ++i)
-		{
-			var input = this._midi.input_ports.get( "input-" + i);
-			values[i] = i + ".- " + input.name + " version:" + input.version;
-		}
-		return { type: "enum", values: values };
-	}
-}
-
-LGMIDIIn.prototype.onStart = function()
-{
-	if(this._midi)
-		this._midi.openInputPort( this.properties.port, this.onMIDIEvent.bind(this) );
-	else
-		this._waiting = true;
-}
-
-LGMIDIIn.prototype.onMIDIEvent = function( data, midi_event )
-{
-	this._last_midi_event = midi_event;
-
-	this.trigger( "on_midi", midi_event );
-	if(midi_event.cmd == MIDIEvent.NOTEON)
-		this.trigger( "on_noteon", midi_event );
-	else if(midi_event.cmd == MIDIEvent.NOTEOFF)
-		this.trigger( "on_noteoff", midi_event );
-	else if(midi_event.cmd == MIDIEvent.CONTROLLERCHANGE)
-		this.trigger( "on_cc", midi_event );
-	else if(midi_event.cmd == MIDIEvent.PROGRAMCHANGE)
-		this.trigger( "on_pc", midi_event );
-	else if(midi_event.cmd == MIDIEvent.PITCHBEND)
-		this.trigger( "on_pitchbend", midi_event );
-}
-
-LGMIDIIn.prototype.onExecute = function()
-{
-	if(this.outputs)
-	{
-		var last = this._last_midi_event;
-		for(var i = 0; i < this.outputs.length; ++i)
-		{
-			var output = this.outputs[i];
-			var v = null;
-			switch (output.name)
-			{
-				case "midi": v = this._midi; break;
-				case "last_midi": v = last; break;
-				default:
-					continue;
-			}
-			this.setOutputData( i, v );
-		}
-	}
-}
-
-LGMIDIIn.prototype.onGetOutputs = function() {
-	return [
-		["last_midi","midi"],
-		["on_midi",LiteGraph.EVENT],
-		["on_noteon",LiteGraph.EVENT],
-		["on_noteoff",LiteGraph.EVENT],
-		["on_cc",LiteGraph.EVENT],
-		["on_pc",LiteGraph.EVENT],
-		["on_pitchbend",LiteGraph.EVENT]
-	];
-}
-
-LiteGraph.registerNodeType("midi/input", LGMIDIIn);
-
-
-function LGMIDIOut()
-{
-	this.addInput( "send", LiteGraph.EVENT );
-	this.properties = {port: 0};
-
-	var that = this;
-	new MIDIInterface( function( midi ){
-		that._midi = midi;
-	});
-}
-
-LGMIDIOut.MIDIInterface = MIDIInterface;
-
-LGMIDIOut.title = "MIDI Output";
-LGMIDIOut.desc = "Sends MIDI to output channel";
-
-LGMIDIOut.prototype.getPropertyInfo = function(name)
-{
-	if(!this._midi)
-		return;
-
-	if(name == "port")
-	{
-		var values = {};
-		for (var i = 0; i < this._midi.output_ports.size; ++i)
-		{
-			var output = this._midi.output_ports.get(i);
-			values[i] = i + ".- " + output.name + " version:" + output.version;
-		}
-		return { type: "enum", values: values };
-	}
-}
-
-
-LGMIDIOut.prototype.onAction = function(event, midi_event )
-{
-	console.log(midi_event);
-	if(!this._midi)
-		return;
-	if(event == "send")
-		this._midi.sendMIDI( this.port, midi_event );
-	this.trigger("midi",midi_event);
-}
-
-LGMIDIOut.prototype.onGetInputs = function() {
-	return [["send",LiteGraph.ACTION]];
-}
-
-LGMIDIOut.prototype.onGetOutputs = function() {
-	return [["on_midi",LiteGraph.EVENT]];
-}
-
-LiteGraph.registerNodeType("midi/output", LGMIDIOut);
-
-
-function LGMIDIShow()
-{
-	this.addInput( "on_midi", LiteGraph.EVENT );
-	this._str = "";
-	this.size = [200,40]
-}
-
-LGMIDIShow.title = "MIDI Show";
-LGMIDIShow.desc = "Shows MIDI in the graph";
-
-LGMIDIShow.prototype.onAction = function(event, midi_event )
-{
-	if(!midi_event)
-		return;
-	if(midi_event.constructor === MIDIEvent)
-		this._str = midi_event.toString();
-	else
-		this._str = "???";
-}
-
-LGMIDIShow.prototype.onDrawForeground = function( ctx )
-{
-	if( !this._str )
-		return;
-
-	ctx.font = "30px Arial";
-	ctx.fillText( this._str, 10, this.size[1] * 0.8 );
-}
-
-LGMIDIShow.prototype.onGetInputs = function() {
-	return [["in",LiteGraph.ACTION]];
-}
-
-LGMIDIShow.prototype.onGetOutputs = function() {
-	return [["on_midi",LiteGraph.EVENT]];
-}
-
-LiteGraph.registerNodeType("midi/show", LGMIDIShow);
-
-
-
-function LGMIDIFilter()
-{
-	this.properties = {
-		channel: -1,
-		cmd: -1,
-		min_value: -1,
-		max_value: -1
-	};
-
-	this.addInput( "in", LiteGraph.EVENT );
-	this.addOutput( "on_midi", LiteGraph.EVENT );
-}
-
-LGMIDIFilter.title = "MIDI Filter";
-LGMIDIFilter.desc = "Filters MIDI messages";
-
-LGMIDIFilter.prototype.onAction = function(event, midi_event )
-{
-	if(!midi_event || midi_event.constructor !== MIDIEvent)
-		return;
-
-	if( this.properties.channel != -1 && midi_event.channel != this.properties.channel)
-		return;
-	if(this.properties.cmd != -1 && midi_event.cmd != this.properties.cmd)
-		return;
-	if(this.properties.min_value != -1 && midi_event.data[1] < this.properties.min_value)
-		return;
-	if(this.properties.max_value != -1 && midi_event.data[1] > this.properties.max_value)
-		return;
-	this.trigger("on_midi",midi_event);
-}
-
-LiteGraph.registerNodeType("midi/filter", LGMIDIFilter);
-
-
-function LGMIDIEvent()
-{
-	this.properties = {
-		channel: 0,
-		cmd: "CC",
-		value1: 1,
-		value2: 1
-	};
-
-	this.addInput( "send", LiteGraph.EVENT );
-	this.addInput( "assign", LiteGraph.EVENT );
-	this.addOutput( "on_midi", LiteGraph.EVENT );
-}
-
-LGMIDIEvent.title = "MIDIEvent";
-LGMIDIEvent.desc = "Create a MIDI Event";
-
-LGMIDIEvent.prototype.onAction = function( event, midi_event )
-{
-	if(event == "assign")
-	{
-		this.properties.channel = midi_event.channel;
-		this.properties.cmd = midi_event.cmd;
-		this.properties.value1 = midi_event.data[1];
-		this.properties.value2 = midi_event.data[2];
-		return;
-	}
-
-	//send
-	var midi_event = new MIDIEvent();
-	midi_event.channel = this.properties.channel;
-	if(this.properties.cmd && this.properties.cmd.constructor === String)
-		midi_event.setCommandFromString( this.properties.cmd );
-	else
-		midi_event.cmd = this.properties.cmd;
-	midi_event.data[0] = midi_event.cmd | midi_event.channel;
-	midi_event.data[1] = Number(this.properties.value1);
-	midi_event.data[2] = Number(this.properties.value2);
-	this.trigger("on_midi",midi_event);
-}
-
-LGMIDIEvent.prototype.onExecute = function()
-{
-	var props = this.properties;
-
-	if(this.outputs)
-	{
-		for(var i = 0; i < this.outputs.length; ++i)
-		{
-			var output = this.outputs[i];
-			var v = null;
-			switch (output.name)
-			{
-				case "midi": 
-					v = new MIDIEvent(); 
-					v.setup([ props.cmd, props.value1, props.value2 ]);
-					v.channel = props.channel;
-					break;
-				case "command": v = props.cmd; break;
-				case "cc": v = props.value1; break;
-				case "cc_value": v = props.value2; break;
-				case "note": v = (props.cmd == MIDIEvent.NOTEON || props.cmd == MIDIEvent.NOTEOFF) ? props.value1 : null; break;
-				case "velocity": v = props.cmd == MIDIEvent.NOTEON ? props.value2 : null; break;
-				case "pitch": v = props.cmd == MIDIEvent.NOTEON ? MIDIEvent.computePitch( props.value1 ) : null; break;
-				case "pitchbend": v = props.cmd == MIDIEvent.PITCHBEND ? MIDIEvent.computePitchBend( props.value1, props.value2 ) : null; break;
-				default:
-					continue;
-			}
-			if(v !== null)
-				this.setOutputData( i, v );
-		}
-	}
-}
-
-LGMIDIEvent.prototype.onPropertyChanged = function(name,value)
-{
-	if(name == "cmd")
-		this.properties.cmd = MIDIEvent.computeCommandFromString( value );
-}
-
-
-LGMIDIEvent.prototype.onGetOutputs = function() {
-	return [
-		["midi","midi"],
-		["on_midi",LiteGraph.EVENT],
-		["command","number"],
-		["note","number"],
-		["velocity","number"],
-		["cc","number"],
-		["cc_value","number"],
-		["pitch","number"],
-		["pitchbend","number"]
-	];
-}
-
-
-LiteGraph.registerNodeType("midi/event", LGMIDIEvent);
-
-
-function LGMIDICC()
-{
-	this.properties = {
-//		channel: 0,
-		cc: 1,
-		value: 0
-	};
-
-	this.addOutput( "value", "number" );
-}
-
-LGMIDICC.title = "MIDICC";
-LGMIDICC.desc = "gets a Controller Change";
-
-LGMIDICC.prototype.onExecute = function()
-{
-	var props = this.properties;
-	if( MIDIInterface.input )
-		this.properties.value = MIDIInterface.input.state.cc[ this.properties.cc ];
-	this.setOutputData( 0, this.properties.value );
-}
-
-LiteGraph.registerNodeType("midi/cc", LGMIDICC);
-
-
-
-
-function now() { return window.performance.now() }
-
-})( this );
-(function( global )
-{
-var LiteGraph = global.LiteGraph;
-
-var LGAudio = {};
-global.LGAudio = LGAudio;
-
-LGAudio.getAudioContext = function()
-{
-	if(!this._audio_context)
-	{
-		window.AudioContext = window.AudioContext || window.webkitAudioContext;
-		if(!window.AudioContext)
-		{
-			console.error("AudioContext not supported by browser");
-			return null;
-		}
-		this._audio_context = new AudioContext();	
-		this._audio_context.onmessage = function(msg) { console.log("msg",msg);};
-		this._audio_context.onended = function(msg) { console.log("ended",msg);};
-		this._audio_context.oncomplete = function(msg) { console.log("complete",msg);};
-	}
-
-	//in case it crashes
-	//if(this._audio_context.state == "suspended")
-	//	this._audio_context.resume();
-	return this._audio_context;
-}
-
-LGAudio.connect = function( audionodeA, audionodeB )
-{
-	try
-	{
-		audionodeA.connect( audionodeB );
-	}
-	catch (err)
-	{
-		console.warn("LGraphAudio:",err);
-	}
-}
-
-LGAudio.disconnect = function( audionodeA, audionodeB )
-{
-	try
-	{
-		audionodeA.disconnect( audionodeB );
-	}
-	catch (err)
-	{
-		console.warn("LGraphAudio:",err);
-	}
-}
-
-LGAudio.changeAllAudiosConnections = function( node, connect )
-{
-	if(node.inputs)
-	{
-		for(var i = 0; i < node.inputs.length; ++i)
-		{
-			var input = node.inputs[i];
-			var link_info = node.graph.links[ input.link ];
-			if(!link_info)
-				continue;
-
-			var origin_node = node.graph.getNodeById( link_info.origin_id );
-			var origin_audionode = null;
-			if( origin_node.getAudioNodeInOutputSlot )
-				origin_audionode = origin_node.getAudioNodeInOutputSlot( link_info.origin_slot );
-			else
-				origin_audionode = origin_node.audionode;
-
-			var target_audionode = null;
-			if( node.getAudioNodeInInputSlot )
-				target_audionode = node.getAudioNodeInInputSlot( i );
-			else
-				target_audionode = node.audionode;
-
-			if(connect)
-				LGAudio.connect( origin_audionode, target_audionode );
-			else
-				LGAudio.disconnect( origin_audionode, target_audionode );
-		}
-	}
-
-	if(node.outputs)
-	{
-		for(var i = 0; i < node.outputs.length; ++i)
-		{
-			var output = node.outputs[i];
-			for(var j = 0; j < output.links.length; ++j)
-			{
-				var link_info = node.graph.links[ output.links[j] ];
-				if(!link_info)
-					continue;
-
-				var origin_audionode = null;
-				if( node.getAudioNodeInOutputSlot )
-					origin_audionode = node.getAudioNodeInOutputSlot( i );
-				else
-					origin_audionode = node.audionode;
-
-				var target_node = node.graph.getNodeById( link_info.target_id );
-				var target_audionode = null;
-				if( target_node.getAudioNodeInInputSlot )
-					target_audionode = target_node.getAudioNodeInInputSlot( link_info.target_slot );
-				else
-					target_audionode = target_node.audionode;
-
-				if(connect)
-					LGAudio.connect( origin_audionode, target_audionode );
-				else
-					LGAudio.disconnect( origin_audionode, target_audionode );
-			}
-		}
-	}
-}
-
-//used by many nodes
-LGAudio.onConnectionsChange = function( connection, slot, connected, link_info )
-{
-	//only process the outputs events
-	if(connection != LiteGraph.OUTPUT)
-		return;
-
-	var target_node = null;
-	if( link_info )
-		target_node = this.graph.getNodeById( link_info.target_id );
-
-	if( !target_node )
-		return;
-
-	//get origin audionode
-	var local_audionode = null;
-	if(this.getAudioNodeInOutputSlot)
-		local_audionode = this.getAudioNodeInOutputSlot( slot );
-	else
-		local_audionode = this.audionode;
-
-	//get target audionode
-	var target_audionode = null;
-	if(target_node.getAudioNodeInInputSlot)
-		target_audionode = target_node.getAudioNodeInInputSlot( link_info.target_slot );
-	else
-		target_audionode = target_node.audionode;
-
-	//do the connection/disconnection
-	if( connected )	
-		LGAudio.connect( local_audionode, target_audionode );
-	else
-		LGAudio.disconnect( local_audionode, target_audionode );
-}
-
-//this function helps creating wrappers to existing classes
-LGAudio.createAudioNodeWrapper = function( class_object )
-{
-	var old_func = class_object.prototype.onPropertyChanged;
-
-	class_object.prototype.onPropertyChanged = function(name, value)
-	{
-		if(old_func)
-			old_func.call(this,name,value);
-
-		if(!this.audionode)
-			return;
-
-		if( this.audionode[ name ] === undefined )
-			return;
-
-		if( this.audionode[ name ].value !== undefined )
-			this.audionode[ name ].value = value;
-		else
-			this.audionode[ name ] = value;
-	}
-
-	class_object.prototype.onConnectionsChange = LGAudio.onConnectionsChange;
-}
-
-//contains the samples decoded of the loaded audios in AudioBuffer format
-LGAudio.cached_audios = {};
-
-LGAudio.loadSound = function( url, on_complete, on_error )
-{
-	if( LGAudio.cached_audios[ url ] && url.indexOf("blob:") == -1 )
-	{
-		if(on_complete)
-			on_complete( LGAudio.cached_audios[ url ] );
-		return;
-	}
-
-	if( LGAudio.onProcessAudioURL )
-		url = LGAudio.onProcessAudioURL( url );
-
-	//load new sample
-	var request = new XMLHttpRequest();
-	request.open('GET', url, true);
-	request.responseType = 'arraybuffer';
-
-	var context = LGAudio.getAudioContext();
-
-	// Decode asynchronously
-	request.onload = function() {
-		console.log("AudioSource loaded");
-		context.decodeAudioData( request.response, function( buffer ) {
-			console.log("AudioSource decoded");
-			LGAudio.cached_audios[ url ] = buffer;
-			if(on_complete)
-				on_complete( buffer );
-		}, onError);
-	}
-	request.send();
-
-	function onError(err)
-	{
-		console.log("Audio loading sample error:",err);
-		if(on_error)
-			on_error(err);
-	}
-
-	return request;
-}
-
-
-//****************************************************
-
-function LGAudioSource()
-{
-	this.properties = {
-		src: "",
-		gain: 0.5,
-		loop: true,
-		autoplay: true,
-		playbackRate: 1
-	};
-
-	this._loading_audio = false;
-	this._audiobuffer = null; //points to AudioBuffer with the audio samples decoded
-	this._audionodes = [];
-	this._last_sourcenode = null; //the last AudioBufferSourceNode (there could be more if there are several sounds playing)
-
-	this.addOutput( "out", "audio" );
-	this.addInput( "gain", "number" );
-
-	//init context
-	var context = LGAudio.getAudioContext();
-
-	//create gain node to control volume
-	this.audionode = context.createGain();
-	this.audionode.graphnode = this;
-	this.audionode.gain.value = this.properties.gain;
-
-	//debug
-	if(this.properties.src)
-		this.loadSound( this.properties.src );
-}
-
-LGAudioSource["@src"] = { widget: "resource" };
-LGAudioSource.supported_extensions = ["wav","ogg","mp3"];
-
-
-LGAudioSource.prototype.onAdded = function(graph)
-{
-	if(graph.status === LGraph.STATUS_RUNNING)
-		this.onStart();
-}
-
-LGAudioSource.prototype.onStart = function()
-{
-	if(!this._audiobuffer)
-		return;
-
-	if(this.properties.autoplay)
-		this.playBuffer( this._audiobuffer );
-}
-
-LGAudioSource.prototype.onStop = function()
-{
-	this.stopAllSounds();
-}
-
-LGAudioSource.prototype.onPause = function()
-{
-	this.pauseAllSounds();
-}
-
-LGAudioSource.prototype.onUnpause = function()
-{
-	this.unpauseAllSounds();
-	//this.onStart();
-}
-
-
-LGAudioSource.prototype.onRemoved = function()
-{
-	this.stopAllSounds();
-	if(this._dropped_url)
-		URL.revokeObjectURL( this._url );
-}
-
-LGAudioSource.prototype.stopAllSounds = function()
-{
-	//iterate and stop
-	for(var i = 0; i < this._audionodes.length; ++i )
-	{
-		if(this._audionodes[i].started)
-		{
-			this._audionodes[i].started = false;
-			this._audionodes[i].stop();
-		}
-		//this._audionodes[i].disconnect( this.audionode );
-	}
-	this._audionodes.length = 0;
-}
-
-LGAudioSource.prototype.pauseAllSounds = function()
-{
-	LGAudio.getAudioContext().suspend();
-}
-
-LGAudioSource.prototype.unpauseAllSounds = function()
-{
-	LGAudio.getAudioContext().resume();
-}
-
-LGAudioSource.prototype.onExecute = function()
-{
-	if(this.inputs)
-		for(var i = 0; i < this.inputs.length; ++i)
-		{
-			var input = this.inputs[i];
-			if(input.link == null)
-				continue;
-			var v = this.getInputData(i);
-			if( v === undefined )
-				continue;
-			if( input.name == "gain" )
-				this.audionode.gain.value = v;
-			else if( input.name == "playbackRate" )
-			{
-				this.properties.playbackRate = v;
-				for(var j = 0; j < this._audionodes.length; ++j)
-					this._audionodes[j].playbackRate.value = v;
-			}
-		}
-
-	if(this.outputs)
-		for(var i = 0; i < this.outputs.length; ++i)
-		{
-			var output = this.outputs[i];
-			if( output.name == "buffer" && this._audiobuffer )
-				this.setOutputData( i, this._audiobuffer );
-		}
-}
-
-LGAudioSource.prototype.onAction = function(event)
-{
-	if(this._audiobuffer)
-	{
-		if(event == "Play")
-			this.playBuffer(this._audiobuffer);
-		else if(event == "Stop")
-			this.stopAllSounds();
-	}
-}
-
-LGAudioSource.prototype.onPropertyChanged = function( name, value )
-{
-	if( name == "src" ) 
-		this.loadSound( value );
-	else if(name == "gain")
-		this.audionode.gain.value = value;
-	else if(name == "playbackRate")
-	{
-		for(var j = 0; j < this._audionodes.length; ++j)
-			this._audionodes[j].playbackRate.value = value;
-	}
-}
-
-LGAudioSource.prototype.playBuffer = function( buffer )
-{
-	var that = this;
-	var context = LGAudio.getAudioContext();
-
-	//create a new audionode (this is mandatory, AudioAPI doesnt like to reuse old ones)
-	var audionode = context.createBufferSource(); //create a AudioBufferSourceNode
-	this._last_sourcenode = audionode;
-	audionode.graphnode = this;
-	audionode.buffer = buffer;
-	audionode.loop = this.properties.loop;
-	audionode.playbackRate.value = this.properties.playbackRate;
-	this._audionodes.push( audionode );
-	audionode.connect( this.audionode ); //connect to gain
-	this._audionodes.push( audionode );
-
-	audionode.onended = function()
-	{
-		//console.log("ended!");
-		that.trigger("ended");
-		//remove
-		var index = that._audionodes.indexOf( audionode );
-		if(index != -1)
-			that._audionodes.splice(index,1);
-	}
-
-	if(!audionode.started)
-	{
-		audionode.started = true;
-		audionode.start();
-	}
-	return audionode;
-}
-
-LGAudioSource.prototype.loadSound = function( url )
-{
-	var that = this;
-
-	//kill previous load
-	if(this._request)
-	{
-		this._request.abort();
-		this._request = null;
-	}
-
-	this._audiobuffer = null; //points to the audiobuffer once the audio is loaded
-	this._loading_audio = false;
-
-	if(!url)
-		return;
-
-	this._request = LGAudio.loadSound( url, inner );
-
-	this._loading_audio = true;
-	this.boxcolor = "#AA4";
-
-	function inner( buffer )
-	{
-		this.boxcolor = LiteGraph.NODE_DEFAULT_BOXCOLOR;
-		that._audiobuffer = buffer;
-		that._loading_audio = false;
-		//if is playing, then play it
-		if(that.graph && that.graph.status === LGraph.STATUS_RUNNING)
-			that.onStart(); //this controls the autoplay already
-	}
-}
-
-//Helps connect/disconnect AudioNodes when new connections are made in the node
-LGAudioSource.prototype.onConnectionsChange = LGAudio.onConnectionsChange;
-
-LGAudioSource.prototype.onGetInputs = function()
-{
-	return [["playbackRate","number"],["Play",LiteGraph.ACTION],["Stop",LiteGraph.ACTION]];
-}
-
-LGAudioSource.prototype.onGetOutputs = function()
-{
-	return [["buffer","audiobuffer"],["ended",LiteGraph.EVENT]];
-}
-
-LGAudioSource.prototype.onDropFile = function(file)
-{
-	if(this._dropped_url)
-		URL.revokeObjectURL( this._dropped_url );
-	var url = URL.createObjectURL( file );
-	this.properties.src = url;
-	this.loadSound( url );
-	this._dropped_url = url;
-}
-
-
-LGAudioSource.title = "Source";
-LGAudioSource.desc = "Plays audio";
-LiteGraph.registerNodeType("audio/source", LGAudioSource);
-
-
-//*****************************************************
-
-function LGAudioAnalyser()
-{
-	this.properties = {
-		fftSize: 2048,
-		minDecibels: -100,
-		maxDecibels: -10,
-		smoothingTimeConstant: 0.5
-	};
-
-	var context = LGAudio.getAudioContext();
-
-	this.audionode = context.createAnalyser();
-	this.audionode.graphnode = this;
-	this.audionode.fftSize = this.properties.fftSize;
-	this.audionode.minDecibels = this.properties.minDecibels;
-	this.audionode.maxDecibels = this.properties.maxDecibels;
-	this.audionode.smoothingTimeConstant = this.properties.smoothingTimeConstant;
-
-	this.addInput("in","audio");
-	this.addOutput("freqs","array");
-	this.addOutput("samples","array");
-
-	this._freq_bin = null;
-	this._time_bin = null;
-}
-
-LGAudioAnalyser.prototype.onPropertyChanged = function(name, value)
-{
-	this.audionode[ name ] = value;
-}
-
-LGAudioAnalyser.prototype.onExecute = function()
-{
-	if(this.isOutputConnected(0))
-	{
-		//send FFT
-		var bufferLength = this.audionode.frequencyBinCount;
-		if( !this._freq_bin || this._freq_bin.length != bufferLength )
-			this._freq_bin = new Uint8Array( bufferLength );
-		this.audionode.getByteFrequencyData( this._freq_bin );
-		this.setOutputData(0,this._freq_bin);
-	}
-
-	//send analyzer
-	if(this.isOutputConnected(1))
-	{
-		//send Samples
-		var bufferLength = this.audionode.frequencyBinCount;
-		if( !this._time_bin || this._time_bin.length != bufferLength )
-			this._time_bin = new Uint8Array( bufferLength );
-		this.audionode.getByteTimeDomainData( this._time_bin );
-		this.setOutputData(1,this._time_bin);
-	}
-
-
-	//properties
-	for(var i = 1; i < this.inputs.length; ++i)
-	{
-		var input = this.inputs[i];
-		if(input.link == null)
-			continue;
-		var v = this.getInputData(i);
-		if (v !== undefined)
-			this.audionode[ input.name ].value = v;
-	}
-
-
-
-	//time domain
-	//this.audionode.getFloatTimeDomainData( dataArray );
-}
-
-LGAudioAnalyser.prototype.onGetInputs = function()
-{
-	return [["minDecibels","number"],["maxDecibels","number"],["smoothingTimeConstant","number"]];
-}
-
-LGAudioAnalyser.prototype.onGetOutputs = function()
-{
-	return [["freqs","array"],["samples","array"]];
-}
-
-
-LGAudioAnalyser.title = "Analyser";
-LGAudioAnalyser.desc = "Audio Analyser";
-LiteGraph.registerNodeType( "audio/analyser", LGAudioAnalyser );
-
-//*****************************************************
-
-function LGAudioGain()
-{
-	//default 
-	this.properties = {
-		gain: 1
-	};
-
-	this.audionode = LGAudio.getAudioContext().createGain();
-	this.addInput("in","audio");
-	this.addInput("gain","number");
-	this.addOutput("out","audio");
-}
-
-LGAudioGain.prototype.onExecute = function()
-{
-	if(!this.inputs || !this.inputs.length)
-		return;
-
-	for(var i = 1; i < this.inputs.length; ++i)
-	{
-		var input = this.inputs[i];
-		var v = this.getInputData(i);
-		if(v !== undefined)
-			this.audionode[ input.name ].value = v;
-	}
-}
-
-LGAudio.createAudioNodeWrapper( LGAudioGain );
-
-LGAudioGain.title = "Gain";
-LGAudioGain.desc = "Audio gain";
-LiteGraph.registerNodeType("audio/gain", LGAudioGain);
-
-
-function LGAudioConvolver()
-{
-	//default 
-	this.properties = {
-		impulse_src:"",
-		normalize: true
-	};
-
-	this.audionode = LGAudio.getAudioContext().createConvolver();
-	this.addInput("in","audio");
-	this.addOutput("out","audio");
-}
-
-LGAudio.createAudioNodeWrapper( LGAudioConvolver );
-
-LGAudioConvolver.prototype.onRemove = function()
-{
-	if(this._dropped_url)
-		URL.revokeObjectURL( this._dropped_url );
-}
-
-LGAudioConvolver.prototype.onPropertyChanged = function( name, value )
-{
-	if( name == "impulse_src" ) 
-		this.loadImpulse( value );
-	else if( name == "normalize" ) 
-		this.audionode.normalize = value;
-}
-
-LGAudioConvolver.prototype.onDropFile = function(file)
-{
-	if(this._dropped_url)
-		URL.revokeObjectURL( this._dropped_url );
-	this._dropped_url = URL.createObjectURL( file );
-	this.properties.impulse_src = this._dropped_url;
-	this.loadImpulse( this._dropped_url );
-}
-
-LGAudioConvolver.prototype.loadImpulse = function( url )
-{
-	var that = this;
-
-	//kill previous load
-	if(this._request)
-	{
-		this._request.abort();
-		this._request = null;
-	}
-
-	this._impulse_buffer = null;
-	this._loading_impulse = false;
-
-	if(!url)
-		return;
-
-	//load new sample
-	this._request = LGAudio.loadSound( url, inner );
-	this._loading_impulse = true;
-
-	// Decode asynchronously
-	function inner( buffer ) {
-			that._impulse_buffer = buffer;
-			that.audionode.buffer = buffer;
-			console.log("Impulse signal set");
-			that._loading_impulse = false;
-	}
-}
-
-LGAudioConvolver.title = "Convolver";
-LGAudioConvolver.desc = "Convolves the signal (used for reverb)";
-LiteGraph.registerNodeType("audio/convolver", LGAudioConvolver);
-
-
-function LGAudioDynamicsCompressor()
-{
-	//default 
-	this.properties = {
-		threshold: -50,
-		knee: 40,
-		ratio: 12,
-		reduction: -20,
-		attack: 0,
-		release: 0.25
-	};
-
-	this.audionode = LGAudio.getAudioContext().createDynamicsCompressor();
-	this.addInput("in","audio");
-	this.addOutput("out","audio");
-}
-
-LGAudio.createAudioNodeWrapper( LGAudioDynamicsCompressor );
-
-LGAudioDynamicsCompressor.prototype.onExecute = function()
-{
-	if(!this.inputs || !this.inputs.length)
-		return;
-	for(var i = 1; i < this.inputs.length; ++i)
-	{
-		var input = this.inputs[i];
-		if(input.link == null)
-			continue;
-		var v = this.getInputData(i);
-		if(v !== undefined)
-			this.audionode[ input.name ].value = v;
-	}
-}
-
-LGAudioDynamicsCompressor.prototype.onGetInputs = function()
-{
-	return [["threshold","number"],["knee","number"],["ratio","number"],["reduction","number"],["attack","number"],["release","number"]];
-}
-
-LGAudioDynamicsCompressor.title = "DynamicsCompressor";
-LGAudioDynamicsCompressor.desc = "Dynamics Compressor";
-LiteGraph.registerNodeType("audio/dynamicsCompressor", LGAudioDynamicsCompressor);
-
-
-function LGAudioWaveShaper()
-{
-	//default 
-	this.properties = {
-	};
-
-	this.audionode = LGAudio.getAudioContext().createWaveShaper();
-	this.addInput("in","audio");
-	this.addInput("shape","waveshape");
-	this.addOutput("out","audio");
-}
-
-LGAudioWaveShaper.prototype.onExecute = function()
-{
-	if(!this.inputs || !this.inputs.length)
-		return;
-	var v = this.getInputData(1);
-	if(v === undefined)
-		return;
-	this.audionode.curve = v;
-}
-
-LGAudioWaveShaper.prototype.setWaveShape = function(shape)
-{
-	this.audionode.curve = shape;
-}
-
-LGAudio.createAudioNodeWrapper( LGAudioWaveShaper );
-
-/* disabled till I dont find a way to do a wave shape
-LGAudioWaveShaper.title = "WaveShaper";
-LGAudioWaveShaper.desc = "Distortion using wave shape";
-LiteGraph.registerNodeType("audio/waveShaper", LGAudioWaveShaper);
-*/
-
-function LGAudioMixer()
-{
-	//default 
-	this.properties = {
-		gain1: 0.5,
-		gain2: 0.5
-	};
-
-	this.audionode = LGAudio.getAudioContext().createGain();
-
-	this.audionode1 = LGAudio.getAudioContext().createGain();
-	this.audionode1.gain.value = this.properties.gain1;
-	this.audionode2 = LGAudio.getAudioContext().createGain();
-	this.audionode2.gain.value = this.properties.gain2;
-
-	this.audionode1.connect( this.audionode );
-	this.audionode2.connect( this.audionode );
-
-	this.addInput("in1","audio");
-	this.addInput("in1 gain","number");
-	this.addInput("in2","audio");
-	this.addInput("in2 gain","number");
-
-	this.addOutput("out","audio");
-}
-
-LGAudioMixer.prototype.getAudioNodeInInputSlot = function( slot )
-{
-	if(slot == 0)
-		return this.audionode1;
-	else if(slot == 2)
-		return this.audionode2;
-}
-
-LGAudioMixer.prototype.onPropertyChanged = function( name, value )
-{
-	if( name == "gain1" ) 
-		this.audionode1.gain.value = value;
-	else if( name == "gain2" ) 
-		this.audionode2.gain.value = value;
-}
-
-
-LGAudioMixer.prototype.onExecute = function()
-{
-	if(!this.inputs || !this.inputs.length)
-		return;
-
-	for(var i = 1; i < this.inputs.length; ++i)
-	{
-		var input = this.inputs[i];
-
-		if(input.link == null || input.type == "audio")
-			continue;
-
-		var v = this.getInputData(i);
-		if(v === undefined)
-			continue;
-
-		if(i == 1)
-			this.audionode1.gain.value = v;
-		else if(i == 3)
-			this.audionode2.gain.value = v;
-	}
-}
-
-LGAudio.createAudioNodeWrapper( LGAudioMixer );
-
-LGAudioMixer.title = "Mixer";
-LGAudioMixer.desc = "Audio mixer";
-LiteGraph.registerNodeType("audio/mixer", LGAudioMixer);
-
-
-function LGAudioDelay()
-{
-	//default 
-	this.properties = {
-		delayTime: 0.5
-	};
-
-	this.audionode = LGAudio.getAudioContext().createDelay( 10 );
-	this.audionode.delayTime.value = this.properties.delayTime;
-	this.addInput("in","audio");
-	this.addInput("time","number");
-	this.addOutput("out","audio");
-}
-
-LGAudio.createAudioNodeWrapper( LGAudioDelay );
-
-LGAudioDelay.prototype.onExecute = function()
-{
-	var v = this.getInputData(1);
-	if(v !== undefined )
-		this.audionode.delayTime.value = v;
-}
-
-LGAudioDelay.title = "Delay";
-LGAudioDelay.desc = "Audio delay";
-LiteGraph.registerNodeType("audio/delay", LGAudioDelay);
-
-
-function LGAudioBiquadFilter()
-{
-	//default 
-	this.properties = {
-		frequency: 350,
-		detune: 0,
-		Q: 1
-	};
-	this.addProperty("type","lowpass","enum",{values:["lowpass","highpass","bandpass","lowshelf","highshelf","peaking","notch","allpass"]});	
-
-	//create node
-	this.audionode = LGAudio.getAudioContext().createBiquadFilter();
-
-	//slots
-	this.addInput("in","audio");
-	this.addOutput("out","audio");
-}
-
-LGAudioBiquadFilter.prototype.onExecute = function()
-{
-	if(!this.inputs || !this.inputs.length)
-		return;
-
-	for(var i = 1; i < this.inputs.length; ++i)
-	{
-		var input = this.inputs[i];
-		if(input.link == null)
-			continue;
-		var v = this.getInputData(i);
-		if(v !== undefined)
-			this.audionode[ input.name ].value = v;
-	}
-}
-
-LGAudioBiquadFilter.prototype.onGetInputs = function()
-{
-	return [["frequency","number"],["detune","number"],["Q","number"]];
-}
-
-LGAudio.createAudioNodeWrapper( LGAudioBiquadFilter );
-
-LGAudioBiquadFilter.title = "BiquadFilter";
-LGAudioBiquadFilter.desc = "Audio filter";
-LiteGraph.registerNodeType("audio/biquadfilter", LGAudioBiquadFilter);
-
-
-
-
-function LGAudioOscillatorNode()
-{
-	//default 
-	this.properties = {
-		frequency: 440,
-		detune: 0,
-		type: "sine"
-	};
-	this.addProperty("type","sine","enum",{values:["sine","square","sawtooth","triangle","custom"]});	
-
-	//create node
-	this.audionode = LGAudio.getAudioContext().createOscillator();
-
-	//slots
-	this.addOutput("out","audio");
-}
-
-LGAudioOscillatorNode.prototype.onStart = function()
-{
-	if(!this.audionode.started)
-	{
-		this.audionode.started = true;
-		this.audionode.start();
-	}
-}
-
-LGAudioOscillatorNode.prototype.onStop = function()
-{
-	if(this.audionode.started)
-	{
-		this.audionode.started = false;
-		this.audionode.stop();
-	}
-}
-
-LGAudioOscillatorNode.prototype.onPause = function()
-{
-	this.onStop();
-}
-
-LGAudioOscillatorNode.prototype.onUnpause = function()
-{
-	this.onStart();
-}
-
-LGAudioOscillatorNode.prototype.onExecute = function()
-{
-	if(!this.inputs || !this.inputs.length)
-		return;
-
-	for(var i = 0; i < this.inputs.length; ++i)
-	{
-		var input = this.inputs[i];
-		if(input.link == null)
-			continue;
-		var v = this.getInputData(i);
-		if(v !== undefined)
-			this.audionode[ input.name ].value = v;
-	}
-}
-
-LGAudioOscillatorNode.prototype.onGetInputs = function()
-{
-	return [["frequency","number"],["detune","number"],["type","string"]];
-}
-
-LGAudio.createAudioNodeWrapper( LGAudioOscillatorNode );
-
-LGAudioOscillatorNode.title = "Oscillator";
-LGAudioOscillatorNode.desc = "Oscillator";
-LiteGraph.registerNodeType("audio/oscillator", LGAudioOscillatorNode);
-
-
-//*****************************************************
-
-//EXTRA 
-
-
-function LGAudioVisualization()
-{
-	this.properties = {
-		continuous: true,
-		mark: -1
-	};
-
-	this.addInput("data","array");
-	this.addInput("mark","number");
-	this.size = [300,200];
-	this._last_buffer = null;
-}
-
-LGAudioVisualization.prototype.onExecute = function()
-{
-	this._last_buffer = this.getInputData(0);
-	var v = this.getInputData(1);
-	if(v !== undefined)
-		this.properties.mark = v;
-	this.setDirtyCanvas(true,false);
-}
-
-LGAudioVisualization.prototype.onDrawForeground = function(ctx)
-{
-	if(!this._last_buffer)
-		return;
-
-	var buffer = this._last_buffer;
-
-	//delta represents how many samples we advance per pixel
-	var delta = buffer.length / this.size[0];
-	var h = this.size[1];
-
-	ctx.fillStyle = "black";
-	ctx.fillRect(0,0,this.size[0],this.size[1]);
-	ctx.strokeStyle = "white";
-	ctx.beginPath();
-	var x = 0;
-
-	if(this.properties.continuous)
-	{
-		ctx.moveTo(x,h);
-		for(var i = 0; i < buffer.length; i+= delta)
-		{
-			ctx.lineTo(x,h - (buffer[i|0]/255) * h);
-			x++;
-		}
-	}
-	else
-	{
-		for(var i = 0; i < buffer.length; i+= delta)
-		{
-			ctx.moveTo(x+0.5,h);
-			ctx.lineTo(x+0.5,h - (buffer[i|0]/255) * h);
-			x++;
-		}
-	}
-	ctx.stroke();
-
-	if(this.properties.mark >= 0)
-	{
-		var samplerate = LGAudio.getAudioContext().sampleRate;
-		var binfreq = samplerate / buffer.length;
-		var x = 2 * (this.properties.mark / binfreq) / delta;
-		if(x >= this.size[0])
-			x = this.size[0]-1;
-		ctx.strokeStyle = "red";
-		ctx.beginPath();
-		ctx.moveTo(x,h);
-		ctx.lineTo(x,0);
-		ctx.stroke();
-	}
-}
-
-LGAudioVisualization.title = "Visualization";
-LGAudioVisualization.desc = "Audio Visualization";
-LiteGraph.registerNodeType("audio/visualization", LGAudioVisualization);
-
-
-function LGAudioBandSignal()
-{
-	//default 
-	this.properties = {
-		band: 440,
-		amplitude: 1
-	};
-
-	this.addInput("freqs","array");
-	this.addOutput("signal","number");
-}
-
-LGAudioBandSignal.prototype.onExecute = function()
-{
-	this._freqs = this.getInputData(0);
-	if( !this._freqs )
-		return;
-
-	var band = this.properties.band;
-	var v = this.getInputData(1);
-	if(v !== undefined)
-		band = v;
-
-	var samplerate = LGAudio.getAudioContext().sampleRate;
-	var binfreq = samplerate / this._freqs.length;
-	var index = 2 * (band / binfreq);
-	var v = 0;
-	if( index < 0 )
-		v = this._freqs[ 0 ];
-	if( index >= this._freqs.length )
-		v = this._freqs[ this._freqs.length - 1];
-	else
-	{
-		var pos = index|0;
-		var v0 = this._freqs[ pos ];
-		var v1 = this._freqs[ pos+1 ];
-		var f = index - pos;
-		v = v0 * (1-f) + v1 * f;
-	}
-
-	this.setOutputData( 0, (v/255) * this.properties.amplitude );
-}
-
-LGAudioBandSignal.prototype.onGetInputs = function()
-{
-	return [["band","number"]];
-}
-
-LGAudioBandSignal.title = "Signal";
-LGAudioBandSignal.desc = "extract the signal of some frequency";
-LiteGraph.registerNodeType("audio/signal", LGAudioBandSignal);
-
-
-function LGAudioScript()
-{
-	if(!LGAudioScript.default_code)
-	{
-		var code = LGAudioScript.default_function.toString();
-		var index = code.indexOf("{")+1;
-		var index2 = code.lastIndexOf("}");
-		LGAudioScript.default_code = code.substr(index, index2 - index);
-	}
-
-	//default 
-	this.properties = {
-		code: LGAudioScript.default_code
-	};
-
-	//create node
-	var ctx = LGAudio.getAudioContext();
-	if(ctx.createScriptProcessor)
-		this.audionode = ctx.createScriptProcessor(4096,1,1); //buffer size, input channels, output channels
-	else
-	{
-		console.warn("ScriptProcessorNode deprecated");
-		this.audionode = ctx.createGain(); //bypass audio
-	}
-
-	this.processCode();
-	if(!LGAudioScript._bypass_function)
-		LGAudioScript._bypass_function = this.audionode.onaudioprocess;
-
-	//slots
-	this.addInput("in","audio");
-	this.addOutput("out","audio");
-}
-
-LGAudioScript.prototype.onAdded = function( graph )
-{
-	if(graph.status == LGraph.STATUS_RUNNING)
-		this.audionode.onaudioprocess = this._callback;
-}
-
-LGAudioScript["@code"] = { widget: "code" };
-
-LGAudioScript.prototype.onStart = function()
-{
-	this.audionode.onaudioprocess = this._callback;
-}
-
-LGAudioScript.prototype.onStop = function()
-{
-	this.audionode.onaudioprocess = LGAudioScript._bypass_function;
-}
-
-LGAudioScript.prototype.onPause = function()
-{
-	this.audionode.onaudioprocess = LGAudioScript._bypass_function;
-}
-
-LGAudioScript.prototype.onUnpause = function()
-{
-	this.audionode.onaudioprocess = this._callback;
-}
-
-LGAudioScript.prototype.onExecute = function()
-{
-	//nothing! because we need an onExecute to receive onStart... fix that
-}
-
-LGAudioScript.prototype.onRemoved = function()
-{
-	this.audionode.onaudioprocess = LGAudioScript._bypass_function;
-}
-
-LGAudioScript.prototype.processCode = function()
-{
-	try
-	{
-		var func = new Function( "properties", this.properties.code );
-		this._script = new func( this.properties );
-		this._old_code = this.properties.code;
-		this._callback = this._script.onaudioprocess;
-	}
-	catch (err)
-	{
-		console.error("Error in onaudioprocess code",err);
-		this._callback = LGAudioScript._bypass_function;
-		this.audionode.onaudioprocess = this._callback;
-	}
-}
-
-LGAudioScript.prototype.onPropertyChanged = function( name, value )
-{
-	if(name == "code")
-	{
-		this.properties.code = value;
-		this.processCode();
-		if(this.graph && this.graph.status == LGraph.STATUS_RUNNING)
-			this.audionode.onaudioprocess = this._callback;
-	}
-}
-
-LGAudioScript.default_function = function()
-{
-
-this.onaudioprocess = function(audioProcessingEvent) {
-  // The input buffer is the song we loaded earlier
-  var inputBuffer = audioProcessingEvent.inputBuffer;
-
-  // The output buffer contains the samples that will be modified and played
-  var outputBuffer = audioProcessingEvent.outputBuffer;
-
-  // Loop through the output channels (in this case there is only one)
-  for (var channel = 0; channel < outputBuffer.numberOfChannels; channel++) {
-    var inputData = inputBuffer.getChannelData(channel);
-    var outputData = outputBuffer.getChannelData(channel);
-
-    // Loop through the 4096 samples
-    for (var sample = 0; sample < inputBuffer.length; sample++) {
-      // make output equal to the same as the input
-      outputData[sample] = inputData[sample];
-    }
-  }
-}
-
-}
-
-LGAudio.createAudioNodeWrapper( LGAudioScript );
-
-LGAudioScript.title = "Script";
-LGAudioScript.desc = "apply script to signal";
-LiteGraph.registerNodeType("audio/script", LGAudioScript);
-
-
-function LGAudioDestination()
-{
-	this.audionode = LGAudio.getAudioContext().destination;
-	this.addInput("in","audio");
-}
-
-
-LGAudioDestination.title = "Destination";
-LGAudioDestination.desc = "Audio output";
-LiteGraph.registerNodeType("audio/destination", LGAudioDestination);
-
-
-
-
-})( this );
-//event related nodes
-(function(global){
-var LiteGraph = global.LiteGraph;
-
-function LGWebSocket()
-{
-	this.size = [60,20];
-	this.addInput("send", LiteGraph.ACTION);
-	this.addOutput("received", LiteGraph.EVENT);
-	this.addInput("in", 0 );
-	this.addOutput("out", 0 );
-	this.properties = {
-		url: "",
-		room: "lgraph" //allows to filter messages
-	};
-	this._ws = null;
-	this._last_data = [];
-}
-
-LGWebSocket.title = "WebSocket";
-LGWebSocket.desc = "Send data through a websocket";
-
-LGWebSocket.prototype.onPropertyChanged = function(name,value)
-{
-	if(name == "url")
-		this.createSocket();
-}
-
-LGWebSocket.prototype.onExecute = function()
-{
-	if(!this._ws && this.properties.url)
-		this.createSocket();
-
-	if(!this._ws || this._ws.readyState != WebSocket.OPEN )
-		return;
-
-	var room = this.properties.room;
-
-	for(var i = 1; i < this.inputs.length; ++i)
-	{
-		var data = this.getInputData(i);
-		if(data != null)
-		{
-			var json;
-			try
-			{
-				json = JSON.stringify({ type: 0, room: room, channel: i, data: data });
-			}
-			catch (err)
-			{
-				continue;
-			}
-			this._ws.send( json );
-		}
-	}
-
-	for(var i = 1; i < this.outputs.length; ++i)
-		this.setOutputData( i, this._last_data[i] );
-}
-
-LGWebSocket.prototype.createSocket = function()
-{
-	var that = this;
-	var url = this.properties.url;
-	if( url.substr(0,2) != "ws" )
-		url = "ws://" + url;
-	this._ws = new WebSocket( url );
-	this._ws.onopen = function()
-	{
-		console.log("ready");
-		that.boxcolor = "#8E8";
-	}
-	this._ws.onmessage = function(e)
-	{
-		var data = JSON.parse( e.data );
-		if( data.room && data.room != this.properties.room )
-			return;
-		if( e.data.type == 1 )
-			that.triggerSlot( 0, data );
-		else
-			that._last_data[ e.data.channel || 0 ] = data.data;
-	}
-	this._ws.onerror = function(e)
-	{
-		console.log("couldnt connect to websocket");
-		that.boxcolor = "#E88";
-	}
-	this._ws.onclose = function(e)
-	{
-		console.log("connection closed");
-		that.boxcolor = "#000";
-	}
-}
-
-LGWebSocket.prototype.send = function(data)
-{
-	if(!this._ws || this._ws.readyState != WebSocket.OPEN )
-		return;
-	this._ws.send( JSON.stringify({ type:1, msg: data }) );
-}
-
-LGWebSocket.prototype.onAction = function( action, param )
-{
-	if(!this._ws || this._ws.readyState != WebSocket.OPEN )
-		return;
-	this._ws.send( { type: 1, room: this.properties.room, action: action, data: param } );
-}
-
-LGWebSocket.prototype.onGetInputs = function()
-{
-	return [["in",0]];
-}
-
-LGWebSocket.prototype.onGetOutputs = function()
-{
-<<<<<<< HEAD
-	if (!navigator.getUserMedia) {
-	  //console.log('getUserMedia() is not supported in your browser, use chrome and enable WebRTC from about://flags');
-	  return;
-	}
-=======
-	return [["out",0]];
-}
-
-LiteGraph.registerNodeType("network/websocket", LGWebSocket );
->>>>>>> a8fc4345
-
-
-<<<<<<< HEAD
 	// Not showing vendor prefixes.
 	navigator.mediaDevices.getUserMedia({audio: false, video: true}).then( this.streamReady.bind(this) ).catch( onFailSoHard );
 
@@ -17603,53 +11485,27 @@
 		console.log('Webcam rejected', e);
 		that._webcam_stream = false;
 		that.boxcolor = "red";
-=======
-//It is like a websocket but using the SillyServer.js server that bounces packets back to all clients connected:
-//For more information: https://github.com/jagenjo/SillyServer.js
-
-function LGSillyClient()
-{
-	this.size = [60,20];
-	this.addInput("send", LiteGraph.ACTION);
-	this.addOutput("received", LiteGraph.EVENT);
-	this.addInput("in", 0 );
-	this.addOutput("out", 0 );
-	this.properties = {
-		url: "tamats.com:55000",
-		room: "lgraph",
-		save_bandwidth: true
->>>>>>> a8fc4345
 	};
-
-	this._server = null;
-	this.createSocket();
-	this._last_input_data = [];
-	this._last_output_data = [];
-}
-
-LGSillyClient.title = "SillyClient";
-LGSillyClient.desc = "Connects to SillyServer to broadcast messages";
-
-LGSillyClient.prototype.onPropertyChanged = function(name,value)
-{
-	var final_url = (this.properties.url + "/" + this.properties.room);
-	if(this._server && this._final_url != final_url )
-	{
-		this._server.connect( this.properties.url, this.properties.room );
-		this._final_url = final_url;
-	}
-}
-
-LGSillyClient.prototype.onExecute = function()
-{
-	if(!this._server || !this._server.is_connected)
-		return;
-
-	var save_bandwidth = this.properties.save_bandwidth;
-
-	for(var i = 1; i < this.inputs.length; ++i)
-	{
-<<<<<<< HEAD
+}
+
+ImageWebcam.prototype.onRemoved = function()
+{
+	if(this._webcam_stream)
+	{
+		this._webcam_stream.stop();
+		this._webcam_stream = null;
+		this._video = null;
+	}
+}
+
+ImageWebcam.prototype.streamReady = function(localMediaStream)
+{
+	this._webcam_stream = localMediaStream;
+	//this._waiting_confirmation = false;
+
+	var video = this._video;
+	if(!video)
+	{
 		video = document.createElement("video");
 		video.autoplay = true;
 		video.srcObject = localMediaStream;
@@ -17669,6400 +11525,6338 @@
 		this.openStream();
 
 	if(!this._video || !this._video.videoWidth) return;
-=======
-		var data = this.getInputData(i);
-		if(data != null)
-		{
-			if( save_bandwidth && this._last_input_data[i] == data )
-				continue;
-			this._server.sendMessage( { type: 0, channel: i, data: data } );
-			this._last_input_data[i] = data;
+
+	this._video.width = this._video.videoWidth;
+	this._video.height = this._video.videoHeight;
+	this.setOutputData(0, this._video);
+}
+
+ImageWebcam.prototype.getExtraMenuOptions = function(graphcanvas)
+{
+	var that = this;
+	var txt = !that.properties.show ? "Show Frame" : "Hide Frame";
+	return [ {content: txt, callback: 
+		function() { 
+			that.properties.show = !that.properties.show;
 		}
-	}
->>>>>>> a8fc4345
-
-	for(var i = 1; i < this.outputs.length; ++i)
-		this.setOutputData( i, this._last_output_data[i] );
-}
-
-LGSillyClient.prototype.createSocket = function()
-{
-	var that = this;
-	if(typeof(SillyClient) == "undefined")
-	{
-		if(!this._error)
-			console.error("SillyClient node cannot be used, you must include SillyServer.js");
-		this._error = true;
+	}];
+}
+
+ImageWebcam.prototype.onDrawBackground = function(ctx)
+{
+	if(this.flags.collapsed || this.size[1] <= 20 || !this.properties.show)
 		return;
-	}
-
-	this._server = new SillyClient();
-	this._server.on_ready = function()
-	{
-		console.log("ready");
-		that.boxcolor = "#8E8";
-	}
-	this._server.on_message = function(id,msg)
-	{
-		var data = null;
-		try
-		{
-			data = JSON.parse( msg );
-		}
-		catch (err)
-		{
-			return;
-		}
-		
-		if(data.type == 1)
-			that.triggerSlot( 0, data );
-		else
-			that._last_output_data[ data.channel || 0 ] = data.data;
-	}
-	this._server.on_error = function(e)
-	{
-		console.log("couldnt connect to websocket");
-		that.boxcolor = "#E88";
-	}
-	this._server.on_close = function(e)
-	{
-		console.log("connection closed");
-		that.boxcolor = "#000";
-	}
-
-	if(this.properties.url && this.properties.room)
-	{
-		this._server.connect( this.properties.url, this.properties.room );
-		this._final_url = (this.properties.url + "/" + this.properties.room);
-	}
-}
-
-LGSillyClient.prototype.send = function(data)
-{
-	if(!this._server || !this._server.is_connected)
+
+	if(!this._video)
 		return;
-	this._server.sendMessage( { type:1, data: data } );
-}
-
-LGSillyClient.prototype.onAction = function( action, param )
-{
-	if(!this._server || !this._server.is_connected)
-		return;
-	this._server.sendMessage( { type: 1, action: action, data: param } );
-}
-
-LGSillyClient.prototype.onGetInputs = function()
-{
-	return [["in",0]];
-}
-
-LGSillyClient.prototype.onGetOutputs = function()
-{
-	return [["out",0]];
-}
-
-LiteGraph.registerNodeType("network/sillyclient", LGSillyClient );
-
-
-<<<<<<< HEAD
-(function(global){
-var LiteGraph = global.LiteGraph;
-
-//Works with Litegl.js to create WebGL nodes
-global.LGraphTexture = null;
-
-if(typeof(GL) != "undefined")
-{
-	function LGraphTexture()
-	{
-		this.addOutput("Texture","Texture");
-		this.properties = { name:"", filter: true };
-		this.size = [LGraphTexture.image_preview_size, LGraphTexture.image_preview_size];
-	}
-
-	global.LGraphTexture = LGraphTexture;
-
-	LGraphTexture.title = "Texture";
-	LGraphTexture.desc = "Texture";
-	LGraphTexture.widgets_info = {"name": { widget:"texture"}, "filter": { widget:"checkbox"} };
-
-	//REPLACE THIS TO INTEGRATE WITH YOUR FRAMEWORK
-	LGraphTexture.loadTextureCallback = null; //function in charge of loading textures when not present in the container
-	LGraphTexture.image_preview_size = 256;
-
-	//flags to choose output texture type
-	LGraphTexture.PASS_THROUGH = 1; //do not apply FX
-	LGraphTexture.COPY = 2;			//create new texture with the same properties as the origin texture
-	LGraphTexture.LOW = 3;			//create new texture with low precision (byte)
-	LGraphTexture.HIGH = 4;			//create new texture with high precision (half-float)
-	LGraphTexture.REUSE = 5;		//reuse input texture
-	LGraphTexture.DEFAULT = 2;
-
-	LGraphTexture.MODE_VALUES = {
-		"pass through": LGraphTexture.PASS_THROUGH,
-		"copy": LGraphTexture.COPY,
-		"low": LGraphTexture.LOW,
-		"high": LGraphTexture.HIGH,
-		"reuse": LGraphTexture.REUSE,
-		"default": LGraphTexture.DEFAULT
-	};
-
-	//returns the container where all the loaded textures are stored (overwrite if you have a Resources Manager)
-	LGraphTexture.getTexturesContainer = function()
-	{
-		return gl.textures;
-	}
-
-	//process the loading of a texture (overwrite it if you have a Resources Manager)
-	LGraphTexture.loadTexture = function(name, options)
-	{
-		options = options || {};
-		var url = name;
-		if(url.substr(0,7) == "http://")
-		{
-			if(LiteGraph.proxy) //proxy external files
-				url = LiteGraph.proxy + url.substr(7);
-		}
-
-		var container = LGraphTexture.getTexturesContainer();
-		var tex = container[ name ] = GL.Texture.fromURL(url, options);
-		return tex;
-	}
-
-	LGraphTexture.getTexture = function(name)
-	{
-		var container = this.getTexturesContainer();
-
-		if(!container)
-			throw("Cannot load texture, container of textures not found");
-
-		var tex = container[ name ];
-		if(!tex && name && name[0] != ":")
-			return this.loadTexture(name);
-
-		return tex;
-	}
-
-	//used to compute the appropiate output texture
-	LGraphTexture.getTargetTexture = function( origin, target, mode )
-	{
-		if(!origin)
-			throw("LGraphTexture.getTargetTexture expects a reference texture");
-
-		var tex_type = null;
-
-		switch(mode)
-		{
-			case LGraphTexture.LOW: tex_type = gl.UNSIGNED_BYTE; break;
-			case LGraphTexture.HIGH: tex_type = gl.HIGH_PRECISION_FORMAT; break;
-			case LGraphTexture.REUSE: return origin; break;
-			case LGraphTexture.COPY: 
-			default: tex_type = origin ? origin.type : gl.UNSIGNED_BYTE; break;
-		}
-
-		if(!target || target.width != origin.width || target.height != origin.height || target.type != tex_type )
-			target = new GL.Texture( origin.width, origin.height, { type: tex_type, format: gl.RGBA, filter: gl.LINEAR });
-
-		return target;
-	}
-
-
-	LGraphTexture.getTextureType = function( precision, ref_texture )
-	{
-		var type = ref_texture ? ref_texture.type : gl.UNSIGNED_BYTE;
-		switch( precision )
-		{
-			case LGraphTexture.HIGH: type = gl.HIGH_PRECISION_FORMAT; break;
-			case LGraphTexture.LOW:  type = gl.UNSIGNED_BYTE; break;
-			//no default
-		}
-		return type;
-	}
-
-	LGraphTexture.getNoiseTexture = function()
-	{
-		if(this._noise_texture)
-			return this._noise_texture;
-
-		var noise = new Uint8Array(512*512*4);
-		for(var i = 0; i < 512*512*4; ++i)
-			noise[i] = Math.random() * 255;
-
-		var texture = GL.Texture.fromMemory(512,512,noise,{ format: gl.RGBA, wrap: gl.REPEAT, filter: gl.NEAREST });
-		this._noise_texture = texture;
-		return texture;
-	}
-
-	LGraphTexture.prototype.onDropFile = function(data, filename, file)
-	{
-		if(!data)
-		{
-			this._drop_texture = null;
-			this.properties.name = "";
-		}
-		else
-		{
-			var texture = null;
-			if( typeof(data) == "string" )
-				texture = GL.Texture.fromURL( data );
-			else if( filename.toLowerCase().indexOf(".dds") != -1 )
-				texture = GL.Texture.fromDDSInMemory(data);
-			else
-			{
-				var blob = new Blob([file]);
-				var url = URL.createObjectURL(blob);
-				texture = GL.Texture.fromURL( url );
-			}
-
-			this._drop_texture = texture;
-			this.properties.name = filename;
-		}
-	}
-
-	LGraphTexture.prototype.getExtraMenuOptions = function(graphcanvas)
-	{
-		var that = this;
-		if(!this._drop_texture)
-			return;
-		return [ {content:"Clear", callback: 
-			function() { 
-				that._drop_texture = null;
-				that.properties.name = "";
-			}
-		}];
-	}
-
-	LGraphTexture.prototype.onExecute = function()
-	{
-		var tex = null;
-		if(this.isOutputConnected(1))
-			tex = this.getInputData(0);		
-
-		if(!tex && this._drop_texture)
-			tex = this._drop_texture;
-
-		if(!tex && this.properties.name)
-			tex = LGraphTexture.getTexture( this.properties.name );
-
-		if(!tex) 
-			return;
-
-		this._last_tex = tex;
-
-		if(this.properties.filter === false)
-			tex.setParameter( gl.TEXTURE_MAG_FILTER, gl.NEAREST );
-		else 
-			tex.setParameter( gl.TEXTURE_MAG_FILTER, gl.LINEAR );
-
-		this.setOutputData(0, tex);
-
-		for(var i = 1; i < this.outputs.length; i++)
-		{
-			var output = this.outputs[i];
-			if(!output)
-				continue;
-			var v = null;
-			if(output.name == "width")
-				v = tex.width;
-			else if(output.name == "height")
-				v = tex.height;
-			else if(output.name == "aspect")
-				v = tex.width / tex.height;
-			this.setOutputData(i, v);
-		}
-	}
-
-	LGraphTexture.prototype.onResourceRenamed = function(old_name,new_name)
-	{
-		if(this.properties.name == old_name)
-			this.properties.name = new_name;
-	}
-
-	LGraphTexture.prototype.onDrawBackground = function(ctx)
-	{
-		if( this.flags.collapsed || this.size[1] <= 20 )
-			return;
-
-		if( this._drop_texture && ctx.webgl )
-		{
-			ctx.drawImage( this._drop_texture, 0,0,this.size[0],this.size[1]);
-			//this._drop_texture.renderQuad(this.pos[0],this.pos[1],this.size[0],this.size[1]);
-			return;
-		}
-
-
-		//Different texture? then get it from the GPU
-		if(this._last_preview_tex != this._last_tex)
-		{
-			if(ctx.webgl)
-			{
-				this._canvas = this._last_tex;
-			}
-			else
-			{
-				var tex_canvas = LGraphTexture.generateLowResTexturePreview(this._last_tex);
-				if(!tex_canvas) 
-					return;
-
-				this._last_preview_tex = this._last_tex;
-				this._canvas = cloneCanvas(tex_canvas);
-			}
-		}
-
-		if(!this._canvas)
-			return;
-
-		//render to graph canvas
-		ctx.save();
-		if(!ctx.webgl) //reverse image
-		{
-			ctx.translate(0,this.size[1]);
-			ctx.scale(1,-1);
-		}
-		ctx.drawImage(this._canvas,0,0,this.size[0],this.size[1]);
-		ctx.restore();
-	}
-
-
-	//very slow, used at your own risk
-	LGraphTexture.generateLowResTexturePreview = function(tex)
-	{
-		if(!tex)
-			return null;
-
-		var size = LGraphTexture.image_preview_size;
-		var temp_tex = tex;
-
-		if(tex.format == gl.DEPTH_COMPONENT)
-			return null; //cannot generate from depth
-
-		//Generate low-level version in the GPU to speed up
-		if(tex.width > size || tex.height > size)
-		{
-			temp_tex = this._preview_temp_tex;
-			if(!this._preview_temp_tex)
-			{
-				temp_tex = new GL.Texture(size,size, { minFilter: gl.NEAREST });
-				this._preview_temp_tex = temp_tex;
-			}
-
-			//copy
-			tex.copyTo(temp_tex);
-			tex = temp_tex;
-		}
-
-		//create intermediate canvas with lowquality version
-		var tex_canvas = this._preview_canvas;
-		if(!tex_canvas)
-		{
-			tex_canvas = createCanvas(size,size);
-			this._preview_canvas = tex_canvas;
-		}
-
-		if(temp_tex)
-			temp_tex.toCanvas(tex_canvas);
-		return tex_canvas;
-	}
-
-	LGraphTexture.prototype.getResources = function(res)
-	{
-		res[ this.properties.name ] = GL.Texture;
-		return res;
-	}
-
-	LGraphTexture.prototype.onGetInputs = function()
-	{
-		return [["in","Texture"]];
-	}
-
-
-	LGraphTexture.prototype.onGetOutputs = function()
-	{
-		return [["width","number"],["height","number"],["aspect","number"]];
-	}
-
-	LiteGraph.registerNodeType("texture/texture", LGraphTexture );
-
-	//**************************
-	function LGraphTexturePreview()
-	{
-		this.addInput("Texture","Texture");
-		this.properties = { flipY: false };
-		this.size = [LGraphTexture.image_preview_size, LGraphTexture.image_preview_size];
-	}
-
-	LGraphTexturePreview.title = "Preview";
-	LGraphTexturePreview.desc = "Show a texture in the graph canvas";
-	LGraphTexturePreview.allow_preview = false;
-
-	LGraphTexturePreview.prototype.onDrawBackground = function(ctx)
-	{
-		if(this.flags.collapsed)
-			return;
-
-		if(!ctx.webgl && !LGraphTexturePreview.allow_preview)
-			return; //not working well
-
-		var tex = this.getInputData(0);
-		if(!tex)
-			return;
-
-		var tex_canvas = null;
-		
-		if(!tex.handle && ctx.webgl)
-			tex_canvas = tex;
-		else
-			tex_canvas = LGraphTexture.generateLowResTexturePreview(tex);
-
-		//render to graph canvas
-		ctx.save();
-		if(this.properties.flipY)
-		{
-			ctx.translate(0,this.size[1]);
-			ctx.scale(1,-1);
-		}
-		ctx.drawImage(tex_canvas,0,0,this.size[0],this.size[1]);
-		ctx.restore();
-	}
-
-	LiteGraph.registerNodeType("texture/preview", LGraphTexturePreview );
-
-	//**************************************
-
-	function LGraphTextureSave()
-	{
-		this.addInput("Texture","Texture");
-		this.addOutput("","Texture");
-		this.properties = {name:""};
-	}
-
-	LGraphTextureSave.title = "Save";
-	LGraphTextureSave.desc = "Save a texture in the repository";
-
-	LGraphTextureSave.prototype.onExecute = function()
-	{
-		var tex = this.getInputData(0);
-		if(!tex)
-			return;
-
-		if(this.properties.name)
-		{
-			//for cases where we want to perform something when storing it
-			if( LGraphTexture.storeTexture )
-				LGraphTexture.storeTexture( this.properties.name, tex );
-			else
-			{
-				var container = LGraphTexture.getTexturesContainer();
-				container[ this.properties.name ] = tex;
-			}
-		}
-
-		this.setOutputData(0, tex);
-	}
-
-	LiteGraph.registerNodeType("texture/save", LGraphTextureSave );
-
-	//****************************************************
-
-	function LGraphTextureOperation()
-	{
-		this.addInput("Texture","Texture");
-		this.addInput("TextureB","Texture");
-		this.addInput("value","number");
-		this.addOutput("Texture","Texture");
-		this.help = "<p>pixelcode must be vec3</p>\
-			<p>uvcode must be vec2, is optional</p>\
-			<p><strong>uv:</strong> tex. coords</p><p><strong>color:</strong> texture</p><p><strong>colorB:</strong> textureB</p><p><strong>time:</strong> scene time</p><p><strong>value:</strong> input value</p>";
-
-		this.properties = {value:1, uvcode:"", pixelcode:"color + colorB * value", precision: LGraphTexture.DEFAULT };
-	}
-
-	LGraphTextureOperation.widgets_info = {
-		"uvcode": { widget:"textarea", height: 100 }, 
-		"pixelcode": { widget:"textarea", height: 100 },
-		"precision": { widget:"combo", values: LGraphTexture.MODE_VALUES }
-	};
-
-	LGraphTextureOperation.title = "Operation";
-	LGraphTextureOperation.desc = "Texture shader operation";
-
-	LGraphTextureOperation.prototype.getExtraMenuOptions = function(graphcanvas)
-	{
-		var that = this;
-		var txt = !that.properties.show ? "Show Texture" : "Hide Texture";
-		return [ {content: txt, callback: 
-			function() { 
-				that.properties.show = !that.properties.show;
-			}
-		}];
-	}
-
-	LGraphTextureOperation.prototype.onDrawBackground = function(ctx)
-	{
-		if(this.flags.collapsed || this.size[1] <= 20 || !this.properties.show)
-			return;
-
-		if(!this._tex)
-			return;
-
-		//only works if using a webgl renderer
-		if(this._tex.gl != ctx)
-			return;
-
-		//render to graph canvas
-		ctx.save();
-		ctx.drawImage(this._tex, 0, 0, this.size[0], this.size[1]);
-		ctx.restore();
-	}
-
-	LGraphTextureOperation.prototype.onExecute = function()
-	{
-		var tex = this.getInputData(0);
-
-		if(!this.isOutputConnected(0))
-			return; //saves work
-
-		if(this.properties.precision === LGraphTexture.PASS_THROUGH)
-		{
-			this.setOutputData(0, tex);
-			return;
-		}
-
-		var texB = this.getInputData(1);
-
-		if(!this.properties.uvcode && !this.properties.pixelcode)
-			return;
-
-		var width = 512;
-		var height = 512;
-		if(tex)
-		{
-			width = tex.width;
-			height = tex.height;
-		}
-		else if (texB)
-		{
-			width = texB.width;
-			height = texB.height;
-		}
-
-		var type = LGraphTexture.getTextureType( this.properties.precision, tex );
-
-		if(!tex && !this._tex )
-			this._tex = new GL.Texture( width, height, { type: type, format: gl.RGBA, filter: gl.LINEAR });
-		else
-			this._tex = LGraphTexture.getTargetTexture( tex || this._tex, this._tex, this.properties.precision );
-
-		var uvcode = "";
-		if(this.properties.uvcode)
-		{
-			uvcode = "uv = " + this.properties.uvcode;
-			if(this.properties.uvcode.indexOf(";") != -1) //there are line breaks, means multiline code
-				uvcode = this.properties.uvcode;
-		}
-		
-		var pixelcode = "";
-		if(this.properties.pixelcode)
-		{
-			pixelcode = "result = " + this.properties.pixelcode;
-			if(this.properties.pixelcode.indexOf(";") != -1) //there are line breaks, means multiline code
-				pixelcode = this.properties.pixelcode;
-		}
-
-		var shader = this._shader;
-
-		if(!shader || this._shader_code != (uvcode + "|" + pixelcode) )
-		{
-			try
-			{
-				this._shader = new GL.Shader(Shader.SCREEN_VERTEX_SHADER, LGraphTextureOperation.pixel_shader, { UV_CODE: uvcode, PIXEL_CODE: pixelcode });
-				this.boxcolor = "#00FF00";
-			}
-			catch (err)
-			{
-				console.log("Error compiling shader: ", err);
-				this.boxcolor = "#FF0000";
-				return;
-			}
-			this.boxcolor = "#FF0000";
-
-			this._shader_code = (uvcode + "|" + pixelcode);
-			shader = this._shader;
-		}
-
-		if(!shader)
-		{
-			this.boxcolor = "red";
-			return;
-		}
-		else
-			this.boxcolor = "green";
-
-		var value = this.getInputData(2);
-		if(value != null)
-			this.properties.value = value;
-		else
-			value = parseFloat( this.properties.value );
-
-		var time = this.graph.getTime();
-
-		this._tex.drawTo(function() {
-			gl.disable( gl.DEPTH_TEST );
-			gl.disable( gl.CULL_FACE );
-			gl.disable( gl.BLEND );
-			if(tex)	tex.bind(0);
-			if(texB) texB.bind(1);
-			var mesh = Mesh.getScreenQuad();
-			shader.uniforms({u_texture:0, u_textureB:1, value: value, texSize:[width,height], time: time}).draw(mesh);
-		});
-
-		this.setOutputData(0, this._tex);
-	}
-
-	LGraphTextureOperation.pixel_shader = "precision highp float;\n\
-			\n\
-			uniform sampler2D u_texture;\n\
-			uniform sampler2D u_textureB;\n\
-			varying vec2 v_coord;\n\
-			uniform vec2 texSize;\n\
-			uniform float time;\n\
-			uniform float value;\n\
-			\n\
-			void main() {\n\
-				vec2 uv = v_coord;\n\
-				UV_CODE;\n\
-				vec4 color4 = texture2D(u_texture, uv);\n\
-				vec3 color = color4.rgb;\n\
-				vec4 color4B = texture2D(u_textureB, uv);\n\
-				vec3 colorB = color4B.rgb;\n\
-				vec3 result = color;\n\
-				float alpha = 1.0;\n\
-				PIXEL_CODE;\n\
-				gl_FragColor = vec4(result, alpha);\n\
-			}\n\
-			";
-
-	LiteGraph.registerNodeType("texture/operation", LGraphTextureOperation );
-
-	//****************************************************
-
-	function LGraphTextureShader()
-	{
-		this.addOutput("out","Texture");
-		this.properties = {code:"", width: 512, height: 512, precision: LGraphTexture.DEFAULT };
-
-		this.properties.code = "\nvoid main() {\n  vec2 uv = v_coord;\n  vec3 color = vec3(0.0);\n//your code here\n\ngl_FragColor = vec4(color, 1.0);\n}\n";
-		this._uniforms = { in_texture:0, texSize: vec2.create(), time: 0 };
-	}
-
-	LGraphTextureShader.title = "Shader";
-	LGraphTextureShader.desc = "Texture shader";
-	LGraphTextureShader.widgets_info = {
-		"code": { type:"code" },
-		"precision": { widget:"combo", values: LGraphTexture.MODE_VALUES }
-	};
-
-	LGraphTextureShader.prototype.onPropertyChanged = function(name, value)
-	{
-		if(name != "code")
-			return;
-
-		var shader = this.getShader();
-		if(!shader)
-			return;
-
-		//update connections
-		var uniforms = shader.uniformInfo;
-
-		//remove deprecated slots
-		if(this.inputs)
-		{
-			var already = {};
-			for(var i = 0; i < this.inputs.length; ++i)
-			{
-				var info = this.getInputInfo(i);
-				if(!info)
-					continue;
-
-				if( uniforms[ info.name ] && !already[ info.name ] )
-				{
-					already[ info.name ] = true;
-					continue;
-				}
-				this.removeInput(i);
-				i--;
-			}
-		}
-
-		//update existing ones
-		for(var i in uniforms)
-		{
-			var info = shader.uniformInfo[i];
-			if(info.loc === null)
-				continue; //is an attribute, not a uniform
-			if(i == "time") //default one
-				continue;
-
-			var type = "number";
-			if( this._shader.samplers[i] )
-				type = "texture";
-			else
-			{
-				switch(info.size)
-				{
-					case 1: type = "number"; break;
-					case 2: type = "vec2"; break;
-					case 3: type = "vec3"; break;
-					case 4: type = "vec4"; break;
-					case 9: type = "mat3"; break;
-					case 16: type = "mat4"; break;
-					default: continue;
-				}
-			}
-
-			var slot = this.findInputSlot(i);
-			if(slot == -1)
-			{
-				this.addInput(i,type);
-				continue;
-			}
-
-			var input_info = this.getInputInfo(slot);
-			if(!input_info)
-				this.addInput(i,type);
-			else
-			{
-				if(input_info.type == type)
-					continue;
-				this.removeInput(slot,type);
-				this.addInput(i,type);
-			}
-		}
-	}
-
-	LGraphTextureShader.prototype.getShader = function()
-	{
-		//replug 
-		if(this._shader && this._shader_code == this.properties.code)
-			return this._shader;
-
-		this._shader_code = this.properties.code;
-		this._shader = new GL.Shader(Shader.SCREEN_VERTEX_SHADER, LGraphTextureShader.pixel_shader + this.properties.code );
-		if(!this._shader) {
-			this.boxcolor = "red";
-			return null;
-		}
-		else
-			this.boxcolor = "green";
-		return this._shader;
-	}
-
-	LGraphTextureShader.prototype.onExecute = function()
-	{
-		if(!this.isOutputConnected(0))
-			return; //saves work
-
-		var shader = this.getShader();
-		if(!shader)
-			return;
-
-		var tex_slot = 0;
-		var in_tex = null;
-
-		//set uniforms
-		for(var i = 0; i < this.inputs.length; ++i)
-		{
-			var info = this.getInputInfo(i);
-			var data = this.getInputData(i);
-			if(data == null)
-				continue;
-
-			if(data.constructor === GL.Texture)
-			{
-				data.bind(tex_slot);
-				if(!in_tex)
-					in_tex = data;
-				data = tex_slot;
-				tex_slot++;
-			}
-			shader.setUniform( info.name, data ); //data is tex_slot
-		}
-
-		var uniforms = this._uniforms;
-		var type = LGraphTexture.getTextureType( this.properties.precision, in_tex );
-
-		//render to texture
-		var w = this.properties.width|0;
-		var h = this.properties.height|0;
-		if(w == 0)
-			w = in_tex ? in_tex.width : gl.canvas.width;
-		if(h == 0)
-			h = in_tex ? in_tex.height : gl.canvas.height;
-		uniforms.texSize[0] = w;
-		uniforms.texSize[1] = h;
-		uniforms.time = this.graph.getTime();
-
-		if(!this._tex || this._tex.type != type || this._tex.width != w || this._tex.height != h )
-			this._tex = new GL.Texture( w, h, { type: type, format: gl.RGBA, filter: gl.LINEAR });
-		var tex = this._tex;
-		tex.drawTo(function() {
-			shader.uniforms( uniforms ).draw( GL.Mesh.getScreenQuad() );
-		});
-
-		this.setOutputData( 0, this._tex );
-	}
-
-	LGraphTextureShader.pixel_shader = "precision highp float;\n\
-			\n\
-			varying vec2 v_coord;\n\
-			uniform float time;\n\
-	";
-
-	LiteGraph.registerNodeType("texture/shader", LGraphTextureShader );
-
-	// Texture Scale Offset
-
-	function LGraphTextureScaleOffset()
-	{
-		this.addInput("in","Texture");
-		this.addInput("scale","vec2");
-		this.addInput("offset","vec2");
-		this.addOutput("out","Texture");
-		this.properties = { offset: vec2.fromValues(0,0), scale: vec2.fromValues(1,1), precision: LGraphTexture.DEFAULT };
-	}
-
-	LGraphTextureScaleOffset.widgets_info = {
-		"precision": { widget:"combo", values: LGraphTexture.MODE_VALUES }
-	};
-
-	LGraphTextureScaleOffset.title = "Scale/Offset";
-	LGraphTextureScaleOffset.desc = "Applies an scaling and offseting";
-
-	LGraphTextureScaleOffset.prototype.onExecute = function()
-	{
-		var tex = this.getInputData(0);
-
-		if(!this.isOutputConnected(0) || !tex)
-			return; //saves work
-
-		if(this.properties.precision === LGraphTexture.PASS_THROUGH)
-		{
-			this.setOutputData(0, tex);
-			return;
-		}
-
-		var width = tex.width;
-		var height = tex.height;
-		var type = this.precision === LGraphTexture.LOW ? gl.UNSIGNED_BYTE : gl.HIGH_PRECISION_FORMAT;
-		if (this.precision === LGraphTexture.DEFAULT)
-			type = tex.type;
-
-		if(!this._tex || this._tex.width != width || this._tex.height != height || this._tex.type != type )
-			this._tex = new GL.Texture( width, height, { type: type, format: gl.RGBA, filter: gl.LINEAR });
-
-		var shader = this._shader;
-
-		if(!shader)
-			shader = new GL.Shader( GL.Shader.SCREEN_VERTEX_SHADER, LGraphTextureScaleOffset.pixel_shader );
-
-		var scale = this.getInputData(1);
-		if(scale)
-		{
-			this.properties.scale[0] = scale[0];
-			this.properties.scale[1] = scale[1];
-		}
-		else
-			scale = this.properties.scale;
-
-		var offset = this.getInputData(2);
-		if(offset)
-		{
-			this.properties.offset[0] = offset[0];
-			this.properties.offset[1] = offset[1];
-		}
-		else
-			offset = this.properties.offset;
-
-		this._tex.drawTo(function() {
-			gl.disable( gl.DEPTH_TEST );
-			gl.disable( gl.CULL_FACE );
-			gl.disable( gl.BLEND );
-			tex.bind(0);
-			var mesh = Mesh.getScreenQuad();
-			shader.uniforms({u_texture:0, u_scale: scale, u_offset: offset}).draw( mesh );
-		});
-
-		this.setOutputData( 0, this._tex );
-	}
-
-	LGraphTextureScaleOffset.pixel_shader = "precision highp float;\n\
-			\n\
-			uniform sampler2D u_texture;\n\
-			uniform sampler2D u_textureB;\n\
-			varying vec2 v_coord;\n\
-			uniform vec2 u_scale;\n\
-			uniform vec2 u_offset;\n\
-			\n\
-			void main() {\n\
-				vec2 uv = v_coord;\n\
-				uv = uv / u_scale - u_offset;\n\
-				gl_FragColor = texture2D(u_texture, uv);\n\
-			}\n\
-			";
-
-	LiteGraph.registerNodeType("texture/scaleOffset", LGraphTextureScaleOffset );
-
-
-
-	// Warp (distort a texture) *************************
-
-	function LGraphTextureWarp()
-	{
-		this.addInput("in","Texture");
-		this.addInput("warp","Texture");
-		this.addInput("factor","number");
-		this.addOutput("out","Texture");
-		this.properties = { factor: 0.01, precision: LGraphTexture.DEFAULT };
-	}
-
-	LGraphTextureWarp.widgets_info = {
-		"precision": { widget:"combo", values: LGraphTexture.MODE_VALUES }
-	};
-
-	LGraphTextureWarp.title = "Warp";
-	LGraphTextureWarp.desc = "Texture warp operation";
-
-	LGraphTextureWarp.prototype.onExecute = function()
-	{
-		var tex = this.getInputData(0);
-
-		if(!this.isOutputConnected(0))
-			return; //saves work
-
-		if(this.properties.precision === LGraphTexture.PASS_THROUGH)
-		{
-			this.setOutputData(0, tex);
-			return;
-		}
-
-		var texB = this.getInputData(1);
-
-		var width = 512;
-		var height = 512;
-		var type = gl.UNSIGNED_BYTE;
-		if(tex)
-		{
-			width = tex.width;
-			height = tex.height;
-			type = tex.type;
-		}
-		else if (texB)
-		{
-			width = texB.width;
-			height = texB.height;
-			type = texB.type;
-		}
-
-		if(!tex && !this._tex )
-			this._tex = new GL.Texture( width, height, { type: this.precision === LGraphTexture.LOW ? gl.UNSIGNED_BYTE : gl.HIGH_PRECISION_FORMAT, format: gl.RGBA, filter: gl.LINEAR });
-		else
-			this._tex = LGraphTexture.getTargetTexture( tex || this._tex, this._tex, this.properties.precision );
-
-		var shader = this._shader;
-
-		if(!shader)
-			shader = new GL.Shader( GL.Shader.SCREEN_VERTEX_SHADER, LGraphTextureWarp.pixel_shader );
-
-		var factor = this.getInputData(2);
-		if(factor != null)
-			this.properties.factor = factor;
-		else
-			factor = parseFloat( this.properties.factor );
-
-		this._tex.drawTo(function() {
-			gl.disable( gl.DEPTH_TEST );
-			gl.disable( gl.CULL_FACE );
-			gl.disable( gl.BLEND );
-			if(tex)	tex.bind(0);
-			if(texB) texB.bind(1);
-			var mesh = Mesh.getScreenQuad();
-			shader.uniforms({u_texture:0, u_textureB:1, u_factor: factor }).draw( mesh );
-		});
-
-		this.setOutputData(0, this._tex);
-	}
-
-	LGraphTextureWarp.pixel_shader = "precision highp float;\n\
-			\n\
-			uniform sampler2D u_texture;\n\
-			uniform sampler2D u_textureB;\n\
-			varying vec2 v_coord;\n\
-			uniform float u_factor;\n\
-			\n\
-			void main() {\n\
-				vec2 uv = v_coord;\n\
-				uv += ( texture2D(u_textureB, uv).rg - vec2(0.5)) * u_factor;\n\
-				gl_FragColor = texture2D(u_texture, uv);\n\
-			}\n\
-			";
-
-	LiteGraph.registerNodeType("texture/warp", LGraphTextureWarp );
-
-	//****************************************************
-
-	// Texture to Viewport *****************************************
-	function LGraphTextureToViewport()
-	{
-		this.addInput("Texture","Texture");
-		this.properties = { additive: false, antialiasing: false, filter: true, disable_alpha: false, gamma: 1.0 };
-		this.size[0] = 130;
-	}
-
-	LGraphTextureToViewport.title = "to Viewport";
-	LGraphTextureToViewport.desc = "Texture to viewport";
-
-	LGraphTextureToViewport.prototype.onExecute = function()
-	{
-		var tex = this.getInputData(0);
-		if(!tex) 
-			return;
-
-		if(this.properties.disable_alpha)
-			gl.disable( gl.BLEND );
-		else
-		{
-			gl.enable( gl.BLEND );
-			if(this.properties.additive)
-				gl.blendFunc( gl.SRC_ALPHA, gl.ONE );
-			else
-				gl.blendFunc( gl.SRC_ALPHA, gl.ONE_MINUS_SRC_ALPHA );
-		}
-
-		gl.disable( gl.DEPTH_TEST );
-		var gamma = this.properties.gamma || 1.0;
-		if( this.isInputConnected(1) )
-			gamma = this.getInputData(1);
-
-		tex.setParameter( gl.TEXTURE_MAG_FILTER, this.properties.filter ? gl.LINEAR : gl.NEAREST );
-
-		if(this.properties.antialiasing)
-		{
-			if(!LGraphTextureToViewport._shader)
-				LGraphTextureToViewport._shader = new GL.Shader( GL.Shader.SCREEN_VERTEX_SHADER, LGraphTextureToViewport.aa_pixel_shader );
-
-			var viewport = gl.getViewport(); //gl.getParameter(gl.VIEWPORT);
-			var mesh = Mesh.getScreenQuad();
-			tex.bind(0);
-			LGraphTextureToViewport._shader.uniforms({u_texture:0, uViewportSize:[tex.width,tex.height], u_igamma: 1 / gamma,  inverseVP: [1/tex.width,1/tex.height] }).draw(mesh);
-		}
-		else
-		{
-			if(gamma != 1.0)
-			{
-				if(!LGraphTextureToViewport._gamma_shader)
-					LGraphTextureToViewport._gamma_shader = new GL.Shader( Shader.SCREEN_VERTEX_SHADER, LGraphTextureToViewport.gamma_pixel_shader );
-				tex.toViewport(LGraphTextureToViewport._gamma_shader, { u_texture:0, u_igamma: 1 / gamma });
-			}
-			else
-				tex.toViewport();
-		}
-	}
-
-	LGraphTextureToViewport.prototype.onGetInputs = function()
-	{
-		return [["gamma","number"]];
-	}
-
-	LGraphTextureToViewport.aa_pixel_shader = "precision highp float;\n\
-			precision highp float;\n\
-			varying vec2 v_coord;\n\
-			uniform sampler2D u_texture;\n\
-			uniform vec2 uViewportSize;\n\
-			uniform vec2 inverseVP;\n\
-			uniform float u_igamma;\n\
-			#define FXAA_REDUCE_MIN   (1.0/ 128.0)\n\
-			#define FXAA_REDUCE_MUL   (1.0 / 8.0)\n\
-			#define FXAA_SPAN_MAX     8.0\n\
-			\n\
-			/* from mitsuhiko/webgl-meincraft based on the code on geeks3d.com */\n\
-			vec4 applyFXAA(sampler2D tex, vec2 fragCoord)\n\
-			{\n\
-				vec4 color = vec4(0.0);\n\
-				/*vec2 inverseVP = vec2(1.0 / uViewportSize.x, 1.0 / uViewportSize.y);*/\n\
-				vec3 rgbNW = texture2D(tex, (fragCoord + vec2(-1.0, -1.0)) * inverseVP).xyz;\n\
-				vec3 rgbNE = texture2D(tex, (fragCoord + vec2(1.0, -1.0)) * inverseVP).xyz;\n\
-				vec3 rgbSW = texture2D(tex, (fragCoord + vec2(-1.0, 1.0)) * inverseVP).xyz;\n\
-				vec3 rgbSE = texture2D(tex, (fragCoord + vec2(1.0, 1.0)) * inverseVP).xyz;\n\
-				vec3 rgbM  = texture2D(tex, fragCoord  * inverseVP).xyz;\n\
-				vec3 luma = vec3(0.299, 0.587, 0.114);\n\
-				float lumaNW = dot(rgbNW, luma);\n\
-				float lumaNE = dot(rgbNE, luma);\n\
-				float lumaSW = dot(rgbSW, luma);\n\
-				float lumaSE = dot(rgbSE, luma);\n\
-				float lumaM  = dot(rgbM,  luma);\n\
-				float lumaMin = min(lumaM, min(min(lumaNW, lumaNE), min(lumaSW, lumaSE)));\n\
-				float lumaMax = max(lumaM, max(max(lumaNW, lumaNE), max(lumaSW, lumaSE)));\n\
-				\n\
-				vec2 dir;\n\
-				dir.x = -((lumaNW + lumaNE) - (lumaSW + lumaSE));\n\
-				dir.y =  ((lumaNW + lumaSW) - (lumaNE + lumaSE));\n\
-				\n\
-				float dirReduce = max((lumaNW + lumaNE + lumaSW + lumaSE) * (0.25 * FXAA_REDUCE_MUL), FXAA_REDUCE_MIN);\n\
-				\n\
-				float rcpDirMin = 1.0 / (min(abs(dir.x), abs(dir.y)) + dirReduce);\n\
-				dir = min(vec2(FXAA_SPAN_MAX, FXAA_SPAN_MAX), max(vec2(-FXAA_SPAN_MAX, -FXAA_SPAN_MAX), dir * rcpDirMin)) * inverseVP;\n\
-				\n\
-				vec3 rgbA = 0.5 * (texture2D(tex, fragCoord * inverseVP + dir * (1.0 / 3.0 - 0.5)).xyz + \n\
-					texture2D(tex, fragCoord * inverseVP + dir * (2.0 / 3.0 - 0.5)).xyz);\n\
-				vec3 rgbB = rgbA * 0.5 + 0.25 * (texture2D(tex, fragCoord * inverseVP + dir * -0.5).xyz + \n\
-					texture2D(tex, fragCoord * inverseVP + dir * 0.5).xyz);\n\
-				\n\
-				//return vec4(rgbA,1.0);\n\
-				float lumaB = dot(rgbB, luma);\n\
-				if ((lumaB < lumaMin) || (lumaB > lumaMax))\n\
-					color = vec4(rgbA, 1.0);\n\
-				else\n\
-					color = vec4(rgbB, 1.0);\n\
-				if(u_igamma != 1.0)\n\
-					color.xyz = pow( color.xyz, vec3(u_igamma) );\n\
-				return color;\n\
-			}\n\
-			\n\
-			void main() {\n\
-			   gl_FragColor = applyFXAA( u_texture, v_coord * uViewportSize) ;\n\
-			}\n\
-			";
-
-	LGraphTextureToViewport.gamma_pixel_shader = "precision highp float;\n\
-			precision highp float;\n\
-			varying vec2 v_coord;\n\
-			uniform sampler2D u_texture;\n\
-			uniform float u_igamma;\n\
-			void main() {\n\
-				vec4 color = texture2D( u_texture, v_coord);\n\
-				color.xyz = pow(color.xyz, vec3(u_igamma) );\n\
-			   gl_FragColor = color;\n\
-			}\n\
-			";
-
-
-	LiteGraph.registerNodeType("texture/toviewport", LGraphTextureToViewport );
-
-
-	// Texture Copy *****************************************
-	function LGraphTextureCopy()
-	{
-		this.addInput("Texture","Texture");
-		this.addOutput("","Texture");
-		this.properties = { size: 0, generate_mipmaps: false, precision: LGraphTexture.DEFAULT };
-	}
-
-	LGraphTextureCopy.title = "Copy";
-	LGraphTextureCopy.desc = "Copy Texture";
-	LGraphTextureCopy.widgets_info = { 
-		size: { widget:"combo", values:[0,32,64,128,256,512,1024,2048]},
-		precision: { widget:"combo", values: LGraphTexture.MODE_VALUES }
-	};
-
-	LGraphTextureCopy.prototype.onExecute = function()
-	{
-		var tex = this.getInputData(0);
-		if(!tex && !this._temp_texture)
-			return;
-
-		if(!this.isOutputConnected(0))
-			return; //saves work
-
-		//copy the texture
-		if(tex)
-		{
-			var width = tex.width;
-			var height = tex.height;
-
-			if(this.properties.size != 0)
-			{
-				width = this.properties.size;
-				height = this.properties.size;
-			}
-
-			var temp = this._temp_texture;
-
-			var type = tex.type;
-			if(this.properties.precision === LGraphTexture.LOW)
-				type = gl.UNSIGNED_BYTE;
-			else if(this.properties.precision === LGraphTexture.HIGH)
-				type = gl.HIGH_PRECISION_FORMAT;
-
-			if(!temp || temp.width != width || temp.height != height || temp.type != type )
-			{
-				var minFilter = gl.LINEAR;
-				if( this.properties.generate_mipmaps && isPowerOfTwo(width) && isPowerOfTwo(height) )
-					minFilter = gl.LINEAR_MIPMAP_LINEAR;
-				this._temp_texture = new GL.Texture( width, height, { type: type, format: gl.RGBA, minFilter: minFilter, magFilter: gl.LINEAR });
-			}
-			tex.copyTo(this._temp_texture);
-
-			if(this.properties.generate_mipmaps)
-			{
-				this._temp_texture.bind(0);
-				gl.generateMipmap(this._temp_texture.texture_type);
-				this._temp_texture.unbind(0);
-			}
-		}
-
-
-		this.setOutputData(0,this._temp_texture);
-	}
-
-	LiteGraph.registerNodeType("texture/copy", LGraphTextureCopy );
-
-
-	// Texture Downsample *****************************************
-	function LGraphTextureDownsample()
-	{
-		this.addInput("Texture","Texture");
-		this.addOutput("","Texture");
-		this.properties = { iterations: 1, generate_mipmaps: false, precision: LGraphTexture.DEFAULT };
-	}
-
-	LGraphTextureDownsample.title = "Downsample";
-	LGraphTextureDownsample.desc = "Downsample Texture";
-	LGraphTextureDownsample.widgets_info = { 
-		iterations: { type:"number", step: 1, precision: 0, min: 1 },
-		precision: { widget:"combo", values: LGraphTexture.MODE_VALUES }
-	};
-
-	LGraphTextureDownsample.prototype.onExecute = function()
-	{
-		var tex = this.getInputData(0);
-		if(!tex && !this._temp_texture)
-			return;
-
-		if(!this.isOutputConnected(0))
-			return; //saves work
-
-		//we do not allow any texture different than texture 2D
-		if(!tex || tex.texture_type !== GL.TEXTURE_2D )
-			return;
-
-		var shader = LGraphTextureDownsample._shader;
-		if(!shader)
-			LGraphTextureDownsample._shader = shader = new GL.Shader( GL.Shader.SCREEN_VERTEX_SHADER, LGraphTextureDownsample.pixel_shader );
-
-		var width = tex.width|0;
-		var height = tex.height|0;
-		var type = tex.type;
-		if(this.properties.precision === LGraphTexture.LOW)
-			type = gl.UNSIGNED_BYTE;
-		else if(this.properties.precision === LGraphTexture.HIGH)
-			type = gl.HIGH_PRECISION_FORMAT;
-		var iterations = this.properties.iterations || 1;
-
-		var origin = tex;
-		var target = null;
-
-		var temp = [];
-		var options = {
-			type: type,
-			format: tex.format
-		};
-
-		var offset = vec2.create();
-		var uniforms = {
-			u_offset: offset
-		};
-
-		if( this._texture )
-			GL.Texture.releaseTemporary( this._texture );
-
-		for(var i = 0; i < iterations; ++i)
-		{
-			offset[0] = 1/width;
-			offset[1] = 1/height;
-			width = width>>1 || 0;
-			height = height>>1 || 0;
-			target = GL.Texture.getTemporary( width, height, options );
-			temp.push( target );
-			origin.setParameter( GL.TEXTURE_MAG_FILTER, GL.NEAREST );
-			origin.copyTo( target, shader, uniforms );
-			if(width == 1 && height == 1)
-				break; //nothing else to do
-			origin = target;
-		}
-
-		//keep the last texture used
-		this._texture = temp.pop();
-
-		//free the rest
-		for(var i = 0; i < temp.length; ++i)
-			GL.Texture.releaseTemporary( temp[i] );
-
-		if(this.properties.generate_mipmaps)
-		{
-			this._texture.bind(0);
-			gl.generateMipmap(this._texture.texture_type);
-			this._texture.unbind(0);
-		}
-
-		this.setOutputData(0,this._texture);
-	}
-
-	LGraphTextureDownsample.pixel_shader = "precision highp float;\n\
-			precision highp float;\n\
-			uniform sampler2D u_texture;\n\
-			uniform vec2 u_offset;\n\
-			varying vec2 v_coord;\n\
-			\n\
-			void main() {\n\
-				vec4 color = texture2D(u_texture, v_coord );\n\
-				color += texture2D(u_texture, v_coord + vec2( u_offset.x, 0.0 ) );\n\
-				color += texture2D(u_texture, v_coord + vec2( 0.0, u_offset.y ) );\n\
-				color += texture2D(u_texture, v_coord + vec2( u_offset.x, u_offset.y ) );\n\
-			   gl_FragColor = color * 0.25;\n\
-			}\n\
-			";
-
-	LiteGraph.registerNodeType("texture/downsample", LGraphTextureDownsample );
-
-
-
-	// Texture Copy *****************************************
-	function LGraphTextureAverage()
-	{
-		this.addInput("Texture","Texture");
-		this.addOutput("tex","Texture");
-		this.addOutput("avg","vec4");
-		this.addOutput("lum","number");
-		this.properties = { mipmap_offset: 0, low_precision: false };
-
-		this._uniforms = { u_texture: 0, u_mipmap_offset: this.properties.mipmap_offset };
-		this._luminance = new Float32Array(4);
-	}
-
-	LGraphTextureAverage.title = "Average";
-	LGraphTextureAverage.desc = "Compute a partial average (32 random samples) of a texture and stores it as a 1x1 pixel texture";
-
-	LGraphTextureAverage.prototype.onExecute = function()
-	{
-		var tex = this.getInputData(0);
-		if(!tex)
-			return;
-
-		if(!this.isOutputConnected(0) && !this.isOutputConnected(1) && !this.isOutputConnected(2))
-			return; //saves work
-
-		if(!LGraphTextureAverage._shader)
-		{
-			LGraphTextureAverage._shader = new GL.Shader( GL.Shader.SCREEN_VERTEX_SHADER, LGraphTextureAverage.pixel_shader);
-			//creates 32 random numbers and stores the, in two mat4 
-			var samples = new Float32Array(32);
-			for(var i = 0; i < 32; ++i)	
-				samples[i] = Math.random();
-			LGraphTextureAverage._shader.uniforms({u_samples_a: samples.subarray(0,16), u_samples_b: samples.subarray(16,32) });
-		}
-
-		var temp = this._temp_texture;
-		var type = gl.UNSIGNED_BYTE;
-		if(tex.type != type) //force floats, half floats cannot be read with gl.readPixels
-			type = gl.FLOAT;
-
-		if(!temp || temp.type != type )
-			this._temp_texture = new GL.Texture( 1, 1, { type: type, format: gl.RGBA, filter: gl.NEAREST });
-
-		var shader = LGraphTextureAverage._shader;
-		var uniforms = this._uniforms;
-		uniforms.u_mipmap_offset = this.properties.mipmap_offset;
-		this._temp_texture.drawTo(function(){
-			tex.toViewport( shader, uniforms );
-		});
-
-		this.setOutputData(0,this._temp_texture);
-
-		if(this.isOutputConnected(1) || this.isOutputConnected(2))
-		{
-			var pixel = this._temp_texture.getPixels();
-			if(pixel)
-			{
-				var v = this._luminance;
-				var type = this._temp_texture.type;
-				v.set( pixel );
-				if(type == gl.UNSIGNED_BYTE)
-					vec4.scale( v,v, 1/255 );
-				else if(type == GL.HALF_FLOAT || type == GL.HALF_FLOAT_OES)
-					vec4.scale( v,v, 1/(255*255) ); //is this correct?
-				this.setOutputData(1,v);
-				this.setOutputData(2,(v[0] + v[1] + v[2]) / 3);
-			}
-
-		}
-	}
-
-	LGraphTextureAverage.pixel_shader = "precision highp float;\n\
-			precision highp float;\n\
-			uniform mat4 u_samples_a;\n\
-			uniform mat4 u_samples_b;\n\
-			uniform sampler2D u_texture;\n\
-			uniform float u_mipmap_offset;\n\
-			varying vec2 v_coord;\n\
-			\n\
-			void main() {\n\
-				vec4 color = vec4(0.0);\n\
-				for(int i = 0; i < 4; ++i)\n\
-					for(int j = 0; j < 4; ++j)\n\
-					{\n\
-						color += texture2D(u_texture, vec2( u_samples_a[i][j], u_samples_b[i][j] ), u_mipmap_offset );\n\
-						color += texture2D(u_texture, vec2( 1.0 - u_samples_a[i][j], 1.0 - u_samples_b[i][j] ), u_mipmap_offset );\n\
-					}\n\
-			   gl_FragColor = color * 0.03125;\n\
-			}\n\
-			";
-
-	LiteGraph.registerNodeType("texture/average", LGraphTextureAverage );
-
-	// Image To Texture *****************************************
-	function LGraphImageToTexture()
-	{
-		this.addInput("Image","image");
-		this.addOutput("","Texture");
-		this.properties = {};
-	}
-
-	LGraphImageToTexture.title = "Image to Texture";
-	LGraphImageToTexture.desc = "Uploads an image to the GPU";
-	//LGraphImageToTexture.widgets_info = { size: { widget:"combo", values:[0,32,64,128,256,512,1024,2048]} };
-
-	LGraphImageToTexture.prototype.onExecute = function()
-	{
-		var img = this.getInputData(0);
-		if(!img)
-			return;
-
-		var width = img.videoWidth || img.width;
-		var height = img.videoHeight || img.height;
-
-		//this is in case we are using a webgl canvas already, no need to reupload it
-		if(img.gltexture)
-		{
-			this.setOutputData(0,img.gltexture);
-			return;
-		}
-
-
-		var temp = this._temp_texture;
-		if(!temp || temp.width != width || temp.height != height )
-			this._temp_texture = new GL.Texture( width, height, { format: gl.RGBA, filter: gl.LINEAR });
-
-		try
-		{
-			this._temp_texture.uploadImage(img);
-		}
-		catch(err)
-		{
-			console.error("image comes from an unsafe location, cannot be uploaded to webgl: " + err);
-			return;
-		}
-
-		this.setOutputData(0,this._temp_texture);
-	}
-
-	LiteGraph.registerNodeType("texture/imageToTexture", LGraphImageToTexture );
-
-
-	// Texture LUT *****************************************
-	function LGraphTextureLUT()
-	{
-		this.addInput("Texture","Texture");
-		this.addInput("LUT","Texture");
-		this.addInput("Intensity","number");
-		this.addOutput("","Texture");
-		this.properties = { intensity: 1, precision: LGraphTexture.DEFAULT, texture: null };
-
-		if(!LGraphTextureLUT._shader)
-			LGraphTextureLUT._shader = new GL.Shader( Shader.SCREEN_VERTEX_SHADER, LGraphTextureLUT.pixel_shader );
-	}
-
-	LGraphTextureLUT.widgets_info = { 
-		"texture": { widget:"texture"},
-		"precision": { widget:"combo", values: LGraphTexture.MODE_VALUES }
-	};
-
-	LGraphTextureLUT.title = "LUT";
-	LGraphTextureLUT.desc = "Apply LUT to Texture";
-
-	LGraphTextureLUT.prototype.onExecute = function()
-	{
-		if(!this.isOutputConnected(0))
-			return; //saves work
-
-		var tex = this.getInputData(0);
-
-		if(this.properties.precision === LGraphTexture.PASS_THROUGH )
-		{
-			this.setOutputData(0,tex);
-			return;
-		}
-
-		if(!tex)
-			return;
-
-		var lut_tex = this.getInputData(1);
-
-		if(!lut_tex)
-			lut_tex = LGraphTexture.getTexture( this.properties.texture );
-
-		if(!lut_tex)
-		{
-			this.setOutputData(0,tex);
-			return;
-		}
-
-		lut_tex.bind(0);
-		gl.texParameteri(gl.TEXTURE_2D, gl.TEXTURE_MIN_FILTER, gl.LINEAR );
-		gl.texParameteri(gl.TEXTURE_2D, gl.TEXTURE_WRAP_S, gl.CLAMP_TO_EDGE );
-		gl.texParameteri(gl.TEXTURE_2D, gl.TEXTURE_WRAP_T, gl.CLAMP_TO_EDGE );
-		gl.bindTexture(gl.TEXTURE_2D, null);
-
-		var intensity = this.properties.intensity;
-		if( this.isInputConnected(2) )
-			this.properties.intensity = intensity = this.getInputData(2);
-
-		this._tex = LGraphTexture.getTargetTexture( tex, this._tex, this.properties.precision );
-
-		//var mesh = Mesh.getScreenQuad();
-
-		this._tex.drawTo(function() {
-			lut_tex.bind(1);
-			tex.toViewport( LGraphTextureLUT._shader, {u_texture:0, u_textureB:1, u_amount: intensity} );
-		});
-
-		this.setOutputData(0,this._tex);
-	}
-
-	LGraphTextureLUT.pixel_shader = "precision highp float;\n\
-			precision highp float;\n\
-			varying vec2 v_coord;\n\
-			uniform sampler2D u_texture;\n\
-			uniform sampler2D u_textureB;\n\
-			uniform float u_amount;\n\
-			\n\
-			void main() {\n\
-				 lowp vec4 textureColor = clamp( texture2D(u_texture, v_coord), vec4(0.0), vec4(1.0) );\n\
-				 mediump float blueColor = textureColor.b * 63.0;\n\
-				 mediump vec2 quad1;\n\
-				 quad1.y = floor(floor(blueColor) / 8.0);\n\
-				 quad1.x = floor(blueColor) - (quad1.y * 8.0);\n\
-				 mediump vec2 quad2;\n\
-				 quad2.y = floor(ceil(blueColor) / 8.0);\n\
-				 quad2.x = ceil(blueColor) - (quad2.y * 8.0);\n\
-				 highp vec2 texPos1;\n\
-				 texPos1.x = (quad1.x * 0.125) + 0.5/512.0 + ((0.125 - 1.0/512.0) * textureColor.r);\n\
-				 texPos1.y = 1.0 - ((quad1.y * 0.125) + 0.5/512.0 + ((0.125 - 1.0/512.0) * textureColor.g));\n\
-				 highp vec2 texPos2;\n\
-				 texPos2.x = (quad2.x * 0.125) + 0.5/512.0 + ((0.125 - 1.0/512.0) * textureColor.r);\n\
-				 texPos2.y = 1.0 - ((quad2.y * 0.125) + 0.5/512.0 + ((0.125 - 1.0/512.0) * textureColor.g));\n\
-				 lowp vec4 newColor1 = texture2D(u_textureB, texPos1);\n\
-				 lowp vec4 newColor2 = texture2D(u_textureB, texPos2);\n\
-				 lowp vec4 newColor = mix(newColor1, newColor2, fract(blueColor));\n\
-				 gl_FragColor = vec4( mix( textureColor.rgb, newColor.rgb, u_amount), textureColor.w);\n\
-			}\n\
-			";
-
-	LiteGraph.registerNodeType("texture/LUT", LGraphTextureLUT );
-
-	// Texture Channels *****************************************
-	function LGraphTextureChannels()
-	{
-		this.addInput("Texture","Texture");
-
-		this.addOutput("R","Texture");
-		this.addOutput("G","Texture");
-		this.addOutput("B","Texture");
-		this.addOutput("A","Texture");
-
-		this.properties = {};
-		if(!LGraphTextureChannels._shader)
-			LGraphTextureChannels._shader = new GL.Shader( Shader.SCREEN_VERTEX_SHADER, LGraphTextureChannels.pixel_shader );
-	}
-
-	LGraphTextureChannels.title = "Texture to Channels";
-	LGraphTextureChannels.desc = "Split texture channels";
-
-	LGraphTextureChannels.prototype.onExecute = function()
-	{
-		var texA = this.getInputData(0);
-		if(!texA) return;
-
-		if(!this._channels)
-			this._channels = Array(4);
-
-		var connections = 0;
-		for(var i = 0; i < 4; i++)
-		{
-			if(this.isOutputConnected(i))
-			{
-				if(!this._channels[i] || this._channels[i].width != texA.width || this._channels[i].height != texA.height || this._channels[i].type != texA.type)
-					this._channels[i] = new GL.Texture( texA.width, texA.height, { type: texA.type, format: gl.RGBA, filter: gl.LINEAR });
-				connections++;
-			}
-			else
-				this._channels[i] = null;
-		}
-
-		if(!connections)
-			return;
-
-		gl.disable( gl.BLEND );
-		gl.disable( gl.DEPTH_TEST );
-
-		var mesh = Mesh.getScreenQuad();
-		var shader = LGraphTextureChannels._shader;
-		var masks = [[1,0,0,0],[0,1,0,0],[0,0,1,0],[0,0,0,1]];
-
-		for(var i = 0; i < 4; i++)
-		{
-			if(!this._channels[i])
-				continue;
-
-			this._channels[i].drawTo( function() {
-				texA.bind(0);
-				shader.uniforms({u_texture:0, u_mask: masks[i]}).draw(mesh);
-			});
-			this.setOutputData(i, this._channels[i]);
-		}
-	}
-
-	LGraphTextureChannels.pixel_shader = "precision highp float;\n\
-			precision highp float;\n\
-			varying vec2 v_coord;\n\
-			uniform sampler2D u_texture;\n\
-			uniform vec4 u_mask;\n\
-			\n\
-			void main() {\n\
-			   gl_FragColor = vec4( vec3( length( texture2D(u_texture, v_coord) * u_mask )), 1.0 );\n\
-			}\n\
-			";
-
-	LiteGraph.registerNodeType("texture/textureChannels", LGraphTextureChannels );
-
-
-	// Texture Channels to Texture *****************************************
-	function LGraphChannelsTexture()
-	{
-		this.addInput("R","Texture");
-		this.addInput("G","Texture");
-		this.addInput("B","Texture");
-		this.addInput("A","Texture");
-
-		this.addOutput("Texture","Texture");
-
-		this.properties = {};
-		if(!LGraphChannelsTexture._shader)
-			LGraphChannelsTexture._shader = new GL.Shader( Shader.SCREEN_VERTEX_SHADER, LGraphChannelsTexture.pixel_shader );
-	}
-
-	LGraphChannelsTexture.title = "Channels to Texture";
-	LGraphChannelsTexture.desc = "Split texture channels";
-
-	LGraphChannelsTexture.prototype.onExecute = function()
-	{
-		var tex = [ this.getInputData(0),
-				this.getInputData(1),
-				this.getInputData(2),
-				this.getInputData(3) ];
-
-		if(!tex[0] || !tex[1] || !tex[2] || !tex[3]) 
-			return;
-
-		gl.disable( gl.BLEND );
-		gl.disable( gl.DEPTH_TEST );
-
-		var mesh = Mesh.getScreenQuad();
-		var shader = LGraphChannelsTexture._shader;
-
-		this._tex = LGraphTexture.getTargetTexture( tex[0], this._tex );
-
-		this._tex.drawTo( function() {
-			tex[0].bind(0);
-			tex[1].bind(1);
-			tex[2].bind(2);
-			tex[3].bind(3);
-			shader.uniforms({u_textureR:0, u_textureG:1, u_textureB:2, u_textureA:3 }).draw(mesh);
-		});
-		this.setOutputData(0, this._tex);
-	}
-
-	LGraphChannelsTexture.pixel_shader = "precision highp float;\n\
-			precision highp float;\n\
-			varying vec2 v_coord;\n\
-			uniform sampler2D u_textureR;\n\
-			uniform sampler2D u_textureG;\n\
-			uniform sampler2D u_textureB;\n\
-			uniform sampler2D u_textureA;\n\
-			\n\
-			void main() {\n\
-			   gl_FragColor = vec4( \
-						texture2D(u_textureR, v_coord).r,\
-						texture2D(u_textureG, v_coord).r,\
-						texture2D(u_textureB, v_coord).r,\
-						texture2D(u_textureA, v_coord).r);\n\
-			}\n\
-			";
-
-	LiteGraph.registerNodeType("texture/channelsTexture", LGraphChannelsTexture );
-
-	// Texture Channels to Texture *****************************************
-	function LGraphTextureGradient()
-	{
-		this.addInput("A","color");
-		this.addInput("B","color");
-		this.addOutput("Texture","Texture");
-
-		this.properties = { angle: 0, scale: 1, A:[0,0,0], B:[1,1,1], texture_size:32 };
-		if(!LGraphTextureGradient._shader)
-			LGraphTextureGradient._shader = new GL.Shader( Shader.SCREEN_VERTEX_SHADER, LGraphTextureGradient.pixel_shader );
-
-		this._uniforms = { u_angle: 0, u_colorA: vec3.create(), u_colorB: vec3.create()};
-	}
-
-	LGraphTextureGradient.title = "Gradient";
-	LGraphTextureGradient.desc = "Generates a gradient";
-	LGraphTextureGradient["@A"] = { type:"color" };
-	LGraphTextureGradient["@B"] = { type:"color" };
-	LGraphTextureGradient["@texture_size"] = { type:"enum", values:[32,64,128,256,512] };
-
-	LGraphTextureGradient.prototype.onExecute = function()
-	{
-		gl.disable( gl.BLEND );
-		gl.disable( gl.DEPTH_TEST );
-
-		var mesh = GL.Mesh.getScreenQuad();
-		var shader = LGraphTextureGradient._shader;
-
-		var A = this.getInputData(0);
-		if(!A)
-			A = this.properties.A;
-		var B = this.getInputData(1);
-		if(!B)
-			B = this.properties.B;
-
-		//angle and scale
-		for(var i = 2; i < this.inputs.length; i++)
-		{
-			var input = this.inputs[i];
-			var v = this.getInputData(i);
-			if(v === undefined)
-				continue;
-			this.properties[ input.name ] = v;
-		}
-
-		var uniforms = this._uniforms;
-		this._uniforms.u_angle = this.properties.angle * DEG2RAD;
-		this._uniforms.u_scale = this.properties.scale;
-		vec3.copy( uniforms.u_colorA, A );
-		vec3.copy( uniforms.u_colorB, B );
-
-		var size = parseInt( this.properties.texture_size );
-		if(!this._tex || this._tex.width != size )
-			this._tex = new GL.Texture( size, size, { format: gl.RGB, filter: gl.LINEAR });
-
-		this._tex.drawTo( function() {
-			shader.uniforms(uniforms).draw(mesh);
-		});
-		this.setOutputData(0, this._tex);
-	}
-
-	LGraphTextureGradient.prototype.onGetInputs = function()
-	{
-		return [["angle","number"],["scale","number"]];
-	}
-
-	LGraphTextureGradient.pixel_shader = "precision highp float;\n\
-			precision highp float;\n\
-			varying vec2 v_coord;\n\
-			uniform float u_angle;\n\
-			uniform float u_scale;\n\
-			uniform vec3 u_colorA;\n\
-			uniform vec3 u_colorB;\n\
-			\n\
-			vec2 rotate(vec2 v, float angle)\n\
-			{\n\
-				vec2 result;\n\
-				float _cos = cos(angle);\n\
-				float _sin = sin(angle);\n\
-				result.x = v.x * _cos - v.y * _sin;\n\
-				result.y = v.x * _sin + v.y * _cos;\n\
-				return result;\n\
-			}\n\
-			void main() {\n\
-				float f = (rotate(u_scale * (v_coord - vec2(0.5)), u_angle) + vec2(0.5)).x;\n\
-				vec3 color = mix(u_colorA,u_colorB,clamp(f,0.0,1.0));\n\
-			   gl_FragColor = vec4(color,1.0);\n\
-			}\n\
-			";
-
-	LiteGraph.registerNodeType("texture/gradient", LGraphTextureGradient );
-
-	// Texture Mix *****************************************
-	function LGraphTextureMix()
-	{
-		this.addInput("A","Texture");
-		this.addInput("B","Texture");
-		this.addInput("Mixer","Texture");
-
-		this.addOutput("Texture","Texture");
-		this.properties = { precision: LGraphTexture.DEFAULT };
-
-		if(!LGraphTextureMix._shader)
-			LGraphTextureMix._shader = new GL.Shader( Shader.SCREEN_VERTEX_SHADER, LGraphTextureMix.pixel_shader );
-	}
-
-	LGraphTextureMix.title = "Mix";
-	LGraphTextureMix.desc = "Generates a texture mixing two textures";
-
-	LGraphTextureMix.widgets_info = { 
-		"precision": { widget:"combo", values: LGraphTexture.MODE_VALUES }
-	};
-
-	LGraphTextureMix.prototype.onExecute = function()
-	{
-		var texA = this.getInputData(0);
-
-		if(!this.isOutputConnected(0))
-			return; //saves work
-		
-		if(this.properties.precision === LGraphTexture.PASS_THROUGH )
-		{
-			this.setOutputData(0,texA);
-			return;
-		}
-
-		var texB = this.getInputData(1);
-		var texMix = this.getInputData(2);
-		if(!texA || !texB || !texMix) return;
-
-		this._tex = LGraphTexture.getTargetTexture( texA, this._tex, this.properties.precision );
-
-		gl.disable( gl.BLEND );
-		gl.disable( gl.DEPTH_TEST );
-
-		var mesh = Mesh.getScreenQuad();
-		var shader = LGraphTextureMix._shader;
-
-		this._tex.drawTo( function() {
-			texA.bind(0);
-			texB.bind(1);
-			texMix.bind(2);
-			shader.uniforms({u_textureA:0,u_textureB:1,u_textureMix:2}).draw(mesh);
-		});
-
-		this.setOutputData(0, this._tex);
-	}
-
-	LGraphTextureMix.pixel_shader = "precision highp float;\n\
-			precision highp float;\n\
-			varying vec2 v_coord;\n\
-			uniform sampler2D u_textureA;\n\
-			uniform sampler2D u_textureB;\n\
-			uniform sampler2D u_textureMix;\n\
-			\n\
-			void main() {\n\
-			   gl_FragColor = mix( texture2D(u_textureA, v_coord), texture2D(u_textureB, v_coord), texture2D(u_textureMix, v_coord) );\n\
-			}\n\
-			";
-
-	LiteGraph.registerNodeType("texture/mix", LGraphTextureMix );
-
-	// Texture Edges detection *****************************************
-	function LGraphTextureEdges()
-	{
-		this.addInput("Tex.","Texture");
-
-		this.addOutput("Edges","Texture");
-		this.properties = { invert: true, threshold: false, factor: 1, precision: LGraphTexture.DEFAULT };
-
-		if(!LGraphTextureEdges._shader)
-			LGraphTextureEdges._shader = new GL.Shader( Shader.SCREEN_VERTEX_SHADER, LGraphTextureEdges.pixel_shader );
-	}
-
-	LGraphTextureEdges.title = "Edges";
-	LGraphTextureEdges.desc = "Detects edges";
-
-	LGraphTextureEdges.widgets_info = { 
-		"precision": { widget:"combo", values: LGraphTexture.MODE_VALUES }
-	};
-
-	LGraphTextureEdges.prototype.onExecute = function()
-	{
-		if(!this.isOutputConnected(0))
-			return; //saves work
-
-		var tex = this.getInputData(0);
-
-		if(this.properties.precision === LGraphTexture.PASS_THROUGH )
-		{
-			this.setOutputData(0,tex);
-			return;
-		}		
-
-		if(!tex) return;
-
-		this._tex = LGraphTexture.getTargetTexture( tex, this._tex, this.properties.precision );
-
-		gl.disable( gl.BLEND );
-		gl.disable( gl.DEPTH_TEST );
-
-		var mesh = Mesh.getScreenQuad();
-		var shader = LGraphTextureEdges._shader;
-		var invert = this.properties.invert;
-		var factor = this.properties.factor;
-		var threshold = this.properties.threshold ? 1 : 0;
-
-		this._tex.drawTo( function() {
-			tex.bind(0);
-			shader.uniforms({u_texture:0, u_isize:[1/tex.width,1/tex.height], u_factor: factor, u_threshold: threshold, u_invert: invert ? 1 : 0}).draw(mesh);
-		});
-
-		this.setOutputData(0, this._tex);
-	}
-
-	LGraphTextureEdges.pixel_shader = "precision highp float;\n\
-			precision highp float;\n\
-			varying vec2 v_coord;\n\
-			uniform sampler2D u_texture;\n\
-			uniform vec2 u_isize;\n\
-			uniform int u_invert;\n\
-			uniform float u_factor;\n\
-			uniform float u_threshold;\n\
-			\n\
-			void main() {\n\
-				vec4 center = texture2D(u_texture, v_coord);\n\
-				vec4 up = texture2D(u_texture, v_coord + u_isize * vec2(0.0,1.0) );\n\
-				vec4 down = texture2D(u_texture, v_coord + u_isize * vec2(0.0,-1.0) );\n\
-				vec4 left = texture2D(u_texture, v_coord + u_isize * vec2(1.0,0.0) );\n\
-				vec4 right = texture2D(u_texture, v_coord + u_isize * vec2(-1.0,0.0) );\n\
-				vec4 diff = abs(center - up) + abs(center - down) + abs(center - left) + abs(center - right);\n\
-				diff *= u_factor;\n\
-				if(u_invert == 1)\n\
-					diff.xyz = vec3(1.0) - diff.xyz;\n\
-				if( u_threshold == 0.0 )\n\
-					gl_FragColor = vec4( diff.xyz, center.a );\n\
-				else\n\
-					gl_FragColor = vec4( diff.x > 0.5 ? 1.0 : 0.0, diff.y > 0.5 ? 1.0 : 0.0, diff.z > 0.5 ? 1.0 : 0.0, center.a );\n\
-			}\n\
-			";
-
-	LiteGraph.registerNodeType("texture/edges", LGraphTextureEdges );
-
-	// Texture Depth *****************************************
-	function LGraphTextureDepthRange()
-	{
-		this.addInput("Texture","Texture");
-		this.addInput("Distance","number");
-		this.addInput("Range","number");
-		this.addOutput("Texture","Texture");
-		this.properties = { distance:100, range: 50, only_depth: false, high_precision: false };
-		this._uniforms = {u_texture:0, u_distance: 100, u_range: 50, u_camera_planes: null };
-	}
-
-	LGraphTextureDepthRange.title = "Depth Range";
-	LGraphTextureDepthRange.desc = "Generates a texture with a depth range";
-
-	LGraphTextureDepthRange.prototype.onExecute = function()
-	{
-		if(!this.isOutputConnected(0))
-			return; //saves work
-
-		var tex = this.getInputData(0);
-		if(!tex) return;
-
-		var precision = gl.UNSIGNED_BYTE;
-		if(this.properties.high_precision)
-			precision = gl.half_float_ext ? gl.HALF_FLOAT_OES : gl.FLOAT;			
-
-		if(!this._temp_texture || this._temp_texture.type != precision ||
-			this._temp_texture.width != tex.width || this._temp_texture.height != tex.height)
-			this._temp_texture = new GL.Texture( tex.width, tex.height, { type: precision, format: gl.RGBA, filter: gl.LINEAR });
-
-		var uniforms = this._uniforms;
-
-		//iterations
-		var distance = this.properties.distance;
-		if( this.isInputConnected(1) )
-		{
-			distance = this.getInputData(1);
-			this.properties.distance = distance;
-		}
-
-		var range = this.properties.range;
-		if( this.isInputConnected(2) )
-		{
-			range = this.getInputData(2);
-			this.properties.range = range;
-		}
-
-		uniforms.u_distance = distance;
-		uniforms.u_range = range;
-
-		gl.disable( gl.BLEND );
-		gl.disable( gl.DEPTH_TEST );
-		var mesh = Mesh.getScreenQuad();
-		if(!LGraphTextureDepthRange._shader)
-		{
-			LGraphTextureDepthRange._shader = new GL.Shader( Shader.SCREEN_VERTEX_SHADER, LGraphTextureDepthRange.pixel_shader );
-			LGraphTextureDepthRange._shader_onlydepth = new GL.Shader( Shader.SCREEN_VERTEX_SHADER, LGraphTextureDepthRange.pixel_shader, { ONLY_DEPTH:""} );
-		}
-		var shader = this.properties.only_depth ? LGraphTextureDepthRange._shader_onlydepth : LGraphTextureDepthRange._shader;
-
-		//NEAR AND FAR PLANES
-		var planes = null;
-		if( tex.near_far_planes )
-			planes = tex.near_far_planes;
-		else if( window.LS && LS.Renderer._main_camera )
-			planes = LS.Renderer._main_camera._uniforms.u_camera_planes;
-		else
-			planes = [0.1,1000]; //hardcoded
-		uniforms.u_camera_planes = planes;
-
-
-		this._temp_texture.drawTo( function() {
-			tex.bind(0);
-			shader.uniforms( uniforms ).draw(mesh);
-		});
-
-		this._temp_texture.near_far_planes = planes;
-		this.setOutputData(0, this._temp_texture );
-	}
-
-	LGraphTextureDepthRange.pixel_shader = "precision highp float;\n\
-			precision highp float;\n\
-			varying vec2 v_coord;\n\
-			uniform sampler2D u_texture;\n\
-			uniform vec2 u_camera_planes;\n\
-			uniform float u_distance;\n\
-			uniform float u_range;\n\
-			\n\
-			float LinearDepth()\n\
-			{\n\
-				float zNear = u_camera_planes.x;\n\
-				float zFar = u_camera_planes.y;\n\
-				float depth = texture2D(u_texture, v_coord).x;\n\
-				depth = depth * 2.0 - 1.0;\n\
-				return zNear * (depth + 1.0) / (zFar + zNear - depth * (zFar - zNear));\n\
-			}\n\
-			\n\
-			void main() {\n\
-				float depth = LinearDepth();\n\
-				#ifdef ONLY_DEPTH\n\
-				   gl_FragColor = vec4(depth);\n\
-				#else\n\
-					float diff = abs(depth * u_camera_planes.y - u_distance);\n\
-					float dof = 1.0;\n\
-					if(diff <= u_range)\n\
-						dof = diff / u_range;\n\
-				   gl_FragColor = vec4(dof);\n\
-				#endif\n\
-			}\n\
-			";
-
-	LiteGraph.registerNodeType("texture/depth_range", LGraphTextureDepthRange );
-
-	// Texture Blur *****************************************
-	function LGraphTextureBlur()
-	{
-		this.addInput("Texture","Texture");
-		this.addInput("Iterations","number");
-		this.addInput("Intensity","number");
-		this.addOutput("Blurred","Texture");
-		this.properties = { intensity: 1, iterations: 1, preserve_aspect: false, scale:[1,1], precision: LGraphTexture.DEFAULT };
-	}
-
-	LGraphTextureBlur.title = "Blur";
-	LGraphTextureBlur.desc = "Blur a texture";
-
-	LGraphTextureBlur.widgets_info = {
-		precision: { widget:"combo", values: LGraphTexture.MODE_VALUES }
-	};
-
-	LGraphTextureBlur.max_iterations = 20;
-
-	LGraphTextureBlur.prototype.onExecute = function()
-	{
-		var tex = this.getInputData(0);
-		if(!tex)
-			return;
-
-		if(!this.isOutputConnected(0))
-			return; //saves work
-
-		var temp = this._final_texture;
-
-		if(!temp || temp.width != tex.width || temp.height != tex.height || temp.type != tex.type )
-		{
-			//we need two textures to do the blurring
-			//this._temp_texture = new GL.Texture( tex.width, tex.height, { type: tex.type, format: gl.RGBA, filter: gl.LINEAR });
-			temp = this._final_texture = new GL.Texture( tex.width, tex.height, { type: tex.type, format: gl.RGBA, filter: gl.LINEAR });
-		}
-
-		//iterations
-		var iterations = this.properties.iterations;
-		if( this.isInputConnected(1) )
-		{
-			iterations = this.getInputData(1);
-			this.properties.iterations = iterations;
-		}
-		iterations = Math.min( Math.floor(iterations), LGraphTextureBlur.max_iterations );
-		if(iterations == 0) //skip blurring
-		{
-			this.setOutputData(0, tex);
-			return;
-		}
-
-		var intensity = this.properties.intensity;
-		if( this.isInputConnected(2) )
-		{
-			intensity = this.getInputData(2);
-			this.properties.intensity = intensity;
-		}
-
-		//blur sometimes needs an aspect correction
-		var aspect = LiteGraph.camera_aspect;
-		if(!aspect && window.gl !== undefined)
-			aspect = gl.canvas.height / gl.canvas.width;
-		if(!aspect)
-			aspect = 1;
-		aspect = this.properties.preserve_aspect ? aspect : 1;
-
-		var scale = this.properties.scale || [1,1];
-		tex.applyBlur( aspect * scale[0], scale[1], intensity, temp );
-		for(var i = 1; i < iterations; ++i)
-			temp.applyBlur( aspect * scale[0] * (i+1), scale[1] * (i+1), intensity );
-
-		this.setOutputData(0, temp );
-	}
-
-	/*
-	LGraphTextureBlur.pixel_shader = "precision highp float;\n\
-			precision highp float;\n\
-			varying vec2 v_coord;\n\
-			uniform sampler2D u_texture;\n\
-			uniform vec2 u_offset;\n\
-			uniform float u_intensity;\n\
-			void main() {\n\
-			   vec4 sum = vec4(0.0);\n\
-			   vec4 center = texture2D(u_texture, v_coord);\n\
-			   sum += texture2D(u_texture, v_coord + u_offset * -4.0) * 0.05/0.98;\n\
-			   sum += texture2D(u_texture, v_coord + u_offset * -3.0) * 0.09/0.98;\n\
-			   sum += texture2D(u_texture, v_coord + u_offset * -2.0) * 0.12/0.98;\n\
-			   sum += texture2D(u_texture, v_coord + u_offset * -1.0) * 0.15/0.98;\n\
-			   sum += center * 0.16/0.98;\n\
-			   sum += texture2D(u_texture, v_coord + u_offset * 4.0) * 0.05/0.98;\n\
-			   sum += texture2D(u_texture, v_coord + u_offset * 3.0) * 0.09/0.98;\n\
-			   sum += texture2D(u_texture, v_coord + u_offset * 2.0) * 0.12/0.98;\n\
-			   sum += texture2D(u_texture, v_coord + u_offset * 1.0) * 0.15/0.98;\n\
-			   gl_FragColor = u_intensity * sum;\n\
-			}\n\
-			";
-	*/
-
-	LiteGraph.registerNodeType("texture/blur", LGraphTextureBlur );
-
-
-	// Texture Glow *****************************************
-	//based in https://catlikecoding.com/unity/tutorials/advanced-rendering/bloom/
-	function LGraphTextureGlow()
-	{
-		this.addInput("in","Texture");
-		this.addInput("dirt","Texture");
-		this.addOutput("out","Texture");
-		this.addOutput("glow","Texture");
-		this.properties = { enabled: true, intensity: 1, persistence: 0.99, iterations:16, threshold:0, scale: 1, dirt_factor: 0.5, precision: LGraphTexture.DEFAULT };
-		this._textures = [];
-		this._uniforms = { u_intensity: 1, u_texture: 0, u_glow_texture: 1, u_threshold: 0, u_texel_size: vec2.create() };
-	}
-
-	LGraphTextureGlow.title = "Glow";
-	LGraphTextureGlow.desc = "Filters a texture giving it a glow effect";
-	LGraphTextureGlow.weights = new Float32Array( [0.5,0.4,0.3,0.2] );
-
-	LGraphTextureGlow.widgets_info = {
-		"iterations": { type:"number", min: 0, max: 16, step: 1, precision: 0 },
-		"threshold": { type:"number", min: 0, max: 10, step: 0.01, precision: 2 },
-		"precision": { widget:"combo", values: LGraphTexture.MODE_VALUES }
-	};
-
-	LGraphTextureGlow.prototype.onGetInputs = function(){
-		return [["enabled","boolean"],["threshold","number"],["intensity","number"],["persistence","number"],["iterations","number"],["dirt_factor","number"]];
-	}
-
-	LGraphTextureGlow.prototype.onGetOutputs = function(){
-		return [["average","Texture"]];
-	}
-
-	LGraphTextureGlow.prototype.onExecute = function()
-	{
-		var tex = this.getInputData(0);
-		if(!tex)
-			return;
-
-		if(!this.isAnyOutputConnected())
-			return; //saves work
-
-		if(this.properties.precision === LGraphTexture.PASS_THROUGH || this.getInputOrProperty("enabled" ) === false )
-		{
-			this.setOutputData(0,tex);
-			return;
-		}		
-
-		var width = tex.width;
-		var height = tex.height;
-
-		var texture_info = { format: tex.format, type: tex.type, minFilter: GL.LINEAR, magFilter: GL.LINEAR, wrap: gl.CLAMP_TO_EDGE	};
-		var type = LGraphTexture.getTextureType( this.properties.precision, tex );
-
-		var uniforms = this._uniforms;
-		var textures = this._textures;
-
-		//cut
-		var shader = LGraphTextureGlow._cut_shader;
-		if(!shader)
-			shader = LGraphTextureGlow._cut_shader = new GL.Shader( GL.Shader.SCREEN_VERTEX_SHADER, LGraphTextureGlow.cut_pixel_shader );
-
-		gl.disable( gl.DEPTH_TEST );
-		gl.disable( gl.BLEND );
-
-		uniforms.u_threshold = this.getInputOrProperty("threshold");
-		var currentDestination = textures[0] = GL.Texture.getTemporary( width, height, texture_info );
-		tex.blit( currentDestination, shader.uniforms(uniforms) );
-		var currentSource = currentDestination;
-
-		var iterations = this.getInputOrProperty("iterations");
-		iterations = Math.clamp( iterations, 1, 16) | 0;
-		var texel_size = uniforms.u_texel_size;
-		var intensity = this.getInputOrProperty("intensity");
-
-		uniforms.u_intensity = 1;
-		uniforms.u_delta = this.properties.scale; //1
-
-		//downscale/upscale shader
-		var shader = LGraphTextureGlow._shader;
-		if(!shader)
-			shader = LGraphTextureGlow._shader = new GL.Shader( GL.Shader.SCREEN_VERTEX_SHADER, LGraphTextureGlow.scale_pixel_shader );
-
-		var i = 1;
-		//downscale
-		for (;i < iterations; i++) {
-			width = width>>1;
-			if( (height|0) > 1 )
-				height = height>>1;
-			if( width < 2 )
-				break;
-			currentDestination = textures[i] = GL.Texture.getTemporary( width, height, texture_info );
-			texel_size[0] = 1 / currentSource.width; texel_size[1] = 1 / currentSource.height;
-			currentSource.blit( currentDestination, shader.uniforms(uniforms) );
-			currentSource = currentDestination;
-		}
-
-		//average
-		if(this.isOutputConnected(2))
-		{
-			var average_texture = this._average_texture;
-			if(!average_texture || average_texture.type != tex.type || average_texture.format != tex.format )
-				average_texture = this._average_texture = new GL.Texture( 1, 1, { type: tex.type, format: tex.format, filter: gl.LINEAR });
-			texel_size[0] = 1 / currentSource.width; texel_size[1] = 1 / currentSource.height;
-			uniforms.u_intensity = intensity;
-			uniforms.u_delta = 1;
-			currentSource.blit( average_texture, shader.uniforms(uniforms) ); 
-			this.setOutputData( 2, average_texture );
-		}
-
-		//upscale and blend 
-		gl.enable( gl.BLEND );
-		gl.blendFunc( gl.ONE, gl.ONE );
-		uniforms.u_intensity = this.getInputOrProperty("persistence");
-		uniforms.u_delta = 0.5;
-
-		for (i -= 2; i >= 0; i--) // i-=2 =>  -1 to point to last element in array, -1 to go to texture above
-		{ 
-			currentDestination = textures[i];
-			textures[i] = null;
-			texel_size[0] = 1 / currentSource.width; texel_size[1] = 1 / currentSource.height;
-			currentSource.blit( currentDestination, shader.uniforms(uniforms) );
-			GL.Texture.releaseTemporary( currentSource );
-			currentSource = currentDestination;
-		}
-		gl.disable( gl.BLEND );
-
-		//glow
-		if(this.isOutputConnected(1))
-		{
-			var glow_texture = this._glow_texture;
-			if(!glow_texture || glow_texture.width != tex.width || glow_texture.height != tex.height || glow_texture.type != type || glow_texture.format != tex.format )
-				glow_texture = this._glow_texture = new GL.Texture( tex.width,  tex.height, { type: type, format: tex.format, filter: gl.LINEAR });
-			currentSource.blit( glow_texture );
-			this.setOutputData( 1, glow_texture);
-		}
-
-		//final composition
-		if(this.isOutputConnected(0))
-		{
-			var final_texture = this._final_texture;
-			if(!final_texture || final_texture.width != tex.width || final_texture.height != tex.height || final_texture.type != type || final_texture.format != tex.format )
-				final_texture = this._final_texture = new GL.Texture( tex.width, tex.height, { type: type, format: tex.format, filter: gl.LINEAR });
-
-			var dirt_texture = this.getInputData(1);
-			var dirt_factor = this.getInputOrProperty("dirt_factor");
-
-			uniforms.u_intensity = intensity;
-
-			shader = dirt_texture ? LGraphTextureGlow._dirt_final_shader : LGraphTextureGlow._final_shader;
-			if(!shader)
-			{
-				if(dirt_texture)
-					shader = LGraphTextureGlow._dirt_final_shader = new GL.Shader( GL.Shader.SCREEN_VERTEX_SHADER, LGraphTextureGlow.final_pixel_shader, { USE_DIRT: "" } );
-				else
-					shader = LGraphTextureGlow._final_shader = new GL.Shader( GL.Shader.SCREEN_VERTEX_SHADER, LGraphTextureGlow.final_pixel_shader );
-			}
-
-			final_texture.drawTo( function(){
-				tex.bind(0);
-				currentSource.bind(1);
-				if(dirt_texture)
-				{
-					shader.setUniform( "u_dirt_factor", dirt_factor );
-					shader.setUniform( "u_dirt_texture", dirt_texture.bind(2) );
-				}
-				shader.toViewport( uniforms );
-			});
-			this.setOutputData( 0, final_texture );
-		}
-
-		GL.Texture.releaseTemporary( currentSource );
-	}
-
-	LGraphTextureGlow.cut_pixel_shader = "precision highp float;\n\
-		varying vec2 v_coord;\n\
-		uniform sampler2D u_texture;\n\
-		uniform float u_threshold;\n\
-		void main() {\n\
-			gl_FragColor = max( texture2D( u_texture, v_coord ) - vec4( u_threshold ), vec4(0.0) );\n\
-		}"
-
-	LGraphTextureGlow.scale_pixel_shader = "precision highp float;\n\
-		varying vec2 v_coord;\n\
-		uniform sampler2D u_texture;\n\
-		uniform vec2 u_texel_size;\n\
-		uniform float u_delta;\n\
-		uniform float u_intensity;\n\
-		\n\
-		vec4 sampleBox(vec2 uv) {\n\
-			vec4 o = u_texel_size.xyxy * vec2(-u_delta, u_delta).xxyy;\n\
-			vec4 s = texture2D( u_texture, uv + o.xy ) + texture2D( u_texture, uv + o.zy) + texture2D( u_texture, uv + o.xw) + texture2D( u_texture, uv + o.zw);\n\
-			return s * 0.25;\n\
-		}\n\
-		void main() {\n\
-			gl_FragColor = u_intensity * sampleBox( v_coord );\n\
-		}"
-
-	LGraphTextureGlow.final_pixel_shader = "precision highp float;\n\
-		varying vec2 v_coord;\n\
-		uniform sampler2D u_texture;\n\
-		uniform sampler2D u_glow_texture;\n\
-		#ifdef USE_DIRT\n\
-			uniform sampler2D u_dirt_texture;\n\
-		#endif\n\
-		uniform vec2 u_texel_size;\n\
-		uniform float u_delta;\n\
-		uniform float u_intensity;\n\
-		uniform float u_dirt_factor;\n\
-		\n\
-		vec4 sampleBox(vec2 uv) {\n\
-			vec4 o = u_texel_size.xyxy * vec2(-u_delta, u_delta).xxyy;\n\
-			vec4 s = texture2D( u_glow_texture, uv + o.xy ) + texture2D( u_glow_texture, uv + o.zy) + texture2D( u_glow_texture, uv + o.xw) + texture2D( u_glow_texture, uv + o.zw);\n\
-			return s * 0.25;\n\
-		}\n\
-		void main() {\n\
-			vec4 glow = sampleBox( v_coord );\n\
-			#ifdef USE_DIRT\n\
-				glow = mix( glow, glow * texture2D( u_dirt_texture, v_coord ), u_dirt_factor );\n\
-			#endif\n\
-			gl_FragColor = texture2D( u_texture, v_coord ) + u_intensity * glow;\n\
-		}"
-
-	LiteGraph.registerNodeType("texture/glow", LGraphTextureGlow );
-
-
-	// Texture Blur *****************************************
-	function LGraphTextureKuwaharaFilter()
-	{
-		this.addInput("Texture","Texture");
-		this.addOutput("Filtered","Texture");
-		this.properties = { intensity: 1, radius: 5 };
-	}
-
-	LGraphTextureKuwaharaFilter.title = "Kuwahara Filter";
-	LGraphTextureKuwaharaFilter.desc = "Filters a texture giving an artistic oil canvas painting";
-
-	LGraphTextureKuwaharaFilter.max_radius = 10;
-	LGraphTextureKuwaharaFilter._shaders = [];
-
-	LGraphTextureKuwaharaFilter.prototype.onExecute = function()
-	{
-		var tex = this.getInputData(0);
-		if(!tex)
-			return;
-
-		if(!this.isOutputConnected(0))
-			return; //saves work
-
-		var temp = this._temp_texture;
-
-		if(!temp || temp.width != tex.width || temp.height != tex.height || temp.type != tex.type )
-		{
-			//we need two textures to do the blurring
-			this._temp_texture = new GL.Texture( tex.width, tex.height, { type: tex.type, format: gl.RGBA, filter: gl.LINEAR });
-			//this._final_texture = new GL.Texture( tex.width, tex.height, { type: tex.type, format: gl.RGBA, filter: gl.LINEAR });
-		}
-
-		//iterations
-		var radius = this.properties.radius;
-		radius = Math.min( Math.floor(radius), LGraphTextureKuwaharaFilter.max_radius );
-		if(radius == 0) //skip blurring
-		{
-			this.setOutputData(0, tex);
-			return;
-		}
-
-		var intensity = this.properties.intensity;
-
-		//blur sometimes needs an aspect correction
-		var aspect = LiteGraph.camera_aspect;
-		if(!aspect && window.gl !== undefined)
-			aspect = gl.canvas.height / gl.canvas.width;
-		if(!aspect)
-			aspect = 1;
-		aspect = this.properties.preserve_aspect ? aspect : 1;
-
-		if(!LGraphTextureKuwaharaFilter._shaders[ radius ])
-			LGraphTextureKuwaharaFilter._shaders[ radius ] = new GL.Shader( Shader.SCREEN_VERTEX_SHADER, LGraphTextureKuwaharaFilter.pixel_shader, { RADIUS: radius.toFixed(0) });
-
-		var shader = LGraphTextureKuwaharaFilter._shaders[ radius ];
-		var mesh = GL.Mesh.getScreenQuad();
-		tex.bind(0);
-
-		this._temp_texture.drawTo( function() {
-			shader.uniforms({ u_texture: 0, u_intensity: intensity, u_resolution: [tex.width, tex.height], u_iResolution: [1/tex.width,1/tex.height]}).draw(mesh);
-		});
-
-		this.setOutputData(0, this._temp_texture);
-	}
-
-//from https://www.shadertoy.com/view/MsXSz4
-LGraphTextureKuwaharaFilter.pixel_shader = "\n\
-	precision highp float;\n\
-	varying vec2 v_coord;\n\
-	uniform sampler2D u_texture;\n\
-	uniform float u_intensity;\n\
-	uniform vec2 u_resolution;\n\
-	uniform vec2 u_iResolution;\n\
-	#ifndef RADIUS\n\
-		#define RADIUS 7\n\
-	#endif\n\
-	void main() {\n\
-	\n\
-		const int radius = RADIUS;\n\
-		vec2 fragCoord = v_coord;\n\
-		vec2 src_size = u_iResolution;\n\
-		vec2 uv = v_coord;\n\
-		float n = float((radius + 1) * (radius + 1));\n\
-		int i;\n\
-		int j;\n\
-		vec3 m0 = vec3(0.0); vec3 m1 = vec3(0.0); vec3 m2 = vec3(0.0); vec3 m3 = vec3(0.0);\n\
-		vec3 s0 = vec3(0.0); vec3 s1 = vec3(0.0); vec3 s2 = vec3(0.0); vec3 s3 = vec3(0.0);\n\
-		vec3 c;\n\
-		\n\
-		for (int j = -radius; j <= 0; ++j)  {\n\
-			for (int i = -radius; i <= 0; ++i)  {\n\
-				c = texture2D(u_texture, uv + vec2(i,j) * src_size).rgb;\n\
-				m0 += c;\n\
-				s0 += c * c;\n\
-			}\n\
-		}\n\
-		\n\
-		for (int j = -radius; j <= 0; ++j)  {\n\
-			for (int i = 0; i <= radius; ++i)  {\n\
-				c = texture2D(u_texture, uv + vec2(i,j) * src_size).rgb;\n\
-				m1 += c;\n\
-				s1 += c * c;\n\
-			}\n\
-		}\n\
-		\n\
-		for (int j = 0; j <= radius; ++j)  {\n\
-			for (int i = 0; i <= radius; ++i)  {\n\
-				c = texture2D(u_texture, uv + vec2(i,j) * src_size).rgb;\n\
-				m2 += c;\n\
-				s2 += c * c;\n\
-			}\n\
-		}\n\
-		\n\
-		for (int j = 0; j <= radius; ++j)  {\n\
-			for (int i = -radius; i <= 0; ++i)  {\n\
-				c = texture2D(u_texture, uv + vec2(i,j) * src_size).rgb;\n\
-				m3 += c;\n\
-				s3 += c * c;\n\
-			}\n\
-		}\n\
-		\n\
-		float min_sigma2 = 1e+2;\n\
-		m0 /= n;\n\
-		s0 = abs(s0 / n - m0 * m0);\n\
-		\n\
-		float sigma2 = s0.r + s0.g + s0.b;\n\
-		if (sigma2 < min_sigma2) {\n\
-			min_sigma2 = sigma2;\n\
-			gl_FragColor = vec4(m0, 1.0);\n\
-		}\n\
-		\n\
-		m1 /= n;\n\
-		s1 = abs(s1 / n - m1 * m1);\n\
-		\n\
-		sigma2 = s1.r + s1.g + s1.b;\n\
-		if (sigma2 < min_sigma2) {\n\
-			min_sigma2 = sigma2;\n\
-			gl_FragColor = vec4(m1, 1.0);\n\
-		}\n\
-		\n\
-		m2 /= n;\n\
-		s2 = abs(s2 / n - m2 * m2);\n\
-		\n\
-		sigma2 = s2.r + s2.g + s2.b;\n\
-		if (sigma2 < min_sigma2) {\n\
-			min_sigma2 = sigma2;\n\
-			gl_FragColor = vec4(m2, 1.0);\n\
-		}\n\
-		\n\
-		m3 /= n;\n\
-		s3 = abs(s3 / n - m3 * m3);\n\
-		\n\
-		sigma2 = s3.r + s3.g + s3.b;\n\
-		if (sigma2 < min_sigma2) {\n\
-			min_sigma2 = sigma2;\n\
-			gl_FragColor = vec4(m3, 1.0);\n\
-		}\n\
-	}\n\
-	";
-
-	LiteGraph.registerNodeType("texture/kuwahara", LGraphTextureKuwaharaFilter );
-
-
-	// Texture Webcam *****************************************
-	function LGraphTextureWebcam()
-	{
-		this.addOutput("Webcam","Texture");
-		this.properties = { texture_name: "" };
-	}
-
-	LGraphTextureWebcam.title = "Webcam";
-	LGraphTextureWebcam.desc = "Webcam texture";
-
-
-	LGraphTextureWebcam.prototype.openStream = function()
-	{
-		//Vendor prefixes hell
-		if (!navigator.getUserMedia) {
-		  //console.log('getUserMedia() is not supported in your browser, use chrome and enable WebRTC from about://flags');
-		  return;
-		}
-
-		this._waiting_confirmation = true;
-		var that = this;
-
-		// Not showing vendor prefixes.
-		navigator.mediaDevices.getUserMedia({audio: false, video: true}).then( this.streamReady.bind(this) ).catch( onFailSoHard );
-
-		function onFailSoHard(e) {
-			console.log('Webcam rejected', e);
-			that._webcam_stream = false;
-			that.boxcolor = "red";
-		};
-	}
-
-	LGraphTextureWebcam.prototype.streamReady = function(localMediaStream)
-	{
-		this._webcam_stream = localMediaStream;
-		//this._waiting_confirmation = false;
-
-	    var video = this._video;
-		if(!video)
-		{
-			video = document.createElement("video");
-			video.autoplay = true;
-		    video.srcObject = localMediaStream;
-			this._video = video;
-			//document.body.appendChild( video ); //debug
-			//when video info is loaded (size and so)
-			video.onloadedmetadata = function(e) {
-				// Ready to go. Do some stuff.
-				console.log(e);
-			};
-		}
-	}
-
-	LGraphTextureWebcam.prototype.onRemoved = function()
-	{
-		if(!this._webcam_stream)
-			return;
-
-		var tracks = this._webcam_stream.getTracks();
-		if(tracks.length)
-		{
-			for(var i = 0;i < tracks.length; ++i)
-				tracks[i].stop();
-		}
-
-		this._webcam_stream = null;
-		this._video = null;
-	}
-
-	LGraphTextureWebcam.prototype.onDrawBackground = function(ctx)
-	{
-		if(this.flags.collapsed || this.size[1] <= 20)
-			return;
-
-		if(!this._video)
-			return;
-
-		//render to graph canvas
-		ctx.save();
-		if(!ctx.webgl) //reverse image
-			ctx.drawImage(this._video, 0, 0, this.size[0], this.size[1]);
-		else
-		{
-			if(this._temp_texture)
-				ctx.drawImage(this._temp_texture, 0, 0, this.size[0], this.size[1]);
-		}
-		ctx.restore();
-	}
-
-	LGraphTextureWebcam.prototype.onExecute = function()
-	{
-		if(this._webcam_stream == null && !this._waiting_confirmation)
-			this.openStream();
-
-		if(!this._video || !this._video.videoWidth)
-			return;
-
-		var width = this._video.videoWidth;
-		var height = this._video.videoHeight;
-
-		var temp = this._temp_texture;
-		if(!temp || temp.width != width || temp.height != height )
-			this._temp_texture = new GL.Texture( width, height, { format: gl.RGB, filter: gl.LINEAR });
-
-		this._temp_texture.uploadImage( this._video );
-		
-		if(this.properties.texture_name)
-		{
-			var container = LGraphTexture.getTexturesContainer();
-			container[ this.properties.texture_name ] = this._temp_texture;
-		}
-
-		this.setOutputData(0,this._temp_texture);
-	}
-
-	LiteGraph.registerNodeType("texture/webcam", LGraphTextureWebcam );
-
-
-
-	//from https://github.com/spite/Wagner
-	function LGraphLensFX()
-	{
-		this.addInput("in","Texture");
-		this.addInput("f","number");
-		this.addOutput("out","Texture");
-		this.properties = { enabled: true, factor: 1, precision: LGraphTexture.LOW };
-
-		this._uniforms = { u_texture: 0, u_factor: 1 };
-	}
-
-	LGraphLensFX.title = "Lens FX";
-	LGraphLensFX.desc = "distortion and chromatic aberration";
-
-	LGraphLensFX.widgets_info = {
-		"precision": { widget:"combo", values: LGraphTexture.MODE_VALUES }
-	};
-
-	LGraphLensFX.prototype.onGetInputs = function() { return [["enabled","boolean"]]; }
-
-	LGraphLensFX.prototype.onExecute = function()
-	{
-		var tex = this.getInputData(0);
-		if(!tex)
-			return;
-
-		if(!this.isOutputConnected(0))
-			return; //saves work
-
-		if(this.properties.precision === LGraphTexture.PASS_THROUGH || this.getInputOrProperty("enabled" ) === false )
-		{
-			this.setOutputData(0, tex );
-			return;
-		}
-
-		var temp = this._temp_texture;
-		if(!temp || temp.width != tex.width || temp.height != tex.height || temp.type != tex.type )
-			temp = this._temp_texture = new GL.Texture( tex.width, tex.height, { type: tex.type, format: gl.RGBA, filter: gl.LINEAR });
-
-		var shader = LGraphLensFX._shader;
-		if(!shader)
-			shader = LGraphLensFX._shader = new GL.Shader( GL.Shader.SCREEN_VERTEX_SHADER, LGraphLensFX.pixel_shader );
-
-		var factor = this.getInputData(1);
-		if(factor == null)
-			factor = this.properties.factor;
-
-		var uniforms = this._uniforms;
-		uniforms.u_factor = factor;
-
-		//apply shader
-		gl.disable( gl.DEPTH_TEST );
-		temp.drawTo(function(){
-			tex.bind(0);
-			shader.uniforms(uniforms).draw( GL.Mesh.getScreenQuad() );
-		});
-
-		this.setOutputData(0,temp);
-	}
-
-	LGraphLensFX.pixel_shader = "precision highp float;\n\
-			varying vec2 v_coord;\n\
-			uniform sampler2D u_texture;\n\
-			uniform float u_factor;\n\
-			vec2 barrelDistortion(vec2 coord, float amt) {\n\
-				vec2 cc = coord - 0.5;\n\
-				float dist = dot(cc, cc);\n\
-				return coord + cc * dist * amt;\n\
-			}\n\
-			\n\
-			float sat( float t )\n\
-			{\n\
-				return clamp( t, 0.0, 1.0 );\n\
-			}\n\
-			\n\
-			float linterp( float t ) {\n\
-				return sat( 1.0 - abs( 2.0*t - 1.0 ) );\n\
-			}\n\
-			\n\
-			float remap( float t, float a, float b ) {\n\
-				return sat( (t - a) / (b - a) );\n\
-			}\n\
-			\n\
-			vec4 spectrum_offset( float t ) {\n\
-				vec4 ret;\n\
-				float lo = step(t,0.5);\n\
-				float hi = 1.0-lo;\n\
-				float w = linterp( remap( t, 1.0/6.0, 5.0/6.0 ) );\n\
-				ret = vec4(lo,1.0,hi, 1.) * vec4(1.0-w, w, 1.0-w, 1.);\n\
-			\n\
-				return pow( ret, vec4(1.0/2.2) );\n\
-			}\n\
-			\n\
-			const float max_distort = 2.2;\n\
-			const int num_iter = 12;\n\
-			const float reci_num_iter_f = 1.0 / float(num_iter);\n\
-			\n\
-			void main()\n\
-			{	\n\
-				vec2 uv=v_coord;\n\
-				vec4 sumcol = vec4(0.0);\n\
-				vec4 sumw = vec4(0.0);	\n\
-				for ( int i=0; i<num_iter;++i )\n\
-				{\n\
-					float t = float(i) * reci_num_iter_f;\n\
-					vec4 w = spectrum_offset( t );\n\
-					sumw += w;\n\
-					sumcol += w * texture2D( u_texture, barrelDistortion(uv, .6 * max_distort*t * u_factor ) );\n\
-				}\n\
-				gl_FragColor = sumcol / sumw;\n\
-			}";
-
-	LiteGraph.registerNodeType("texture/lensfx", LGraphLensFX );
-
-
-	//simple exposition, but plan to expand it to support different gamma curves
-	function LGraphExposition()
-	{
-		this.addInput("in","Texture");
-		this.addInput("exp","number");
-		this.addOutput("out","Texture");
-		this.properties = { exposition: 1, precision: LGraphTexture.LOW };
-		this._uniforms = { u_texture: 0, u_exposition: exp };
-	}
-
-	LGraphExposition.title = "Exposition";
-	LGraphExposition.desc = "Controls texture exposition";
-
-	LGraphExposition.widgets_info = {
-		"exposition": { widget:"slider", min:0,max:3 },
-		"precision": { widget:"combo", values: LGraphTexture.MODE_VALUES }
-	};
-
-	LGraphExposition.prototype.onExecute = function()
-	{
-		var tex = this.getInputData(0);
-		if(!tex)
-			return;
-
-		if(!this.isOutputConnected(0))
-			return; //saves work
-
-		var temp = this._temp_texture;
-		if(!temp || temp.width != tex.width || temp.height != tex.height || temp.type != tex.type )
-			temp = this._temp_texture = new GL.Texture( tex.width, tex.height, { type: tex.type, format: gl.RGBA, filter: gl.LINEAR });
-
-		var shader = LGraphExposition._shader;
-		if(!shader)
-			shader = LGraphExposition._shader = new GL.Shader( GL.Shader.SCREEN_VERTEX_SHADER, LGraphExposition.pixel_shader );
-
-		var exp = this.properties.exposition;
-		var exp_input = this.getInputData(1);
-		if(exp_input != null)
-			exp = this.properties.exposition = exp_input;
-		var uniforms = this._uniforms;
-
-		//apply shader
-		temp.drawTo(function(){
-			gl.disable( gl.DEPTH_TEST );
-			tex.bind(0);
-			shader.uniforms(uniforms).draw(GL.Mesh.getScreenQuad());
-		});
-
-		this.setOutputData(0,temp);
-	}
-
-	LGraphExposition.pixel_shader = "precision highp float;\n\
-			varying vec2 v_coord;\n\
-			uniform sampler2D u_texture;\n\
-			uniform float u_exposition;\n\
-			\n\
-			void main() {\n\
-				vec4 color = texture2D( u_texture, v_coord );\n\
-				gl_FragColor = vec4( color.xyz * u_exposition, color.a );\n\
-			}";
-
-	LiteGraph.registerNodeType("texture/exposition", LGraphExposition );
-
-
-
-	function LGraphToneMapping()
-	{
-		this.addInput("in","Texture");
-		this.addInput("avg","number");
-		this.addOutput("out","Texture");
-		this.properties = { enabled: true, scale:1, gamma: 1, average_lum: 1, lum_white: 1, precision: LGraphTexture.LOW };
-
-		this._uniforms = { 
-			u_texture: 0,
-			u_lumwhite2: 1,
-			u_igamma: 1,
-			u_scale: 1,
-			u_average_lum: 1
-		};
-	}
-
-	LGraphToneMapping.title = "Tone Mapping";
-	LGraphToneMapping.desc = "Applies Tone Mapping to convert from high to low";
-
-	LGraphToneMapping.widgets_info = {
-		"precision": { widget:"combo", values: LGraphTexture.MODE_VALUES }
-	};
-
-	LGraphToneMapping.prototype.onGetInputs = function() {
-		return [["enabled","boolean"]];
-	}
-
-	LGraphToneMapping.prototype.onExecute = function()
-	{
-		var tex = this.getInputData(0);
-		if(!tex)
-			return;
-
-		if(!this.isOutputConnected(0))
-			return; //saves work
-
-		if(this.properties.precision === LGraphTexture.PASS_THROUGH || this.getInputOrProperty("enabled" ) === false )
-		{
-			this.setOutputData(0, tex );
-			return;
-		}
-
-		var temp = this._temp_texture;
-
-		if(!temp || temp.width != tex.width || temp.height != tex.height || temp.type != tex.type )
-			temp = this._temp_texture = new GL.Texture( tex.width, tex.height, { type: tex.type, format: gl.RGBA, filter: gl.LINEAR });
-
-		//apply shader
-		var shader = LGraphToneMapping._shader;
-		if(!shader)
-			shader = LGraphToneMapping._shader = new GL.Shader( GL.Shader.SCREEN_VERTEX_SHADER, LGraphToneMapping.pixel_shader );
-
-		var avg = this.getInputData(1);
-		if(avg != null)
-			this.properties.average_lum = avg;
-
-		var uniforms = this._uniforms;
-		uniforms.u_lumwhite2 = this.properties.lum_white * this.properties.lum_white;
-		uniforms.u_scale = this.properties.scale;
-		uniforms.u_average_lum = this.properties.average_lum;
-		uniforms.u_igamma = 1/this.properties.gamma;
-
-		//apply shader
-		gl.disable( gl.DEPTH_TEST );
-		temp.drawTo(function(){
-			tex.bind(0);
-			shader.uniforms(uniforms).draw( GL.Mesh.getScreenQuad() );
-		});
-
-		this.setOutputData(0,this._temp_texture);
-	}
-
-	LGraphToneMapping.pixel_shader = "precision highp float;\n\
-			varying vec2 v_coord;\n\
-			uniform sampler2D u_texture;\n\
-			uniform float u_scale;\n\
-			uniform float u_average_lum;\n\
-			uniform float u_lumwhite2;\n\
-			uniform float u_igamma;\n\
-			vec3 RGB2xyY (vec3 rgb)\n\
-			{\n\
-				 const mat3 RGB2XYZ = mat3(0.4124, 0.3576, 0.1805,\n\
-										   0.2126, 0.7152, 0.0722,\n\
-										   0.0193, 0.1192, 0.9505);\n\
-				vec3 XYZ = RGB2XYZ * rgb;\n\
-				\n\
-				float f = (XYZ.x + XYZ.y + XYZ.z);\n\
-				return vec3(XYZ.x / f,\n\
-							XYZ.y / f,\n\
-							XYZ.y);\n\
-			}\n\
-			\n\
-			void main() {\n\
-				vec4 color = texture2D( u_texture, v_coord );\n\
-				vec3 rgb = color.xyz;\n\
-				//Ld - this part of the code is the same for both versions\n\
-				float lum = dot(rgb, vec3(0.2126, 0.7152, 0.0722));\n\
-				float L = (u_scale / u_average_lum) * lum;\n\
-				float Ld = (L * (1.0 + L / u_lumwhite2)) / (1.0 + L);\n\
-				//first\n\
-				//vec3 xyY = RGB2xyY(rgb);\n\
-				//xyY.z *= Ld;\n\
-				//rgb = xyYtoRGB(xyY);\n\
-				//second\n\
-				rgb = (rgb / lum) * Ld;\n\
-				rgb = pow( rgb, vec3( u_igamma ) );\n\
-				gl_FragColor = vec4( rgb, color.a );\n\
-			}";
-
-
-	LiteGraph.registerNodeType("texture/tonemapping", LGraphToneMapping );
-
-
-	function LGraphTexturePerlin()
-	{
-		this.addOutput("out","Texture");
-		this.properties = { width: 512, height: 512, seed:0, persistence: 0.1, octaves: 8, scale: 1, offset: [0,0], amplitude: 1, precision: LGraphTexture.DEFAULT };
-		this._key = 0;
-		this._uniforms = { u_persistence: 0.1, u_seed: 0, u_offset: vec2.create(), u_scale: 1, u_viewport: vec2.create() };
-	}
-
-	LGraphTexturePerlin.title = "Perlin";
-	LGraphTexturePerlin.desc = "Generates a perlin noise texture";
-
-	LGraphTexturePerlin.widgets_info = {
-		precision: { widget:"combo", values: LGraphTexture.MODE_VALUES },
-		width: { type: "Number", precision: 0, step: 1 },
-		height: { type: "Number", precision: 0, step: 1 },
-		octaves: { type: "Number", precision: 0, step: 1, min: 1, max: 50 }
-	};
-
-	LGraphTexturePerlin.prototype.onExecute = function()
-	{
-		if(!this.isOutputConnected(0))
-			return; //saves work
-
-		var w = this.properties.width|0;
-		var h = this.properties.height|0;
-		if(w == 0)	w = gl.viewport_data[2]; //0 means default
-		if(h == 0)	h = gl.viewport_data[3]; //0 means default
-		var type = LGraphTexture.getTextureType( this.properties.precision );
-
-		var temp = this._temp_texture;
-		if(!temp || temp.width != w || temp.height != h || temp.type != type )
-			temp = this._temp_texture = new GL.Texture( w, h, { type: type, format: gl.RGB, filter: gl.LINEAR });
-
-		//reusing old
-		var key = w + h + type + this.properties.persistence + this.properties.octaves + this.properties.scale + this.properties.seed + this.properties.offset[0] + this.properties.offset[1] + this.properties.amplitude;
-		if(key == this._key)
-		{
-			this.setOutputData( 0, temp );
-			return;
-		}
-		this._key = key;
-
-		//gather uniforms
-		var uniforms = this._uniforms;
-		uniforms.u_persistence = this.properties.persistence;
-		uniforms.u_octaves = this.properties.octaves;
-		uniforms.u_offset[0] = this.properties.offset[0];
-		uniforms.u_offset[1] = this.properties.offset[1];
-		uniforms.u_scale = this.properties.scale;
-		uniforms.u_amplitude = this.properties.amplitude;
-		uniforms.u_viewport[0] = w;
-		uniforms.u_viewport[1] = h;
-		uniforms.u_seed = this.properties.seed * 128;
-
-		//render
-		var shader = LGraphTexturePerlin._shader;
-		if(!shader)
-			shader = LGraphTexturePerlin._shader = new GL.Shader( GL.Shader.SCREEN_VERTEX_SHADER, LGraphTexturePerlin.pixel_shader );
-
-		gl.disable( gl.BLEND );
-		gl.disable( gl.DEPTH_TEST );
-
-		temp.drawTo( function() {
-			shader.uniforms( uniforms ).draw( GL.Mesh.getScreenQuad() );
-		});
-
-		this.setOutputData( 0, temp );
-	}
-
-	LGraphTexturePerlin.pixel_shader = "precision highp float;\n\
-			varying vec2 v_coord;\n\
-			uniform vec2 u_offset;\n\
-			uniform float u_scale;\n\
-			uniform float u_persistence;\n\
-			uniform int u_octaves;\n\
-			uniform float u_amplitude;\n\
-			uniform vec2 u_viewport;\n\
-			uniform float u_seed;\n\
-			#define M_PI 3.14159265358979323846\n\
-			\n\
-			float rand(vec2 c){	return fract(sin(dot(c.xy ,vec2( 12.9898 + u_seed,78.233 + u_seed))) * 43758.5453); }\n\
-			\n\
-			float noise(vec2 p, float freq ){\n\
-				float unit = u_viewport.x/freq;\n\
-				vec2 ij = floor(p/unit);\n\
-				vec2 xy = mod(p,unit)/unit;\n\
-				//xy = 3.*xy*xy-2.*xy*xy*xy;\n\
-				xy = .5*(1.-cos(M_PI*xy));\n\
-				float a = rand((ij+vec2(0.,0.)));\n\
-				float b = rand((ij+vec2(1.,0.)));\n\
-				float c = rand((ij+vec2(0.,1.)));\n\
-				float d = rand((ij+vec2(1.,1.)));\n\
-				float x1 = mix(a, b, xy.x);\n\
-				float x2 = mix(c, d, xy.x);\n\
-				return mix(x1, x2, xy.y);\n\
-			}\n\
-			\n\
-			float pNoise(vec2 p, int res){\n\
-				float persistance = u_persistence;\n\
-				float n = 0.;\n\
-				float normK = 0.;\n\
-				float f = 4.;\n\
-				float amp = 1.0;\n\
-				int iCount = 0;\n\
-				for (int i = 0; i<50; i++){\n\
-					n+=amp*noise(p, f);\n\
-					f*=2.;\n\
-					normK+=amp;\n\
-					amp*=persistance;\n\
-					if (iCount >= res)\n\
-						break;\n\
-					iCount++;\n\
-				}\n\
-				float nf = n/normK;\n\
-				return nf*nf*nf*nf;\n\
-			}\n\
-			void main() {\n\
-				vec2 uv = v_coord * u_scale * u_viewport + u_offset * u_scale;\n\
-				vec4 color = vec4( pNoise( uv, u_octaves ) * u_amplitude );\n\
-				gl_FragColor = color;\n\
-			}";
-
-	LiteGraph.registerNodeType("texture/perlin", LGraphTexturePerlin );
-
-
-
-	function LGraphTextureCanvas2D()
-	{
-		this.addOutput("out","Texture");
-		this.properties = { code: "", width: 512, height: 512, precision: LGraphTexture.DEFAULT };
-		this._func = null;
-		this._temp_texture = null;
-	}
-
-	LGraphTextureCanvas2D.title = "Canvas2D";
-	LGraphTextureCanvas2D.desc = "Executes Canvas2D code inside a texture or the viewport";
-
-	LGraphTextureCanvas2D.widgets_info = {
-		precision: { widget:"combo", values: LGraphTexture.MODE_VALUES },
-		code: { type: "code" },
-		width: { type: "Number", precision: 0, step: 1 },
-		height: { type: "Number", precision: 0, step: 1 }
-	};
-
-	LGraphTextureCanvas2D.prototype.onPropertyChanged = function(name, value)
-	{
-		if(name == "code" && LiteGraph.allow_scripts )
-		{
-			this._func = null;
-			try
-			{
-				this._func = new Function( "canvas", "ctx", "time", "script", value );
-				this.boxcolor = "#00FF00";
-			}
-			catch (err)
-			{
-				this.boxcolor = "#FF0000";
-				console.error("Error parsing script");
-				console.error(err);
-			}
-		}
-	}
-
-	LGraphTextureCanvas2D.prototype.onExecute = function()
-	{
-		var func = this._func;
-		if(!func || !this.isOutputConnected(0))
-			return;
-
-		if(!global.enableWebGLCanvas)
-		{
-			console.warn("cannot use LGraphTextureCanvas2D if Canvas2DtoWebGL is not included");
-			return;
-		}
-
-		var width = this.properties.width || gl.canvas.width;
-		var height = this.properties.height || gl.canvas.height;
-		var temp = this._temp_texture;
-		if(!temp || temp.width != width || temp.height != height )
-			temp = this._temp_texture = new GL.Texture( width, height, { format: gl.RGBA, filter: gl.LINEAR });
-
-		var that = this;
-		var time = this.graph.getTime();
-		temp.drawTo(function(){
-			gl.start2D();
-			try
-			{
-				if(func.draw)
-					func.draw.call( that, gl.canvas, gl, time, func );
-				else
-					func.call( that, gl.canvas, gl, time, func );
-				that.boxcolor = "#00FF00";
-			}
-			catch (err)
-			{
-				that.boxcolor = "#FF0000";
-				console.error("Error executing script");
-				console.error(err);
-			}
-			gl.finish2D();
-		});
-
-		this.setOutputData( 0, temp );
-	}
-
-	LiteGraph.registerNodeType("texture/canvas2D", LGraphTextureCanvas2D );
-
-
-	function LGraphTextureMatte()
-	{
-		this.addInput("in","Texture");
-
-		this.addOutput("out","Texture");
-		this.properties = { key_color: vec3.fromValues(0.,1.,0.), threshold: 0.8, slope: 0.2, precision: LGraphTexture.DEFAULT };
-	}
-
-	LGraphTextureMatte.title = "Matte";
-	LGraphTextureMatte.desc = "Extracts background";
-
-	LGraphTextureMatte.widgets_info = { 
-		"key_color": { widget:"color" },
-		"precision": { widget:"combo", values: LGraphTexture.MODE_VALUES }
-	};
-
-	LGraphTextureMatte.prototype.onExecute = function()
-	{
-		if(!this.isOutputConnected(0))
-			return; //saves work
-
-		var tex = this.getInputData(0);
-
-		if(this.properties.precision === LGraphTexture.PASS_THROUGH )
-		{
-			this.setOutputData(0,tex);
-			return;
-		}		
-
-		if(!tex)
-			return;
-
-		this._tex = LGraphTexture.getTargetTexture( tex, this._tex, this.properties.precision );
-
-		gl.disable( gl.BLEND );
-		gl.disable( gl.DEPTH_TEST );
-
-		if(!this._uniforms)
-			this._uniforms = { u_texture: 0, u_key_color: this.properties.key_color, u_threshold: 1, u_slope: 1 };
-		var uniforms = this._uniforms;
-
-		var mesh = Mesh.getScreenQuad();
-		var shader = LGraphTextureMatte._shader;
-		if(!shader)
-			shader = LGraphTextureMatte._shader = new GL.Shader( GL.Shader.SCREEN_VERTEX_SHADER, LGraphTextureMatte.pixel_shader );
-
-		uniforms.u_key_color = this.properties.key_color;
-		uniforms.u_threshold = this.properties.threshold;
-		uniforms.u_slope = this.properties.slope;
-
-		this._tex.drawTo( function() {
-			tex.bind(0);
-			shader.uniforms( uniforms ).draw( mesh );
-		});
-
-		this.setOutputData( 0, this._tex );
-	}
-
-	LGraphTextureMatte.pixel_shader = "precision highp float;\n\
-			varying vec2 v_coord;\n\
-			uniform sampler2D u_texture;\n\
-			uniform vec3 u_key_color;\n\
-			uniform float u_threshold;\n\
-			uniform float u_slope;\n\
-			\n\
-			void main() {\n\
-				vec3 color = texture2D( u_texture, v_coord ).xyz;\n\
-				float diff = length( normalize(color) - normalize(u_key_color) );\n\
-				float edge = u_threshold * (1.0 - u_slope);\n\
-				float alpha = smoothstep( edge, u_threshold, diff);\n\
-				gl_FragColor = vec4( color, alpha );\n\
-			}";
-
-	LiteGraph.registerNodeType("texture/matte", LGraphTextureMatte );
-
-
-	//***********************************
-	//Cubemap reader (to pass a cubemap to a node that requires cubemaps and no images)
-	function LGraphCubemap()
-	{
-		this.addOutput("Cubemap","Cubemap");
-		this.properties = {name:""};
-		this.size = [LGraphTexture.image_preview_size, LGraphTexture.image_preview_size];
-	}
-
-	LGraphCubemap.title = "Cubemap";
-
-	LGraphCubemap.prototype.onDropFile = function(data, filename, file)
-	{
-		if(!data)
-		{
-			this._drop_texture = null;
-			this.properties.name = "";
-		}
-		else
-		{
-			if( typeof(data) == "string" )
-				this._drop_texture = GL.Texture.fromURL(data);
-			else
-				this._drop_texture = GL.Texture.fromDDSInMemory(data);
-			this.properties.name = filename;
-		}
-	}
-
-	LGraphCubemap.prototype.onExecute = function()
-	{
-		if(this._drop_texture)
-		{
-			this.setOutputData(0, this._drop_texture);
-			return;
-		}
-
-		if(!this.properties.name)
-			return;
-
-		var tex = LGraphTexture.getTexture( this.properties.name );
-		if(!tex) 
-			return;
-
-		this._last_tex = tex;
-		this.setOutputData(0, tex);
-	}
-
-	LGraphCubemap.prototype.onDrawBackground = function(ctx)
-	{
-		if( this.flags.collapsed || this.size[1] <= 20)
-			return;
-
-		if(!ctx.webgl)
-			return;
-
-		var cube_mesh = gl.meshes["cube"];
-		if(!cube_mesh)
-			cube_mesh = gl.meshes["cube"] = GL.Mesh.cube({size:1});
-
-		//var view = mat4.lookAt( mat4.create(), [0,0
-	}
-
-	LiteGraph.registerNodeType("texture/cubemap", LGraphCubemap );
-
-} //litegl.js defined
+
+	//render to graph canvas
+	ctx.save();
+	ctx.drawImage(this._video, 0, 0, this.size[0], this.size[1]);
+	ctx.restore();
+}
+
+LiteGraph.registerNodeType("graphics/webcam", ImageWebcam );
+
 
 })(this);
-(function(global){
-var LiteGraph = global.LiteGraph;
-
-//Works with Litegl.js to create WebGL nodes
-if(typeof(GL) != "undefined")
-{
-
-	// Texture Lens *****************************************
-	function LGraphFXLens()
-	{
-		this.addInput("Texture","Texture");
-		this.addInput("Aberration","number");
-		this.addInput("Distortion","number");
-		this.addInput("Blur","number");
-		this.addOutput("Texture","Texture");
-		this.properties = { aberration:1.0, distortion: 1.0, blur: 1.0, precision: LGraphTexture.DEFAULT };
-
-		if(!LGraphFXLens._shader)
-		{
-			LGraphFXLens._shader = new GL.Shader( GL.Shader.SCREEN_VERTEX_SHADER, LGraphFXLens.pixel_shader );
-			LGraphFXLens._texture = new GL.Texture(3,1,{ format: gl.RGB, wrap: gl.CLAMP_TO_EDGE, magFilter: gl.LINEAR, minFilter: gl.LINEAR, pixel_data: [255,0,0, 0,255,0, 0,0,255] });
-		}
-	}
-
-	LGraphFXLens.title = "Lens";
-	LGraphFXLens.desc = "Camera Lens distortion";
-	LGraphFXLens.widgets_info = {
-		"precision": { widget:"combo", values: LGraphTexture.MODE_VALUES }
-	};
-
-	LGraphFXLens.prototype.onExecute = function()
-	{
-		var tex = this.getInputData(0);
-		if(this.properties.precision === LGraphTexture.PASS_THROUGH )
-		{
-			this.setOutputData(0,tex);
-			return;
-		}		
-
-		if(!tex) return;
-
-		this._tex = LGraphTexture.getTargetTexture( tex, this._tex, this.properties.precision );
-
-		var aberration = this.properties.aberration;
-		if( this.isInputConnected(1) )
-		{
-			aberration = this.getInputData(1);
-			this.properties.aberration = aberration;
-		}
-
-		var distortion = this.properties.distortion;
-		if( this.isInputConnected(2) )
-		{
-			distortion = this.getInputData(2);
-			this.properties.distortion = distortion;
-		}
-
-		var blur = this.properties.blur;
-		if( this.isInputConnected(3) )
-		{
-			blur = this.getInputData(3);
-			this.properties.blur = blur;
-		}
-
-		gl.disable( gl.BLEND );
-		gl.disable( gl.DEPTH_TEST );
-		var mesh = Mesh.getScreenQuad();
-		var shader = LGraphFXLens._shader;
-		//var camera = LS.Renderer._current_camera;
-
-		this._tex.drawTo( function() {
-			tex.bind(0);
-			shader.uniforms({u_texture:0, u_aberration: aberration, u_distortion: distortion, u_blur: blur })
-				.draw(mesh);
-		});
-
-		this.setOutputData(0, this._tex);
-	}
-
-	LGraphFXLens.pixel_shader = "precision highp float;\n\
-			precision highp float;\n\
-			varying vec2 v_coord;\n\
-			uniform sampler2D u_texture;\n\
-			uniform vec2 u_camera_planes;\n\
-			uniform float u_aberration;\n\
-			uniform float u_distortion;\n\
-			uniform float u_blur;\n\
-			\n\
-			void main() {\n\
-				vec2 coord = v_coord;\n\
-				float dist = distance(vec2(0.5), coord);\n\
-				vec2 dist_coord = coord - vec2(0.5);\n\
-				float percent = 1.0 + ((0.5 - dist) / 0.5) * u_distortion;\n\
-				dist_coord *= percent;\n\
-				coord = dist_coord + vec2(0.5);\n\
-				vec4 color = texture2D(u_texture,coord, u_blur * dist);\n\
-				color.r = texture2D(u_texture,vec2(0.5) + dist_coord * (1.0+0.01*u_aberration), u_blur * dist ).r;\n\
-				color.b = texture2D(u_texture,vec2(0.5) + dist_coord * (1.0-0.01*u_aberration), u_blur * dist ).b;\n\
-				gl_FragColor = color;\n\
-			}\n\
-			";
-		/*
-			float normalized_tunable_sigmoid(float xs, float k)\n\
-			{\n\
-				xs = xs * 2.0 - 1.0;\n\
-				float signx = sign(xs);\n\
-				float absx = abs(xs);\n\
-				return signx * ((-k - 1.0)*absx)/(2.0*(-2.0*k*absx+k-1.0)) + 0.5;\n\
-			}\n\
-		*/
-
-	LiteGraph.registerNodeType("fx/lens", LGraphFXLens );
-	global.LGraphFXLens = LGraphFXLens;
-
-	/* not working yet
-	function LGraphDepthOfField()
-	{
-		this.addInput("Color","Texture");
-		this.addInput("Linear Depth","Texture");
-		this.addInput("Camera","camera");
-		this.addOutput("Texture","Texture");
-		this.properties = { high_precision: false };
-	}
-
-	LGraphDepthOfField.title = "Depth Of Field";
-	LGraphDepthOfField.desc = "Applies a depth of field effect";
-
-	LGraphDepthOfField.prototype.onExecute = function()
-	{
-		var tex = this.getInputData(0);
-		var depth = this.getInputData(1);
-		var camera = this.getInputData(2);
-
-		if(!tex || !depth || !camera) 
-		{
-			this.setOutputData(0, tex);
-			return;
-		}
-
-		var precision = gl.UNSIGNED_BYTE;
-		if(this.properties.high_precision)
-			precision = gl.half_float_ext ? gl.HALF_FLOAT_OES : gl.FLOAT;			
-		if(!this._temp_texture || this._temp_texture.type != precision ||
-			this._temp_texture.width != tex.width || this._temp_texture.height != tex.height)
-			this._temp_texture = new GL.Texture( tex.width, tex.height, { type: precision, format: gl.RGBA, filter: gl.LINEAR });
-
-		var shader = LGraphDepthOfField._shader = new GL.Shader( GL.Shader.SCREEN_VERTEX_SHADER, LGraphDepthOfField._pixel_shader );
-
-		var screen_mesh = Mesh.getScreenQuad();
-
-		gl.disable( gl.DEPTH_TEST );
-		gl.disable( gl.BLEND );
-
-		var camera_position = camera.getEye();
-		var focus_point = camera.getCenter();
-		var distance = vec3.distance( camera_position, focus_point );
-		var far = camera.far;
-		var focus_range = distance * 0.5;
-
-		this._temp_texture.drawTo( function() {
-			tex.bind(0);
-			depth.bind(1);
-			shader.uniforms({u_texture:0, u_depth_texture:1, u_resolution: [1/tex.width, 1/tex.height], u_far: far, u_focus_point: distance, u_focus_scale: focus_range }).draw(screen_mesh);
-		});
-
-		this.setOutputData(0, this._temp_texture);
-	}
-
-	//from http://tuxedolabs.blogspot.com.es/2018/05/bokeh-depth-of-field-in-single-pass.html
-	LGraphDepthOfField._pixel_shader = "\n\
-		precision highp float;\n\
-		varying vec2 v_coord;\n\
-		uniform sampler2D u_texture; //Image to be processed\n\
-		uniform sampler2D u_depth_texture; //Linear depth, where 1.0 == far plane\n\
-		uniform vec2 u_iresolution; //The size of a pixel: vec2(1.0/width, 1.0/height)\n\
-		uniform float u_far; // Far plane\n\
-		uniform float u_focus_point;\n\
-		uniform float u_focus_scale;\n\
-		\n\
-		const float GOLDEN_ANGLE = 2.39996323;\n\
-		const float MAX_BLUR_SIZE = 20.0;\n\
-		const float RAD_SCALE = 0.5; // Smaller = nicer blur, larger = faster\n\
-		\n\
-		float getBlurSize(float depth, float focusPoint, float focusScale)\n\
-		{\n\
-		 float coc = clamp((1.0 / focusPoint - 1.0 / depth)*focusScale, -1.0, 1.0);\n\
-		 return abs(coc) * MAX_BLUR_SIZE;\n\
-		}\n\
-		\n\
-		vec3 depthOfField(vec2 texCoord, float focusPoint, float focusScale)\n\
-		{\n\
-		 float centerDepth = texture2D(u_depth_texture, texCoord).r * u_far;\n\
-		 float centerSize = getBlurSize(centerDepth, focusPoint, focusScale);\n\
-		 vec3 color = texture2D(u_texture, v_coord).rgb;\n\
-		 float tot = 1.0;\n\
-		\n\
-		 float radius = RAD_SCALE;\n\
-		 for (float ang = 0.0; ang < 100.0; ang += GOLDEN_ANGLE)\n\
-		 {\n\
-		  vec2 tc = texCoord + vec2(cos(ang), sin(ang)) * u_iresolution * radius;\n\
-			\n\
-		  vec3 sampleColor = texture2D(u_texture, tc).rgb;\n\
-		  float sampleDepth = texture2D(u_depth_texture, tc).r * u_far;\n\
-		  float sampleSize = getBlurSize( sampleDepth, focusPoint, focusScale );\n\
-		  if (sampleDepth > centerDepth)\n\
-		   sampleSize = clamp(sampleSize, 0.0, centerSize*2.0);\n\
-			\n\
-		  float m = smoothstep(radius-0.5, radius+0.5, sampleSize);\n\
-		  color += mix(color/tot, sampleColor, m);\n\
-		  tot += 1.0;\n\
-		  radius += RAD_SCALE/radius;\n\
-		  if(radius>=MAX_BLUR_SIZE)\n\
-			 return color / tot;\n\
-		 }\n\
-		 return color / tot;\n\
-		}\n\
-		void main()\n\
-		{\n\
-			gl_FragColor = vec4( depthOfField( v_coord, u_focus_point, u_focus_scale ), 1.0 );\n\
-			//gl_FragColor = vec4( texture2D(u_depth_texture, v_coord).r );\n\
-		}\n\
-		";
-
-	LiteGraph.registerNodeType("fx/DOF", LGraphDepthOfField );
-	global.LGraphDepthOfField = LGraphDepthOfField;
-	*/
-
-	//*******************************************************
-
-	function LGraphFXBokeh()
-	{
-		this.addInput("Texture","Texture");
-		this.addInput("Blurred","Texture");
-		this.addInput("Mask","Texture");
-		this.addInput("Threshold","number");
-		this.addOutput("Texture","Texture");
-		this.properties = { shape: "", size: 10, alpha: 1.0, threshold: 1.0, high_precision: false };
-	}
-
-	LGraphFXBokeh.title = "Bokeh";
-	LGraphFXBokeh.desc = "applies an Bokeh effect";
-
-	LGraphFXBokeh.widgets_info = {"shape": { widget:"texture" }};
-
-	LGraphFXBokeh.prototype.onExecute = function()
-	{
-		var tex = this.getInputData(0);
-		var blurred_tex = this.getInputData(1);
-		var mask_tex = this.getInputData(2);
-		if(!tex || !mask_tex || !this.properties.shape) 
-		{
-			this.setOutputData(0, tex);
-			return;
-		}
-
-		if(!blurred_tex)
-			blurred_tex = tex;
-
-		var shape_tex = LGraphTexture.getTexture( this.properties.shape );
-		if(!shape_tex)
-			return;
-
-		var threshold = this.properties.threshold;
-		if( this.isInputConnected(3) )
-		{
-			threshold = this.getInputData(3);
-			this.properties.threshold = threshold;
-		}
-
-
-		var precision = gl.UNSIGNED_BYTE;
-		if(this.properties.high_precision)
-			precision = gl.half_float_ext ? gl.HALF_FLOAT_OES : gl.FLOAT;			
-		if(!this._temp_texture || this._temp_texture.type != precision ||
-			this._temp_texture.width != tex.width || this._temp_texture.height != tex.height)
-			this._temp_texture = new GL.Texture( tex.width, tex.height, { type: precision, format: gl.RGBA, filter: gl.LINEAR });
-
-		//iterations
-		var size = this.properties.size;
-
-		var first_shader = LGraphFXBokeh._first_shader;
-		if(!first_shader)
-			first_shader = LGraphFXBokeh._first_shader = new GL.Shader( Shader.SCREEN_VERTEX_SHADER, LGraphFXBokeh._first_pixel_shader );
-
-		var second_shader = LGraphFXBokeh._second_shader;
-		if(!second_shader)
-			second_shader = LGraphFXBokeh._second_shader = new GL.Shader( LGraphFXBokeh._second_vertex_shader, LGraphFXBokeh._second_pixel_shader );
-
-		var points_mesh = this._points_mesh;
-		if(!points_mesh || points_mesh._width != tex.width || points_mesh._height != tex.height || points_mesh._spacing != 2)
-			points_mesh = this.createPointsMesh( tex.width, tex.height, 2 );
-
-		var screen_mesh = Mesh.getScreenQuad();
-
-		var point_size = this.properties.size;
-		var min_light = this.properties.min_light;
-		var alpha = this.properties.alpha;
-
-		gl.disable( gl.DEPTH_TEST );
-		gl.disable( gl.BLEND );
-
-		this._temp_texture.drawTo( function() {
-			tex.bind(0);
-			blurred_tex.bind(1);
-			mask_tex.bind(2);
-			first_shader.uniforms({u_texture:0, u_texture_blur:1, u_mask: 2, u_texsize: [tex.width, tex.height] })
-				.draw(screen_mesh);
-		});
-
-		this._temp_texture.drawTo( function() {
-			//clear because we use blending
-			//gl.clearColor(0.0,0.0,0.0,1.0);
-			//gl.clear( gl.COLOR_BUFFER_BIT );
-			gl.enable( gl.BLEND );
-			gl.blendFunc( gl.ONE, gl.ONE );
-
-			tex.bind(0);
-			shape_tex.bind(3);
-			second_shader.uniforms({u_texture:0, u_mask: 2, u_shape:3, u_alpha: alpha, u_threshold: threshold, u_pointSize: point_size, u_itexsize: [1.0/tex.width, 1.0/tex.height] })
-				.draw(points_mesh, gl.POINTS);
-		});
-
-		this.setOutputData(0, this._temp_texture);
-	}
-
-	LGraphFXBokeh.prototype.createPointsMesh = function(width, height, spacing)
-	{
-		var nwidth = Math.round(width / spacing);
-		var nheight = Math.round(height / spacing);
-
-		var vertices = new Float32Array(nwidth * nheight * 2);
-
-		var ny = -1;
-		var dx = 2/width * spacing;
-		var dy = 2/height * spacing;
-		for(var y = 0; y < nheight; ++y )
-		{
-			var nx = -1;
-			for(var x = 0; x < nwidth; ++x )
-			{
-				var pos = y*nwidth*2 + x*2;
-				vertices[pos] = nx;
-				vertices[pos+1] = ny;
-				nx += dx;
-			}
-			ny += dy;
-		}
-
-		this._points_mesh = GL.Mesh.load({vertices2D: vertices});
-		this._points_mesh._width = width;
-		this._points_mesh._height = height;
-		this._points_mesh._spacing = spacing;
-
-		return this._points_mesh;
-	}
-
-	/*
-	LGraphTextureBokeh._pixel_shader = "precision highp float;\n\
-			varying vec2 a_coord;\n\
-			uniform sampler2D u_texture;\n\
-			uniform sampler2D u_shape;\n\
-			\n\
-			void main() {\n\
-				vec4 color = texture2D( u_texture, gl_PointCoord );\n\
-				color *= v_color * u_alpha;\n\
-				gl_FragColor = color;\n\
-			}\n";
-	*/
-
-	LGraphFXBokeh._first_pixel_shader = "precision highp float;\n\
-			precision highp float;\n\
-			varying vec2 v_coord;\n\
-			uniform sampler2D u_texture;\n\
-			uniform sampler2D u_texture_blur;\n\
-			uniform sampler2D u_mask;\n\
-			\n\
-			void main() {\n\
-				vec4 color = texture2D(u_texture, v_coord);\n\
-				vec4 blurred_color = texture2D(u_texture_blur, v_coord);\n\
-				float mask = texture2D(u_mask, v_coord).x;\n\
-			   gl_FragColor = mix(color, blurred_color, mask);\n\
-			}\n\
-			";
-
-	LGraphFXBokeh._second_vertex_shader = "precision highp float;\n\
-			attribute vec2 a_vertex2D;\n\
-			varying vec4 v_color;\n\
-			uniform sampler2D u_texture;\n\
-			uniform sampler2D u_mask;\n\
-			uniform vec2 u_itexsize;\n\
-			uniform float u_pointSize;\n\
-			uniform float u_threshold;\n\
-			void main() {\n\
-				vec2 coord = a_vertex2D * 0.5 + 0.5;\n\
-				v_color = texture2D( u_texture, coord );\n\
-				v_color += texture2D( u_texture, coord + vec2(u_itexsize.x, 0.0) );\n\
-				v_color += texture2D( u_texture, coord + vec2(0.0, u_itexsize.y));\n\
-				v_color += texture2D( u_texture, coord + u_itexsize);\n\
-				v_color *= 0.25;\n\
-				float mask = texture2D(u_mask, coord).x;\n\
-				float luminance = length(v_color) * mask;\n\
-				/*luminance /= (u_pointSize*u_pointSize)*0.01 */;\n\
-				luminance -= u_threshold;\n\
-				if(luminance < 0.0)\n\
-				{\n\
-					gl_Position.x = -100.0;\n\
-					return;\n\
-				}\n\
-				gl_PointSize = u_pointSize;\n\
-				gl_Position = vec4(a_vertex2D,0.0,1.0);\n\
-			}\n\
-			";
-
-	LGraphFXBokeh._second_pixel_shader = "precision highp float;\n\
-			varying vec4 v_color;\n\
-			uniform sampler2D u_shape;\n\
-			uniform float u_alpha;\n\
-			\n\
-			void main() {\n\
-				vec4 color = texture2D( u_shape, gl_PointCoord );\n\
-				color *= v_color * u_alpha;\n\
-				gl_FragColor = color;\n\
-			}\n";
-
-
-	LiteGraph.registerNodeType("fx/bokeh", LGraphFXBokeh );
-	global.LGraphFXBokeh = LGraphFXBokeh;
-
-	//************************************************
-
-	function LGraphFXGeneric()
-	{
-		this.addInput("Texture","Texture");
-		this.addInput("value1","number");
-		this.addInput("value2","number");
-		this.addOutput("Texture","Texture");
-		this.properties = { fx: "halftone", value1: 1, value2: 1, precision: LGraphTexture.DEFAULT };
-	}
-
-	LGraphFXGeneric.title = "FX";
-	LGraphFXGeneric.desc = "applies an FX from a list";
-
-	LGraphFXGeneric.widgets_info = {
-		"fx": { widget:"combo", values:["halftone","pixelate","lowpalette","noise","gamma"] },
-		"precision": { widget:"combo", values: LGraphTexture.MODE_VALUES }
-	};
-	LGraphFXGeneric.shaders = {};
-
-	LGraphFXGeneric.prototype.onExecute = function()
-	{
-		if(!this.isOutputConnected(0))
-			return; //saves work
-
-		var tex = this.getInputData(0);
-		if(this.properties.precision === LGraphTexture.PASS_THROUGH )
-		{
-			this.setOutputData(0,tex);
-			return;
-		}		
-
-		if(!tex)
-			return;
-
-		this._tex = LGraphTexture.getTargetTexture( tex, this._tex, this.properties.precision );
-
-		//iterations
-		var value1 = this.properties.value1;
-		if( this.isInputConnected(1) )
-		{
-			value1 = this.getInputData(1);
-			this.properties.value1 = value1;
-		}
-
-		var value2 = this.properties.value2;
-		if( this.isInputConnected(2) )
-		{
-			value2 = this.getInputData(2);
-			this.properties.value2 = value2;
-		}
-	
-		var fx = this.properties.fx;
-		var shader = LGraphFXGeneric.shaders[ fx ];
-		if(!shader)
-		{
-			var pixel_shader_code = LGraphFXGeneric["pixel_shader_" + fx ];
-			if(!pixel_shader_code)
-				return;
-
-			shader = LGraphFXGeneric.shaders[ fx ] = new GL.Shader( Shader.SCREEN_VERTEX_SHADER, pixel_shader_code );
-		}
-
-
-		gl.disable( gl.BLEND );
-		gl.disable( gl.DEPTH_TEST );
-		var mesh = Mesh.getScreenQuad();
-		var camera = global.LS ? LS.Renderer._current_camera : null;
-		if(camera)
-			camera_planes = [LS.Renderer._current_camera.near, LS.Renderer._current_camera.far];
-		else
-			camera_planes = [1,100];
-
-		var noise = null;
-		if(fx == "noise")
-			noise = LGraphTexture.getNoiseTexture();
-
-		this._tex.drawTo( function() {
-			tex.bind(0);
-			if(fx == "noise")
-				noise.bind(1);
-
-			shader.uniforms({u_texture:0, u_noise:1, u_size: [tex.width, tex.height], u_rand:[ Math.random(), Math.random() ], u_value1: value1, u_value2: value2, u_camera_planes: camera_planes })
-				.draw(mesh);
-		});
-
-		this.setOutputData(0, this._tex);
-	}
-
-	LGraphFXGeneric.pixel_shader_halftone = "precision highp float;\n\
-			varying vec2 v_coord;\n\
-			uniform sampler2D u_texture;\n\
-			uniform vec2 u_camera_planes;\n\
-			uniform vec2 u_size;\n\
-			uniform float u_value1;\n\
-			uniform float u_value2;\n\
-			\n\
-			float pattern() {\n\
-				float s = sin(u_value1 * 3.1415), c = cos(u_value1 * 3.1415);\n\
-				vec2 tex = v_coord * u_size.xy;\n\
-				vec2 point = vec2(\n\
-				   c * tex.x - s * tex.y ,\n\
-				   s * tex.x + c * tex.y \n\
-				) * u_value2;\n\
-				return (sin(point.x) * sin(point.y)) * 4.0;\n\
-			}\n\
-			void main() {\n\
-				vec4 color = texture2D(u_texture, v_coord);\n\
-				float average = (color.r + color.g + color.b) / 3.0;\n\
-				gl_FragColor = vec4(vec3(average * 10.0 - 5.0 + pattern()), color.a);\n\
-			}\n";
-
-	LGraphFXGeneric.pixel_shader_pixelate = "precision highp float;\n\
-			varying vec2 v_coord;\n\
-			uniform sampler2D u_texture;\n\
-			uniform vec2 u_camera_planes;\n\
-			uniform vec2 u_size;\n\
-			uniform float u_value1;\n\
-			uniform float u_value2;\n\
-			\n\
-			void main() {\n\
-				vec2 coord = vec2( floor(v_coord.x * u_value1) / u_value1, floor(v_coord.y * u_value2) / u_value2 );\n\
-				vec4 color = texture2D(u_texture, coord);\n\
-				gl_FragColor = color;\n\
-			}\n";
-
-	LGraphFXGeneric.pixel_shader_lowpalette = "precision highp float;\n\
-			varying vec2 v_coord;\n\
-			uniform sampler2D u_texture;\n\
-			uniform vec2 u_camera_planes;\n\
-			uniform vec2 u_size;\n\
-			uniform float u_value1;\n\
-			uniform float u_value2;\n\
-			\n\
-			void main() {\n\
-				vec4 color = texture2D(u_texture, v_coord);\n\
-				gl_FragColor = floor(color * u_value1) / u_value1;\n\
-			}\n";
-
-	LGraphFXGeneric.pixel_shader_noise = "precision highp float;\n\
-			varying vec2 v_coord;\n\
-			uniform sampler2D u_texture;\n\
-			uniform sampler2D u_noise;\n\
-			uniform vec2 u_size;\n\
-			uniform float u_value1;\n\
-			uniform float u_value2;\n\
-			uniform vec2 u_rand;\n\
-			\n\
-			void main() {\n\
-				vec4 color = texture2D(u_texture, v_coord);\n\
-				vec3 noise = texture2D(u_noise, v_coord * vec2(u_size.x / 512.0, u_size.y / 512.0) + u_rand).xyz - vec3(0.5);\n\
-				gl_FragColor = vec4( color.xyz + noise * u_value1, color.a );\n\
-			}\n";
-
-	LGraphFXGeneric.pixel_shader_gamma = "precision highp float;\n\
-			varying vec2 v_coord;\n\
-			uniform sampler2D u_texture;\n\
-			uniform float u_value1;\n\
-			\n\
-			void main() {\n\
-				vec4 color = texture2D(u_texture, v_coord);\n\
-				float gamma = 1.0 / u_value1;\n\
-				gl_FragColor = vec4( pow( color.xyz, vec3(gamma) ), color.a );\n\
-			}\n";
-
-
-	LiteGraph.registerNodeType("fx/generic", LGraphFXGeneric );
-	global.LGraphFXGeneric = LGraphFXGeneric;
-
-
-	// Vigneting ************************************
-
-	function LGraphFXVigneting()
-	{
-		this.addInput("Tex.","Texture");
-		this.addInput("intensity","number");
-
-		this.addOutput("Texture","Texture");
-		this.properties = { intensity: 1, invert: false, precision: LGraphTexture.DEFAULT };
-
-		if(!LGraphFXVigneting._shader)
-			LGraphFXVigneting._shader = new GL.Shader( Shader.SCREEN_VERTEX_SHADER, LGraphFXVigneting.pixel_shader );
-	}
-
-	LGraphFXVigneting.title = "Vigneting";
-	LGraphFXVigneting.desc = "Vigneting";
-
-	LGraphFXVigneting.widgets_info = { 
-		"precision": { widget:"combo", values: LGraphTexture.MODE_VALUES }
-	};
-
-	LGraphFXVigneting.prototype.onExecute = function()
-	{
-		var tex = this.getInputData(0);
-
-		if(this.properties.precision === LGraphTexture.PASS_THROUGH )
-		{
-			this.setOutputData(0,tex);
-			return;
-		}		
-
-		if(!tex) return;
-
-		this._tex = LGraphTexture.getTargetTexture( tex, this._tex, this.properties.precision );
-
-		var intensity = this.properties.intensity;
-		if( this.isInputConnected(1) )
-		{
-			intensity = this.getInputData(1);
-			this.properties.intensity = intensity;
-		}
-
-		gl.disable( gl.BLEND );
-		gl.disable( gl.DEPTH_TEST );
-
-		var mesh = Mesh.getScreenQuad();
-		var shader = LGraphFXVigneting._shader;
-		var invert = this.properties.invert;
-
-		this._tex.drawTo( function() {
-			tex.bind(0);
-			shader.uniforms({u_texture:0, u_intensity: intensity, u_isize:[1/tex.width,1/tex.height], u_invert: invert ? 1 : 0}).draw(mesh);
-		});
-
-		this.setOutputData(0, this._tex);
-	}
-
-	LGraphFXVigneting.pixel_shader = "precision highp float;\n\
-			precision highp float;\n\
-			varying vec2 v_coord;\n\
-			uniform sampler2D u_texture;\n\
-			uniform float u_intensity;\n\
-			uniform int u_invert;\n\
-			\n\
-			void main() {\n\
-				float luminance = 1.0 - length( v_coord - vec2(0.5) ) * 1.414;\n\
-				vec4 color = texture2D(u_texture, v_coord);\n\
-				if(u_invert == 1)\n\
-					luminance = 1.0 - luminance;\n\
-				luminance = mix(1.0, luminance, u_intensity);\n\
-			   gl_FragColor = vec4( luminance * color.xyz, color.a);\n\
-			}\n\
-			";
-
-	LiteGraph.registerNodeType("fx/vigneting", LGraphFXVigneting );
-	global.LGraphFXVigneting = LGraphFXVigneting;
-}
-
+
+(function(global){
+var LiteGraph = global.LiteGraph;
+
+//Works with Litegl.js to create WebGL nodes
+global.LGraphTexture = null;
+
+if(typeof(GL) != "undefined")
+{
+	function LGraphTexture()
+	{
+		this.addOutput("Texture","Texture");
+		this.properties = { name:"", filter: true };
+		this.size = [LGraphTexture.image_preview_size, LGraphTexture.image_preview_size];
+	}
+
+	global.LGraphTexture = LGraphTexture;
+
+	LGraphTexture.title = "Texture";
+	LGraphTexture.desc = "Texture";
+	LGraphTexture.widgets_info = {"name": { widget:"texture"}, "filter": { widget:"checkbox"} };
+
+	//REPLACE THIS TO INTEGRATE WITH YOUR FRAMEWORK
+	LGraphTexture.loadTextureCallback = null; //function in charge of loading textures when not present in the container
+	LGraphTexture.image_preview_size = 256;
+
+	//flags to choose output texture type
+	LGraphTexture.PASS_THROUGH = 1; //do not apply FX
+	LGraphTexture.COPY = 2;			//create new texture with the same properties as the origin texture
+	LGraphTexture.LOW = 3;			//create new texture with low precision (byte)
+	LGraphTexture.HIGH = 4;			//create new texture with high precision (half-float)
+	LGraphTexture.REUSE = 5;		//reuse input texture
+	LGraphTexture.DEFAULT = 2;
+
+	LGraphTexture.MODE_VALUES = {
+		"pass through": LGraphTexture.PASS_THROUGH,
+		"copy": LGraphTexture.COPY,
+		"low": LGraphTexture.LOW,
+		"high": LGraphTexture.HIGH,
+		"reuse": LGraphTexture.REUSE,
+		"default": LGraphTexture.DEFAULT
+	};
+
+	//returns the container where all the loaded textures are stored (overwrite if you have a Resources Manager)
+	LGraphTexture.getTexturesContainer = function()
+	{
+		return gl.textures;
+	}
+
+	//process the loading of a texture (overwrite it if you have a Resources Manager)
+	LGraphTexture.loadTexture = function(name, options)
+	{
+		options = options || {};
+		var url = name;
+		if(url.substr(0,7) == "http://")
+		{
+			if(LiteGraph.proxy) //proxy external files
+				url = LiteGraph.proxy + url.substr(7);
+		}
+
+		var container = LGraphTexture.getTexturesContainer();
+		var tex = container[ name ] = GL.Texture.fromURL(url, options);
+		return tex;
+	}
+
+	LGraphTexture.getTexture = function(name)
+	{
+		var container = this.getTexturesContainer();
+
+		if(!container)
+			throw("Cannot load texture, container of textures not found");
+
+		var tex = container[ name ];
+		if(!tex && name && name[0] != ":")
+			return this.loadTexture(name);
+
+		return tex;
+	}
+
+	//used to compute the appropiate output texture
+	LGraphTexture.getTargetTexture = function( origin, target, mode )
+	{
+		if(!origin)
+			throw("LGraphTexture.getTargetTexture expects a reference texture");
+
+		var tex_type = null;
+
+		switch(mode)
+		{
+			case LGraphTexture.LOW: tex_type = gl.UNSIGNED_BYTE; break;
+			case LGraphTexture.HIGH: tex_type = gl.HIGH_PRECISION_FORMAT; break;
+			case LGraphTexture.REUSE: return origin; break;
+			case LGraphTexture.COPY: 
+			default: tex_type = origin ? origin.type : gl.UNSIGNED_BYTE; break;
+		}
+
+		if(!target || target.width != origin.width || target.height != origin.height || target.type != tex_type )
+			target = new GL.Texture( origin.width, origin.height, { type: tex_type, format: gl.RGBA, filter: gl.LINEAR });
+
+		return target;
+	}
+
+
+	LGraphTexture.getTextureType = function( precision, ref_texture )
+	{
+		var type = ref_texture ? ref_texture.type : gl.UNSIGNED_BYTE;
+		switch( precision )
+		{
+			case LGraphTexture.HIGH: type = gl.HIGH_PRECISION_FORMAT; break;
+			case LGraphTexture.LOW:  type = gl.UNSIGNED_BYTE; break;
+			//no default
+		}
+		return type;
+	}
+
+	LGraphTexture.getNoiseTexture = function()
+	{
+		if(this._noise_texture)
+			return this._noise_texture;
+
+		var noise = new Uint8Array(512*512*4);
+		for(var i = 0; i < 512*512*4; ++i)
+			noise[i] = Math.random() * 255;
+
+		var texture = GL.Texture.fromMemory(512,512,noise,{ format: gl.RGBA, wrap: gl.REPEAT, filter: gl.NEAREST });
+		this._noise_texture = texture;
+		return texture;
+	}
+
+	LGraphTexture.prototype.onDropFile = function(data, filename, file)
+	{
+		if(!data)
+		{
+			this._drop_texture = null;
+			this.properties.name = "";
+		}
+		else
+		{
+			var texture = null;
+			if( typeof(data) == "string" )
+				texture = GL.Texture.fromURL( data );
+			else if( filename.toLowerCase().indexOf(".dds") != -1 )
+				texture = GL.Texture.fromDDSInMemory(data);
+			else
+			{
+				var blob = new Blob([file]);
+				var url = URL.createObjectURL(blob);
+				texture = GL.Texture.fromURL( url );
+			}
+
+			this._drop_texture = texture;
+			this.properties.name = filename;
+		}
+	}
+
+	LGraphTexture.prototype.getExtraMenuOptions = function(graphcanvas)
+	{
+		var that = this;
+		if(!this._drop_texture)
+			return;
+		return [ {content:"Clear", callback: 
+			function() { 
+				that._drop_texture = null;
+				that.properties.name = "";
+			}
+		}];
+	}
+
+	LGraphTexture.prototype.onExecute = function()
+	{
+		var tex = null;
+		if(this.isOutputConnected(1))
+			tex = this.getInputData(0);		
+
+		if(!tex && this._drop_texture)
+			tex = this._drop_texture;
+
+		if(!tex && this.properties.name)
+			tex = LGraphTexture.getTexture( this.properties.name );
+
+		if(!tex) 
+			return;
+
+		this._last_tex = tex;
+
+		if(this.properties.filter === false)
+			tex.setParameter( gl.TEXTURE_MAG_FILTER, gl.NEAREST );
+		else 
+			tex.setParameter( gl.TEXTURE_MAG_FILTER, gl.LINEAR );
+
+		this.setOutputData(0, tex);
+
+		for(var i = 1; i < this.outputs.length; i++)
+		{
+			var output = this.outputs[i];
+			if(!output)
+				continue;
+			var v = null;
+			if(output.name == "width")
+				v = tex.width;
+			else if(output.name == "height")
+				v = tex.height;
+			else if(output.name == "aspect")
+				v = tex.width / tex.height;
+			this.setOutputData(i, v);
+		}
+	}
+
+	LGraphTexture.prototype.onResourceRenamed = function(old_name,new_name)
+	{
+		if(this.properties.name == old_name)
+			this.properties.name = new_name;
+	}
+
+	LGraphTexture.prototype.onDrawBackground = function(ctx)
+	{
+		if( this.flags.collapsed || this.size[1] <= 20 )
+			return;
+
+		if( this._drop_texture && ctx.webgl )
+		{
+			ctx.drawImage( this._drop_texture, 0,0,this.size[0],this.size[1]);
+			//this._drop_texture.renderQuad(this.pos[0],this.pos[1],this.size[0],this.size[1]);
+			return;
+		}
+
+
+		//Different texture? then get it from the GPU
+		if(this._last_preview_tex != this._last_tex)
+		{
+			if(ctx.webgl)
+			{
+				this._canvas = this._last_tex;
+			}
+			else
+			{
+				var tex_canvas = LGraphTexture.generateLowResTexturePreview(this._last_tex);
+				if(!tex_canvas) 
+					return;
+
+				this._last_preview_tex = this._last_tex;
+				this._canvas = cloneCanvas(tex_canvas);
+			}
+		}
+
+		if(!this._canvas)
+			return;
+
+		//render to graph canvas
+		ctx.save();
+		if(!ctx.webgl) //reverse image
+		{
+			ctx.translate(0,this.size[1]);
+			ctx.scale(1,-1);
+		}
+		ctx.drawImage(this._canvas,0,0,this.size[0],this.size[1]);
+		ctx.restore();
+	}
+
+
+	//very slow, used at your own risk
+	LGraphTexture.generateLowResTexturePreview = function(tex)
+	{
+		if(!tex)
+			return null;
+
+		var size = LGraphTexture.image_preview_size;
+		var temp_tex = tex;
+
+		if(tex.format == gl.DEPTH_COMPONENT)
+			return null; //cannot generate from depth
+
+		//Generate low-level version in the GPU to speed up
+		if(tex.width > size || tex.height > size)
+		{
+			temp_tex = this._preview_temp_tex;
+			if(!this._preview_temp_tex)
+			{
+				temp_tex = new GL.Texture(size,size, { minFilter: gl.NEAREST });
+				this._preview_temp_tex = temp_tex;
+			}
+
+			//copy
+			tex.copyTo(temp_tex);
+			tex = temp_tex;
+		}
+
+		//create intermediate canvas with lowquality version
+		var tex_canvas = this._preview_canvas;
+		if(!tex_canvas)
+		{
+			tex_canvas = createCanvas(size,size);
+			this._preview_canvas = tex_canvas;
+		}
+
+		if(temp_tex)
+			temp_tex.toCanvas(tex_canvas);
+		return tex_canvas;
+	}
+
+	LGraphTexture.prototype.getResources = function(res)
+	{
+		res[ this.properties.name ] = GL.Texture;
+		return res;
+	}
+
+	LGraphTexture.prototype.onGetInputs = function()
+	{
+		return [["in","Texture"]];
+	}
+
+
+	LGraphTexture.prototype.onGetOutputs = function()
+	{
+		return [["width","number"],["height","number"],["aspect","number"]];
+	}
+
+	LiteGraph.registerNodeType("texture/texture", LGraphTexture );
+
+	//**************************
+	function LGraphTexturePreview()
+	{
+		this.addInput("Texture","Texture");
+		this.properties = { flipY: false };
+		this.size = [LGraphTexture.image_preview_size, LGraphTexture.image_preview_size];
+	}
+
+	LGraphTexturePreview.title = "Preview";
+	LGraphTexturePreview.desc = "Show a texture in the graph canvas";
+	LGraphTexturePreview.allow_preview = false;
+
+	LGraphTexturePreview.prototype.onDrawBackground = function(ctx)
+	{
+		if(this.flags.collapsed)
+			return;
+
+		if(!ctx.webgl && !LGraphTexturePreview.allow_preview)
+			return; //not working well
+
+		var tex = this.getInputData(0);
+		if(!tex)
+			return;
+
+		var tex_canvas = null;
+		
+		if(!tex.handle && ctx.webgl)
+			tex_canvas = tex;
+		else
+			tex_canvas = LGraphTexture.generateLowResTexturePreview(tex);
+
+		//render to graph canvas
+		ctx.save();
+		if(this.properties.flipY)
+		{
+			ctx.translate(0,this.size[1]);
+			ctx.scale(1,-1);
+		}
+		ctx.drawImage(tex_canvas,0,0,this.size[0],this.size[1]);
+		ctx.restore();
+	}
+
+	LiteGraph.registerNodeType("texture/preview", LGraphTexturePreview );
+
+	//**************************************
+
+	function LGraphTextureSave()
+	{
+		this.addInput("Texture","Texture");
+		this.addOutput("","Texture");
+		this.properties = {name:""};
+	}
+
+	LGraphTextureSave.title = "Save";
+	LGraphTextureSave.desc = "Save a texture in the repository";
+
+	LGraphTextureSave.prototype.onExecute = function()
+	{
+		var tex = this.getInputData(0);
+		if(!tex)
+			return;
+
+		if(this.properties.name)
+		{
+			//for cases where we want to perform something when storing it
+			if( LGraphTexture.storeTexture )
+				LGraphTexture.storeTexture( this.properties.name, tex );
+			else
+			{
+				var container = LGraphTexture.getTexturesContainer();
+				container[ this.properties.name ] = tex;
+			}
+		}
+
+		this.setOutputData(0, tex);
+	}
+
+	LiteGraph.registerNodeType("texture/save", LGraphTextureSave );
+
+	//****************************************************
+
+	function LGraphTextureOperation()
+	{
+		this.addInput("Texture","Texture");
+		this.addInput("TextureB","Texture");
+		this.addInput("value","number");
+		this.addOutput("Texture","Texture");
+		this.help = "<p>pixelcode must be vec3</p>\
+			<p>uvcode must be vec2, is optional</p>\
+			<p><strong>uv:</strong> tex. coords</p><p><strong>color:</strong> texture</p><p><strong>colorB:</strong> textureB</p><p><strong>time:</strong> scene time</p><p><strong>value:</strong> input value</p>";
+
+		this.properties = {value:1, uvcode:"", pixelcode:"color + colorB * value", precision: LGraphTexture.DEFAULT };
+	}
+
+	LGraphTextureOperation.widgets_info = {
+		"uvcode": { widget:"textarea", height: 100 }, 
+		"pixelcode": { widget:"textarea", height: 100 },
+		"precision": { widget:"combo", values: LGraphTexture.MODE_VALUES }
+	};
+
+	LGraphTextureOperation.title = "Operation";
+	LGraphTextureOperation.desc = "Texture shader operation";
+
+	LGraphTextureOperation.prototype.getExtraMenuOptions = function(graphcanvas)
+	{
+		var that = this;
+		var txt = !that.properties.show ? "Show Texture" : "Hide Texture";
+		return [ {content: txt, callback: 
+			function() { 
+				that.properties.show = !that.properties.show;
+			}
+		}];
+	}
+
+	LGraphTextureOperation.prototype.onDrawBackground = function(ctx)
+	{
+		if(this.flags.collapsed || this.size[1] <= 20 || !this.properties.show)
+			return;
+
+		if(!this._tex)
+			return;
+
+		//only works if using a webgl renderer
+		if(this._tex.gl != ctx)
+			return;
+
+		//render to graph canvas
+		ctx.save();
+		ctx.drawImage(this._tex, 0, 0, this.size[0], this.size[1]);
+		ctx.restore();
+	}
+
+	LGraphTextureOperation.prototype.onExecute = function()
+	{
+		var tex = this.getInputData(0);
+
+		if(!this.isOutputConnected(0))
+			return; //saves work
+
+		if(this.properties.precision === LGraphTexture.PASS_THROUGH)
+		{
+			this.setOutputData(0, tex);
+			return;
+		}
+
+		var texB = this.getInputData(1);
+
+		if(!this.properties.uvcode && !this.properties.pixelcode)
+			return;
+
+		var width = 512;
+		var height = 512;
+		if(tex)
+		{
+			width = tex.width;
+			height = tex.height;
+		}
+		else if (texB)
+		{
+			width = texB.width;
+			height = texB.height;
+		}
+
+		var type = LGraphTexture.getTextureType( this.properties.precision, tex );
+
+		if(!tex && !this._tex )
+			this._tex = new GL.Texture( width, height, { type: type, format: gl.RGBA, filter: gl.LINEAR });
+		else
+			this._tex = LGraphTexture.getTargetTexture( tex || this._tex, this._tex, this.properties.precision );
+
+		var uvcode = "";
+		if(this.properties.uvcode)
+		{
+			uvcode = "uv = " + this.properties.uvcode;
+			if(this.properties.uvcode.indexOf(";") != -1) //there are line breaks, means multiline code
+				uvcode = this.properties.uvcode;
+		}
+		
+		var pixelcode = "";
+		if(this.properties.pixelcode)
+		{
+			pixelcode = "result = " + this.properties.pixelcode;
+			if(this.properties.pixelcode.indexOf(";") != -1) //there are line breaks, means multiline code
+				pixelcode = this.properties.pixelcode;
+		}
+
+		var shader = this._shader;
+
+		if(!shader || this._shader_code != (uvcode + "|" + pixelcode) )
+		{
+			try
+			{
+				this._shader = new GL.Shader(Shader.SCREEN_VERTEX_SHADER, LGraphTextureOperation.pixel_shader, { UV_CODE: uvcode, PIXEL_CODE: pixelcode });
+				this.boxcolor = "#00FF00";
+			}
+			catch (err)
+			{
+				console.log("Error compiling shader: ", err);
+				this.boxcolor = "#FF0000";
+				return;
+			}
+			this.boxcolor = "#FF0000";
+
+			this._shader_code = (uvcode + "|" + pixelcode);
+			shader = this._shader;
+		}
+
+		if(!shader)
+		{
+			this.boxcolor = "red";
+			return;
+		}
+		else
+			this.boxcolor = "green";
+
+		var value = this.getInputData(2);
+		if(value != null)
+			this.properties.value = value;
+		else
+			value = parseFloat( this.properties.value );
+
+		var time = this.graph.getTime();
+
+		this._tex.drawTo(function() {
+			gl.disable( gl.DEPTH_TEST );
+			gl.disable( gl.CULL_FACE );
+			gl.disable( gl.BLEND );
+			if(tex)	tex.bind(0);
+			if(texB) texB.bind(1);
+			var mesh = Mesh.getScreenQuad();
+			shader.uniforms({u_texture:0, u_textureB:1, value: value, texSize:[width,height], time: time}).draw(mesh);
+		});
+
+		this.setOutputData(0, this._tex);
+	}
+
+	LGraphTextureOperation.pixel_shader = "precision highp float;\n\
+			\n\
+			uniform sampler2D u_texture;\n\
+			uniform sampler2D u_textureB;\n\
+			varying vec2 v_coord;\n\
+			uniform vec2 texSize;\n\
+			uniform float time;\n\
+			uniform float value;\n\
+			\n\
+			void main() {\n\
+				vec2 uv = v_coord;\n\
+				UV_CODE;\n\
+				vec4 color4 = texture2D(u_texture, uv);\n\
+				vec3 color = color4.rgb;\n\
+				vec4 color4B = texture2D(u_textureB, uv);\n\
+				vec3 colorB = color4B.rgb;\n\
+				vec3 result = color;\n\
+				float alpha = 1.0;\n\
+				PIXEL_CODE;\n\
+				gl_FragColor = vec4(result, alpha);\n\
+			}\n\
+			";
+
+	LiteGraph.registerNodeType("texture/operation", LGraphTextureOperation );
+
+	//****************************************************
+
+	function LGraphTextureShader()
+	{
+		this.addOutput("out","Texture");
+		this.properties = {code:"", width: 512, height: 512, precision: LGraphTexture.DEFAULT };
+
+		this.properties.code = "\nvoid main() {\n  vec2 uv = v_coord;\n  vec3 color = vec3(0.0);\n//your code here\n\ngl_FragColor = vec4(color, 1.0);\n}\n";
+		this._uniforms = { in_texture:0, texSize: vec2.create(), time: 0 };
+	}
+
+	LGraphTextureShader.title = "Shader";
+	LGraphTextureShader.desc = "Texture shader";
+	LGraphTextureShader.widgets_info = {
+		"code": { type:"code" },
+		"precision": { widget:"combo", values: LGraphTexture.MODE_VALUES }
+	};
+
+	LGraphTextureShader.prototype.onPropertyChanged = function(name, value)
+	{
+		if(name != "code")
+			return;
+
+		var shader = this.getShader();
+		if(!shader)
+			return;
+
+		//update connections
+		var uniforms = shader.uniformInfo;
+
+		//remove deprecated slots
+		if(this.inputs)
+		{
+			var already = {};
+			for(var i = 0; i < this.inputs.length; ++i)
+			{
+				var info = this.getInputInfo(i);
+				if(!info)
+					continue;
+
+				if( uniforms[ info.name ] && !already[ info.name ] )
+				{
+					already[ info.name ] = true;
+					continue;
+				}
+				this.removeInput(i);
+				i--;
+			}
+		}
+
+		//update existing ones
+		for(var i in uniforms)
+		{
+			var info = shader.uniformInfo[i];
+			if(info.loc === null)
+				continue; //is an attribute, not a uniform
+			if(i == "time") //default one
+				continue;
+
+			var type = "number";
+			if( this._shader.samplers[i] )
+				type = "texture";
+			else
+			{
+				switch(info.size)
+				{
+					case 1: type = "number"; break;
+					case 2: type = "vec2"; break;
+					case 3: type = "vec3"; break;
+					case 4: type = "vec4"; break;
+					case 9: type = "mat3"; break;
+					case 16: type = "mat4"; break;
+					default: continue;
+				}
+			}
+
+			var slot = this.findInputSlot(i);
+			if(slot == -1)
+			{
+				this.addInput(i,type);
+				continue;
+			}
+
+			var input_info = this.getInputInfo(slot);
+			if(!input_info)
+				this.addInput(i,type);
+			else
+			{
+				if(input_info.type == type)
+					continue;
+				this.removeInput(slot,type);
+				this.addInput(i,type);
+			}
+		}
+	}
+
+	LGraphTextureShader.prototype.getShader = function()
+	{
+		//replug 
+		if(this._shader && this._shader_code == this.properties.code)
+			return this._shader;
+
+		this._shader_code = this.properties.code;
+		this._shader = new GL.Shader(Shader.SCREEN_VERTEX_SHADER, LGraphTextureShader.pixel_shader + this.properties.code );
+		if(!this._shader) {
+			this.boxcolor = "red";
+			return null;
+		}
+		else
+			this.boxcolor = "green";
+		return this._shader;
+	}
+
+	LGraphTextureShader.prototype.onExecute = function()
+	{
+		if(!this.isOutputConnected(0))
+			return; //saves work
+
+		var shader = this.getShader();
+		if(!shader)
+			return;
+
+		var tex_slot = 0;
+		var in_tex = null;
+
+		//set uniforms
+		for(var i = 0; i < this.inputs.length; ++i)
+		{
+			var info = this.getInputInfo(i);
+			var data = this.getInputData(i);
+			if(data == null)
+				continue;
+
+			if(data.constructor === GL.Texture)
+			{
+				data.bind(tex_slot);
+				if(!in_tex)
+					in_tex = data;
+				data = tex_slot;
+				tex_slot++;
+			}
+			shader.setUniform( info.name, data ); //data is tex_slot
+		}
+
+		var uniforms = this._uniforms;
+		var type = LGraphTexture.getTextureType( this.properties.precision, in_tex );
+
+		//render to texture
+		var w = this.properties.width|0;
+		var h = this.properties.height|0;
+		if(w == 0)
+			w = in_tex ? in_tex.width : gl.canvas.width;
+		if(h == 0)
+			h = in_tex ? in_tex.height : gl.canvas.height;
+		uniforms.texSize[0] = w;
+		uniforms.texSize[1] = h;
+		uniforms.time = this.graph.getTime();
+
+		if(!this._tex || this._tex.type != type || this._tex.width != w || this._tex.height != h )
+			this._tex = new GL.Texture( w, h, { type: type, format: gl.RGBA, filter: gl.LINEAR });
+		var tex = this._tex;
+		tex.drawTo(function() {
+			shader.uniforms( uniforms ).draw( GL.Mesh.getScreenQuad() );
+		});
+
+		this.setOutputData( 0, this._tex );
+	}
+
+	LGraphTextureShader.pixel_shader = "precision highp float;\n\
+			\n\
+			varying vec2 v_coord;\n\
+			uniform float time;\n\
+	";
+
+	LiteGraph.registerNodeType("texture/shader", LGraphTextureShader );
+
+	// Texture Scale Offset
+
+	function LGraphTextureScaleOffset()
+	{
+		this.addInput("in","Texture");
+		this.addInput("scale","vec2");
+		this.addInput("offset","vec2");
+		this.addOutput("out","Texture");
+		this.properties = { offset: vec2.fromValues(0,0), scale: vec2.fromValues(1,1), precision: LGraphTexture.DEFAULT };
+	}
+
+	LGraphTextureScaleOffset.widgets_info = {
+		"precision": { widget:"combo", values: LGraphTexture.MODE_VALUES }
+	};
+
+	LGraphTextureScaleOffset.title = "Scale/Offset";
+	LGraphTextureScaleOffset.desc = "Applies an scaling and offseting";
+
+	LGraphTextureScaleOffset.prototype.onExecute = function()
+	{
+		var tex = this.getInputData(0);
+
+		if(!this.isOutputConnected(0) || !tex)
+			return; //saves work
+
+		if(this.properties.precision === LGraphTexture.PASS_THROUGH)
+		{
+			this.setOutputData(0, tex);
+			return;
+		}
+
+		var width = tex.width;
+		var height = tex.height;
+		var type = this.precision === LGraphTexture.LOW ? gl.UNSIGNED_BYTE : gl.HIGH_PRECISION_FORMAT;
+		if (this.precision === LGraphTexture.DEFAULT)
+			type = tex.type;
+
+		if(!this._tex || this._tex.width != width || this._tex.height != height || this._tex.type != type )
+			this._tex = new GL.Texture( width, height, { type: type, format: gl.RGBA, filter: gl.LINEAR });
+
+		var shader = this._shader;
+
+		if(!shader)
+			shader = new GL.Shader( GL.Shader.SCREEN_VERTEX_SHADER, LGraphTextureScaleOffset.pixel_shader );
+
+		var scale = this.getInputData(1);
+		if(scale)
+		{
+			this.properties.scale[0] = scale[0];
+			this.properties.scale[1] = scale[1];
+		}
+		else
+			scale = this.properties.scale;
+
+		var offset = this.getInputData(2);
+		if(offset)
+		{
+			this.properties.offset[0] = offset[0];
+			this.properties.offset[1] = offset[1];
+		}
+		else
+			offset = this.properties.offset;
+
+		this._tex.drawTo(function() {
+			gl.disable( gl.DEPTH_TEST );
+			gl.disable( gl.CULL_FACE );
+			gl.disable( gl.BLEND );
+			tex.bind(0);
+			var mesh = Mesh.getScreenQuad();
+			shader.uniforms({u_texture:0, u_scale: scale, u_offset: offset}).draw( mesh );
+		});
+
+		this.setOutputData( 0, this._tex );
+	}
+
+	LGraphTextureScaleOffset.pixel_shader = "precision highp float;\n\
+			\n\
+			uniform sampler2D u_texture;\n\
+			uniform sampler2D u_textureB;\n\
+			varying vec2 v_coord;\n\
+			uniform vec2 u_scale;\n\
+			uniform vec2 u_offset;\n\
+			\n\
+			void main() {\n\
+				vec2 uv = v_coord;\n\
+				uv = uv / u_scale - u_offset;\n\
+				gl_FragColor = texture2D(u_texture, uv);\n\
+			}\n\
+			";
+
+	LiteGraph.registerNodeType("texture/scaleOffset", LGraphTextureScaleOffset );
+
+
+
+	// Warp (distort a texture) *************************
+
+	function LGraphTextureWarp()
+	{
+		this.addInput("in","Texture");
+		this.addInput("warp","Texture");
+		this.addInput("factor","number");
+		this.addOutput("out","Texture");
+		this.properties = { factor: 0.01, precision: LGraphTexture.DEFAULT };
+	}
+
+	LGraphTextureWarp.widgets_info = {
+		"precision": { widget:"combo", values: LGraphTexture.MODE_VALUES }
+	};
+
+	LGraphTextureWarp.title = "Warp";
+	LGraphTextureWarp.desc = "Texture warp operation";
+
+	LGraphTextureWarp.prototype.onExecute = function()
+	{
+		var tex = this.getInputData(0);
+
+		if(!this.isOutputConnected(0))
+			return; //saves work
+
+		if(this.properties.precision === LGraphTexture.PASS_THROUGH)
+		{
+			this.setOutputData(0, tex);
+			return;
+		}
+
+		var texB = this.getInputData(1);
+
+		var width = 512;
+		var height = 512;
+		var type = gl.UNSIGNED_BYTE;
+		if(tex)
+		{
+			width = tex.width;
+			height = tex.height;
+			type = tex.type;
+		}
+		else if (texB)
+		{
+			width = texB.width;
+			height = texB.height;
+			type = texB.type;
+		}
+
+		if(!tex && !this._tex )
+			this._tex = new GL.Texture( width, height, { type: this.precision === LGraphTexture.LOW ? gl.UNSIGNED_BYTE : gl.HIGH_PRECISION_FORMAT, format: gl.RGBA, filter: gl.LINEAR });
+		else
+			this._tex = LGraphTexture.getTargetTexture( tex || this._tex, this._tex, this.properties.precision );
+
+		var shader = this._shader;
+
+		if(!shader)
+			shader = new GL.Shader( GL.Shader.SCREEN_VERTEX_SHADER, LGraphTextureWarp.pixel_shader );
+
+		var factor = this.getInputData(2);
+		if(factor != null)
+			this.properties.factor = factor;
+		else
+			factor = parseFloat( this.properties.factor );
+
+		this._tex.drawTo(function() {
+			gl.disable( gl.DEPTH_TEST );
+			gl.disable( gl.CULL_FACE );
+			gl.disable( gl.BLEND );
+			if(tex)	tex.bind(0);
+			if(texB) texB.bind(1);
+			var mesh = Mesh.getScreenQuad();
+			shader.uniforms({u_texture:0, u_textureB:1, u_factor: factor }).draw( mesh );
+		});
+
+		this.setOutputData(0, this._tex);
+	}
+
+	LGraphTextureWarp.pixel_shader = "precision highp float;\n\
+			\n\
+			uniform sampler2D u_texture;\n\
+			uniform sampler2D u_textureB;\n\
+			varying vec2 v_coord;\n\
+			uniform float u_factor;\n\
+			\n\
+			void main() {\n\
+				vec2 uv = v_coord;\n\
+				uv += ( texture2D(u_textureB, uv).rg - vec2(0.5)) * u_factor;\n\
+				gl_FragColor = texture2D(u_texture, uv);\n\
+			}\n\
+			";
+
+	LiteGraph.registerNodeType("texture/warp", LGraphTextureWarp );
+
+	//****************************************************
+
+	// Texture to Viewport *****************************************
+	function LGraphTextureToViewport()
+	{
+		this.addInput("Texture","Texture");
+		this.properties = { additive: false, antialiasing: false, filter: true, disable_alpha: false, gamma: 1.0 };
+		this.size[0] = 130;
+	}
+
+	LGraphTextureToViewport.title = "to Viewport";
+	LGraphTextureToViewport.desc = "Texture to viewport";
+
+	LGraphTextureToViewport.prototype.onExecute = function()
+	{
+		var tex = this.getInputData(0);
+		if(!tex) 
+			return;
+
+		if(this.properties.disable_alpha)
+			gl.disable( gl.BLEND );
+		else
+		{
+			gl.enable( gl.BLEND );
+			if(this.properties.additive)
+				gl.blendFunc( gl.SRC_ALPHA, gl.ONE );
+			else
+				gl.blendFunc( gl.SRC_ALPHA, gl.ONE_MINUS_SRC_ALPHA );
+		}
+
+		gl.disable( gl.DEPTH_TEST );
+		var gamma = this.properties.gamma || 1.0;
+		if( this.isInputConnected(1) )
+			gamma = this.getInputData(1);
+
+		tex.setParameter( gl.TEXTURE_MAG_FILTER, this.properties.filter ? gl.LINEAR : gl.NEAREST );
+
+		if(this.properties.antialiasing)
+		{
+			if(!LGraphTextureToViewport._shader)
+				LGraphTextureToViewport._shader = new GL.Shader( GL.Shader.SCREEN_VERTEX_SHADER, LGraphTextureToViewport.aa_pixel_shader );
+
+			var viewport = gl.getViewport(); //gl.getParameter(gl.VIEWPORT);
+			var mesh = Mesh.getScreenQuad();
+			tex.bind(0);
+			LGraphTextureToViewport._shader.uniforms({u_texture:0, uViewportSize:[tex.width,tex.height], u_igamma: 1 / gamma,  inverseVP: [1/tex.width,1/tex.height] }).draw(mesh);
+		}
+		else
+		{
+			if(gamma != 1.0)
+			{
+				if(!LGraphTextureToViewport._gamma_shader)
+					LGraphTextureToViewport._gamma_shader = new GL.Shader( Shader.SCREEN_VERTEX_SHADER, LGraphTextureToViewport.gamma_pixel_shader );
+				tex.toViewport(LGraphTextureToViewport._gamma_shader, { u_texture:0, u_igamma: 1 / gamma });
+			}
+			else
+				tex.toViewport();
+		}
+	}
+
+	LGraphTextureToViewport.prototype.onGetInputs = function()
+	{
+		return [["gamma","number"]];
+	}
+
+	LGraphTextureToViewport.aa_pixel_shader = "precision highp float;\n\
+			precision highp float;\n\
+			varying vec2 v_coord;\n\
+			uniform sampler2D u_texture;\n\
+			uniform vec2 uViewportSize;\n\
+			uniform vec2 inverseVP;\n\
+			uniform float u_igamma;\n\
+			#define FXAA_REDUCE_MIN   (1.0/ 128.0)\n\
+			#define FXAA_REDUCE_MUL   (1.0 / 8.0)\n\
+			#define FXAA_SPAN_MAX     8.0\n\
+			\n\
+			/* from mitsuhiko/webgl-meincraft based on the code on geeks3d.com */\n\
+			vec4 applyFXAA(sampler2D tex, vec2 fragCoord)\n\
+			{\n\
+				vec4 color = vec4(0.0);\n\
+				/*vec2 inverseVP = vec2(1.0 / uViewportSize.x, 1.0 / uViewportSize.y);*/\n\
+				vec3 rgbNW = texture2D(tex, (fragCoord + vec2(-1.0, -1.0)) * inverseVP).xyz;\n\
+				vec3 rgbNE = texture2D(tex, (fragCoord + vec2(1.0, -1.0)) * inverseVP).xyz;\n\
+				vec3 rgbSW = texture2D(tex, (fragCoord + vec2(-1.0, 1.0)) * inverseVP).xyz;\n\
+				vec3 rgbSE = texture2D(tex, (fragCoord + vec2(1.0, 1.0)) * inverseVP).xyz;\n\
+				vec3 rgbM  = texture2D(tex, fragCoord  * inverseVP).xyz;\n\
+				vec3 luma = vec3(0.299, 0.587, 0.114);\n\
+				float lumaNW = dot(rgbNW, luma);\n\
+				float lumaNE = dot(rgbNE, luma);\n\
+				float lumaSW = dot(rgbSW, luma);\n\
+				float lumaSE = dot(rgbSE, luma);\n\
+				float lumaM  = dot(rgbM,  luma);\n\
+				float lumaMin = min(lumaM, min(min(lumaNW, lumaNE), min(lumaSW, lumaSE)));\n\
+				float lumaMax = max(lumaM, max(max(lumaNW, lumaNE), max(lumaSW, lumaSE)));\n\
+				\n\
+				vec2 dir;\n\
+				dir.x = -((lumaNW + lumaNE) - (lumaSW + lumaSE));\n\
+				dir.y =  ((lumaNW + lumaSW) - (lumaNE + lumaSE));\n\
+				\n\
+				float dirReduce = max((lumaNW + lumaNE + lumaSW + lumaSE) * (0.25 * FXAA_REDUCE_MUL), FXAA_REDUCE_MIN);\n\
+				\n\
+				float rcpDirMin = 1.0 / (min(abs(dir.x), abs(dir.y)) + dirReduce);\n\
+				dir = min(vec2(FXAA_SPAN_MAX, FXAA_SPAN_MAX), max(vec2(-FXAA_SPAN_MAX, -FXAA_SPAN_MAX), dir * rcpDirMin)) * inverseVP;\n\
+				\n\
+				vec3 rgbA = 0.5 * (texture2D(tex, fragCoord * inverseVP + dir * (1.0 / 3.0 - 0.5)).xyz + \n\
+					texture2D(tex, fragCoord * inverseVP + dir * (2.0 / 3.0 - 0.5)).xyz);\n\
+				vec3 rgbB = rgbA * 0.5 + 0.25 * (texture2D(tex, fragCoord * inverseVP + dir * -0.5).xyz + \n\
+					texture2D(tex, fragCoord * inverseVP + dir * 0.5).xyz);\n\
+				\n\
+				//return vec4(rgbA,1.0);\n\
+				float lumaB = dot(rgbB, luma);\n\
+				if ((lumaB < lumaMin) || (lumaB > lumaMax))\n\
+					color = vec4(rgbA, 1.0);\n\
+				else\n\
+					color = vec4(rgbB, 1.0);\n\
+				if(u_igamma != 1.0)\n\
+					color.xyz = pow( color.xyz, vec3(u_igamma) );\n\
+				return color;\n\
+			}\n\
+			\n\
+			void main() {\n\
+			   gl_FragColor = applyFXAA( u_texture, v_coord * uViewportSize) ;\n\
+			}\n\
+			";
+
+	LGraphTextureToViewport.gamma_pixel_shader = "precision highp float;\n\
+			precision highp float;\n\
+			varying vec2 v_coord;\n\
+			uniform sampler2D u_texture;\n\
+			uniform float u_igamma;\n\
+			void main() {\n\
+				vec4 color = texture2D( u_texture, v_coord);\n\
+				color.xyz = pow(color.xyz, vec3(u_igamma) );\n\
+			   gl_FragColor = color;\n\
+			}\n\
+			";
+
+
+	LiteGraph.registerNodeType("texture/toviewport", LGraphTextureToViewport );
+
+
+	// Texture Copy *****************************************
+	function LGraphTextureCopy()
+	{
+		this.addInput("Texture","Texture");
+		this.addOutput("","Texture");
+		this.properties = { size: 0, generate_mipmaps: false, precision: LGraphTexture.DEFAULT };
+	}
+
+	LGraphTextureCopy.title = "Copy";
+	LGraphTextureCopy.desc = "Copy Texture";
+	LGraphTextureCopy.widgets_info = { 
+		size: { widget:"combo", values:[0,32,64,128,256,512,1024,2048]},
+		precision: { widget:"combo", values: LGraphTexture.MODE_VALUES }
+	};
+
+	LGraphTextureCopy.prototype.onExecute = function()
+	{
+		var tex = this.getInputData(0);
+		if(!tex && !this._temp_texture)
+			return;
+
+		if(!this.isOutputConnected(0))
+			return; //saves work
+
+		//copy the texture
+		if(tex)
+		{
+			var width = tex.width;
+			var height = tex.height;
+
+			if(this.properties.size != 0)
+			{
+				width = this.properties.size;
+				height = this.properties.size;
+			}
+
+			var temp = this._temp_texture;
+
+			var type = tex.type;
+			if(this.properties.precision === LGraphTexture.LOW)
+				type = gl.UNSIGNED_BYTE;
+			else if(this.properties.precision === LGraphTexture.HIGH)
+				type = gl.HIGH_PRECISION_FORMAT;
+
+			if(!temp || temp.width != width || temp.height != height || temp.type != type )
+			{
+				var minFilter = gl.LINEAR;
+				if( this.properties.generate_mipmaps && isPowerOfTwo(width) && isPowerOfTwo(height) )
+					minFilter = gl.LINEAR_MIPMAP_LINEAR;
+				this._temp_texture = new GL.Texture( width, height, { type: type, format: gl.RGBA, minFilter: minFilter, magFilter: gl.LINEAR });
+			}
+			tex.copyTo(this._temp_texture);
+
+			if(this.properties.generate_mipmaps)
+			{
+				this._temp_texture.bind(0);
+				gl.generateMipmap(this._temp_texture.texture_type);
+				this._temp_texture.unbind(0);
+			}
+		}
+
+
+		this.setOutputData(0,this._temp_texture);
+	}
+
+	LiteGraph.registerNodeType("texture/copy", LGraphTextureCopy );
+
+
+	// Texture Downsample *****************************************
+	function LGraphTextureDownsample()
+	{
+		this.addInput("Texture","Texture");
+		this.addOutput("","Texture");
+		this.properties = { iterations: 1, generate_mipmaps: false, precision: LGraphTexture.DEFAULT };
+	}
+
+	LGraphTextureDownsample.title = "Downsample";
+	LGraphTextureDownsample.desc = "Downsample Texture";
+	LGraphTextureDownsample.widgets_info = { 
+		iterations: { type:"number", step: 1, precision: 0, min: 1 },
+		precision: { widget:"combo", values: LGraphTexture.MODE_VALUES }
+	};
+
+	LGraphTextureDownsample.prototype.onExecute = function()
+	{
+		var tex = this.getInputData(0);
+		if(!tex && !this._temp_texture)
+			return;
+
+		if(!this.isOutputConnected(0))
+			return; //saves work
+
+		//we do not allow any texture different than texture 2D
+		if(!tex || tex.texture_type !== GL.TEXTURE_2D )
+			return;
+
+		var shader = LGraphTextureDownsample._shader;
+		if(!shader)
+			LGraphTextureDownsample._shader = shader = new GL.Shader( GL.Shader.SCREEN_VERTEX_SHADER, LGraphTextureDownsample.pixel_shader );
+
+		var width = tex.width|0;
+		var height = tex.height|0;
+		var type = tex.type;
+		if(this.properties.precision === LGraphTexture.LOW)
+			type = gl.UNSIGNED_BYTE;
+		else if(this.properties.precision === LGraphTexture.HIGH)
+			type = gl.HIGH_PRECISION_FORMAT;
+		var iterations = this.properties.iterations || 1;
+
+		var origin = tex;
+		var target = null;
+
+		var temp = [];
+		var options = {
+			type: type,
+			format: tex.format
+		};
+
+		var offset = vec2.create();
+		var uniforms = {
+			u_offset: offset
+		};
+
+		if( this._texture )
+			GL.Texture.releaseTemporary( this._texture );
+
+		for(var i = 0; i < iterations; ++i)
+		{
+			offset[0] = 1/width;
+			offset[1] = 1/height;
+			width = width>>1 || 0;
+			height = height>>1 || 0;
+			target = GL.Texture.getTemporary( width, height, options );
+			temp.push( target );
+			origin.setParameter( GL.TEXTURE_MAG_FILTER, GL.NEAREST );
+			origin.copyTo( target, shader, uniforms );
+			if(width == 1 && height == 1)
+				break; //nothing else to do
+			origin = target;
+		}
+
+		//keep the last texture used
+		this._texture = temp.pop();
+
+		//free the rest
+		for(var i = 0; i < temp.length; ++i)
+			GL.Texture.releaseTemporary( temp[i] );
+
+		if(this.properties.generate_mipmaps)
+		{
+			this._texture.bind(0);
+			gl.generateMipmap(this._texture.texture_type);
+			this._texture.unbind(0);
+		}
+
+		this.setOutputData(0,this._texture);
+	}
+
+	LGraphTextureDownsample.pixel_shader = "precision highp float;\n\
+			precision highp float;\n\
+			uniform sampler2D u_texture;\n\
+			uniform vec2 u_offset;\n\
+			varying vec2 v_coord;\n\
+			\n\
+			void main() {\n\
+				vec4 color = texture2D(u_texture, v_coord );\n\
+				color += texture2D(u_texture, v_coord + vec2( u_offset.x, 0.0 ) );\n\
+				color += texture2D(u_texture, v_coord + vec2( 0.0, u_offset.y ) );\n\
+				color += texture2D(u_texture, v_coord + vec2( u_offset.x, u_offset.y ) );\n\
+			   gl_FragColor = color * 0.25;\n\
+			}\n\
+			";
+
+	LiteGraph.registerNodeType("texture/downsample", LGraphTextureDownsample );
+
+
+
+	// Texture Copy *****************************************
+	function LGraphTextureAverage()
+	{
+		this.addInput("Texture","Texture");
+		this.addOutput("tex","Texture");
+		this.addOutput("avg","vec4");
+		this.addOutput("lum","number");
+		this.properties = { mipmap_offset: 0, low_precision: false };
+
+		this._uniforms = { u_texture: 0, u_mipmap_offset: this.properties.mipmap_offset };
+		this._luminance = new Float32Array(4);
+	}
+
+	LGraphTextureAverage.title = "Average";
+	LGraphTextureAverage.desc = "Compute a partial average (32 random samples) of a texture and stores it as a 1x1 pixel texture";
+
+	LGraphTextureAverage.prototype.onExecute = function()
+	{
+		var tex = this.getInputData(0);
+		if(!tex)
+			return;
+
+		if(!this.isOutputConnected(0) && !this.isOutputConnected(1) && !this.isOutputConnected(2))
+			return; //saves work
+
+		if(!LGraphTextureAverage._shader)
+		{
+			LGraphTextureAverage._shader = new GL.Shader( GL.Shader.SCREEN_VERTEX_SHADER, LGraphTextureAverage.pixel_shader);
+			//creates 32 random numbers and stores the, in two mat4 
+			var samples = new Float32Array(32);
+			for(var i = 0; i < 32; ++i)	
+				samples[i] = Math.random();
+			LGraphTextureAverage._shader.uniforms({u_samples_a: samples.subarray(0,16), u_samples_b: samples.subarray(16,32) });
+		}
+
+		var temp = this._temp_texture;
+		var type = gl.UNSIGNED_BYTE;
+		if(tex.type != type) //force floats, half floats cannot be read with gl.readPixels
+			type = gl.FLOAT;
+
+		if(!temp || temp.type != type )
+			this._temp_texture = new GL.Texture( 1, 1, { type: type, format: gl.RGBA, filter: gl.NEAREST });
+
+		var shader = LGraphTextureAverage._shader;
+		var uniforms = this._uniforms;
+		uniforms.u_mipmap_offset = this.properties.mipmap_offset;
+		this._temp_texture.drawTo(function(){
+			tex.toViewport( shader, uniforms );
+		});
+
+		this.setOutputData(0,this._temp_texture);
+
+		if(this.isOutputConnected(1) || this.isOutputConnected(2))
+		{
+			var pixel = this._temp_texture.getPixels();
+			if(pixel)
+			{
+				var v = this._luminance;
+				var type = this._temp_texture.type;
+				v.set( pixel );
+				if(type == gl.UNSIGNED_BYTE)
+					vec4.scale( v,v, 1/255 );
+				else if(type == GL.HALF_FLOAT || type == GL.HALF_FLOAT_OES)
+					vec4.scale( v,v, 1/(255*255) ); //is this correct?
+				this.setOutputData(1,v);
+				this.setOutputData(2,(v[0] + v[1] + v[2]) / 3);
+			}
+
+		}
+	}
+
+	LGraphTextureAverage.pixel_shader = "precision highp float;\n\
+			precision highp float;\n\
+			uniform mat4 u_samples_a;\n\
+			uniform mat4 u_samples_b;\n\
+			uniform sampler2D u_texture;\n\
+			uniform float u_mipmap_offset;\n\
+			varying vec2 v_coord;\n\
+			\n\
+			void main() {\n\
+				vec4 color = vec4(0.0);\n\
+				for(int i = 0; i < 4; ++i)\n\
+					for(int j = 0; j < 4; ++j)\n\
+					{\n\
+						color += texture2D(u_texture, vec2( u_samples_a[i][j], u_samples_b[i][j] ), u_mipmap_offset );\n\
+						color += texture2D(u_texture, vec2( 1.0 - u_samples_a[i][j], 1.0 - u_samples_b[i][j] ), u_mipmap_offset );\n\
+					}\n\
+			   gl_FragColor = color * 0.03125;\n\
+			}\n\
+			";
+
+	LiteGraph.registerNodeType("texture/average", LGraphTextureAverage );
+
+	// Image To Texture *****************************************
+	function LGraphImageToTexture()
+	{
+		this.addInput("Image","image");
+		this.addOutput("","Texture");
+		this.properties = {};
+	}
+
+	LGraphImageToTexture.title = "Image to Texture";
+	LGraphImageToTexture.desc = "Uploads an image to the GPU";
+	//LGraphImageToTexture.widgets_info = { size: { widget:"combo", values:[0,32,64,128,256,512,1024,2048]} };
+
+	LGraphImageToTexture.prototype.onExecute = function()
+	{
+		var img = this.getInputData(0);
+		if(!img)
+			return;
+
+		var width = img.videoWidth || img.width;
+		var height = img.videoHeight || img.height;
+
+		//this is in case we are using a webgl canvas already, no need to reupload it
+		if(img.gltexture)
+		{
+			this.setOutputData(0,img.gltexture);
+			return;
+		}
+
+
+		var temp = this._temp_texture;
+		if(!temp || temp.width != width || temp.height != height )
+			this._temp_texture = new GL.Texture( width, height, { format: gl.RGBA, filter: gl.LINEAR });
+
+		try
+		{
+			this._temp_texture.uploadImage(img);
+		}
+		catch(err)
+		{
+			console.error("image comes from an unsafe location, cannot be uploaded to webgl: " + err);
+			return;
+		}
+
+		this.setOutputData(0,this._temp_texture);
+	}
+
+	LiteGraph.registerNodeType("texture/imageToTexture", LGraphImageToTexture );
+
+
+	// Texture LUT *****************************************
+	function LGraphTextureLUT()
+	{
+		this.addInput("Texture","Texture");
+		this.addInput("LUT","Texture");
+		this.addInput("Intensity","number");
+		this.addOutput("","Texture");
+		this.properties = { intensity: 1, precision: LGraphTexture.DEFAULT, texture: null };
+
+		if(!LGraphTextureLUT._shader)
+			LGraphTextureLUT._shader = new GL.Shader( Shader.SCREEN_VERTEX_SHADER, LGraphTextureLUT.pixel_shader );
+	}
+
+	LGraphTextureLUT.widgets_info = { 
+		"texture": { widget:"texture"},
+		"precision": { widget:"combo", values: LGraphTexture.MODE_VALUES }
+	};
+
+	LGraphTextureLUT.title = "LUT";
+	LGraphTextureLUT.desc = "Apply LUT to Texture";
+
+	LGraphTextureLUT.prototype.onExecute = function()
+	{
+		if(!this.isOutputConnected(0))
+			return; //saves work
+
+		var tex = this.getInputData(0);
+
+		if(this.properties.precision === LGraphTexture.PASS_THROUGH )
+		{
+			this.setOutputData(0,tex);
+			return;
+		}
+
+		if(!tex)
+			return;
+
+		var lut_tex = this.getInputData(1);
+
+		if(!lut_tex)
+			lut_tex = LGraphTexture.getTexture( this.properties.texture );
+
+		if(!lut_tex)
+		{
+			this.setOutputData(0,tex);
+			return;
+		}
+
+		lut_tex.bind(0);
+		gl.texParameteri(gl.TEXTURE_2D, gl.TEXTURE_MIN_FILTER, gl.LINEAR );
+		gl.texParameteri(gl.TEXTURE_2D, gl.TEXTURE_WRAP_S, gl.CLAMP_TO_EDGE );
+		gl.texParameteri(gl.TEXTURE_2D, gl.TEXTURE_WRAP_T, gl.CLAMP_TO_EDGE );
+		gl.bindTexture(gl.TEXTURE_2D, null);
+
+		var intensity = this.properties.intensity;
+		if( this.isInputConnected(2) )
+			this.properties.intensity = intensity = this.getInputData(2);
+
+		this._tex = LGraphTexture.getTargetTexture( tex, this._tex, this.properties.precision );
+
+		//var mesh = Mesh.getScreenQuad();
+
+		this._tex.drawTo(function() {
+			lut_tex.bind(1);
+			tex.toViewport( LGraphTextureLUT._shader, {u_texture:0, u_textureB:1, u_amount: intensity} );
+		});
+
+		this.setOutputData(0,this._tex);
+	}
+
+	LGraphTextureLUT.pixel_shader = "precision highp float;\n\
+			precision highp float;\n\
+			varying vec2 v_coord;\n\
+			uniform sampler2D u_texture;\n\
+			uniform sampler2D u_textureB;\n\
+			uniform float u_amount;\n\
+			\n\
+			void main() {\n\
+				 lowp vec4 textureColor = clamp( texture2D(u_texture, v_coord), vec4(0.0), vec4(1.0) );\n\
+				 mediump float blueColor = textureColor.b * 63.0;\n\
+				 mediump vec2 quad1;\n\
+				 quad1.y = floor(floor(blueColor) / 8.0);\n\
+				 quad1.x = floor(blueColor) - (quad1.y * 8.0);\n\
+				 mediump vec2 quad2;\n\
+				 quad2.y = floor(ceil(blueColor) / 8.0);\n\
+				 quad2.x = ceil(blueColor) - (quad2.y * 8.0);\n\
+				 highp vec2 texPos1;\n\
+				 texPos1.x = (quad1.x * 0.125) + 0.5/512.0 + ((0.125 - 1.0/512.0) * textureColor.r);\n\
+				 texPos1.y = 1.0 - ((quad1.y * 0.125) + 0.5/512.0 + ((0.125 - 1.0/512.0) * textureColor.g));\n\
+				 highp vec2 texPos2;\n\
+				 texPos2.x = (quad2.x * 0.125) + 0.5/512.0 + ((0.125 - 1.0/512.0) * textureColor.r);\n\
+				 texPos2.y = 1.0 - ((quad2.y * 0.125) + 0.5/512.0 + ((0.125 - 1.0/512.0) * textureColor.g));\n\
+				 lowp vec4 newColor1 = texture2D(u_textureB, texPos1);\n\
+				 lowp vec4 newColor2 = texture2D(u_textureB, texPos2);\n\
+				 lowp vec4 newColor = mix(newColor1, newColor2, fract(blueColor));\n\
+				 gl_FragColor = vec4( mix( textureColor.rgb, newColor.rgb, u_amount), textureColor.w);\n\
+			}\n\
+			";
+
+	LiteGraph.registerNodeType("texture/LUT", LGraphTextureLUT );
+
+	// Texture Channels *****************************************
+	function LGraphTextureChannels()
+	{
+		this.addInput("Texture","Texture");
+
+		this.addOutput("R","Texture");
+		this.addOutput("G","Texture");
+		this.addOutput("B","Texture");
+		this.addOutput("A","Texture");
+
+		this.properties = {};
+		if(!LGraphTextureChannels._shader)
+			LGraphTextureChannels._shader = new GL.Shader( Shader.SCREEN_VERTEX_SHADER, LGraphTextureChannels.pixel_shader );
+	}
+
+	LGraphTextureChannels.title = "Texture to Channels";
+	LGraphTextureChannels.desc = "Split texture channels";
+
+	LGraphTextureChannels.prototype.onExecute = function()
+	{
+		var texA = this.getInputData(0);
+		if(!texA) return;
+
+		if(!this._channels)
+			this._channels = Array(4);
+
+		var connections = 0;
+		for(var i = 0; i < 4; i++)
+		{
+			if(this.isOutputConnected(i))
+			{
+				if(!this._channels[i] || this._channels[i].width != texA.width || this._channels[i].height != texA.height || this._channels[i].type != texA.type)
+					this._channels[i] = new GL.Texture( texA.width, texA.height, { type: texA.type, format: gl.RGBA, filter: gl.LINEAR });
+				connections++;
+			}
+			else
+				this._channels[i] = null;
+		}
+
+		if(!connections)
+			return;
+
+		gl.disable( gl.BLEND );
+		gl.disable( gl.DEPTH_TEST );
+
+		var mesh = Mesh.getScreenQuad();
+		var shader = LGraphTextureChannels._shader;
+		var masks = [[1,0,0,0],[0,1,0,0],[0,0,1,0],[0,0,0,1]];
+
+		for(var i = 0; i < 4; i++)
+		{
+			if(!this._channels[i])
+				continue;
+
+			this._channels[i].drawTo( function() {
+				texA.bind(0);
+				shader.uniforms({u_texture:0, u_mask: masks[i]}).draw(mesh);
+			});
+			this.setOutputData(i, this._channels[i]);
+		}
+	}
+
+	LGraphTextureChannels.pixel_shader = "precision highp float;\n\
+			precision highp float;\n\
+			varying vec2 v_coord;\n\
+			uniform sampler2D u_texture;\n\
+			uniform vec4 u_mask;\n\
+			\n\
+			void main() {\n\
+			   gl_FragColor = vec4( vec3( length( texture2D(u_texture, v_coord) * u_mask )), 1.0 );\n\
+			}\n\
+			";
+
+	LiteGraph.registerNodeType("texture/textureChannels", LGraphTextureChannels );
+
+
+	// Texture Channels to Texture *****************************************
+	function LGraphChannelsTexture()
+	{
+		this.addInput("R","Texture");
+		this.addInput("G","Texture");
+		this.addInput("B","Texture");
+		this.addInput("A","Texture");
+
+		this.addOutput("Texture","Texture");
+
+		this.properties = {};
+		if(!LGraphChannelsTexture._shader)
+			LGraphChannelsTexture._shader = new GL.Shader( Shader.SCREEN_VERTEX_SHADER, LGraphChannelsTexture.pixel_shader );
+	}
+
+	LGraphChannelsTexture.title = "Channels to Texture";
+	LGraphChannelsTexture.desc = "Split texture channels";
+
+	LGraphChannelsTexture.prototype.onExecute = function()
+	{
+		var tex = [ this.getInputData(0),
+				this.getInputData(1),
+				this.getInputData(2),
+				this.getInputData(3) ];
+
+		if(!tex[0] || !tex[1] || !tex[2] || !tex[3]) 
+			return;
+
+		gl.disable( gl.BLEND );
+		gl.disable( gl.DEPTH_TEST );
+
+		var mesh = Mesh.getScreenQuad();
+		var shader = LGraphChannelsTexture._shader;
+
+		this._tex = LGraphTexture.getTargetTexture( tex[0], this._tex );
+
+		this._tex.drawTo( function() {
+			tex[0].bind(0);
+			tex[1].bind(1);
+			tex[2].bind(2);
+			tex[3].bind(3);
+			shader.uniforms({u_textureR:0, u_textureG:1, u_textureB:2, u_textureA:3 }).draw(mesh);
+		});
+		this.setOutputData(0, this._tex);
+	}
+
+	LGraphChannelsTexture.pixel_shader = "precision highp float;\n\
+			precision highp float;\n\
+			varying vec2 v_coord;\n\
+			uniform sampler2D u_textureR;\n\
+			uniform sampler2D u_textureG;\n\
+			uniform sampler2D u_textureB;\n\
+			uniform sampler2D u_textureA;\n\
+			\n\
+			void main() {\n\
+			   gl_FragColor = vec4( \
+						texture2D(u_textureR, v_coord).r,\
+						texture2D(u_textureG, v_coord).r,\
+						texture2D(u_textureB, v_coord).r,\
+						texture2D(u_textureA, v_coord).r);\n\
+			}\n\
+			";
+
+	LiteGraph.registerNodeType("texture/channelsTexture", LGraphChannelsTexture );
+
+	// Texture Channels to Texture *****************************************
+	function LGraphTextureGradient()
+	{
+		this.addInput("A","color");
+		this.addInput("B","color");
+		this.addOutput("Texture","Texture");
+
+		this.properties = { angle: 0, scale: 1, A:[0,0,0], B:[1,1,1], texture_size:32 };
+		if(!LGraphTextureGradient._shader)
+			LGraphTextureGradient._shader = new GL.Shader( Shader.SCREEN_VERTEX_SHADER, LGraphTextureGradient.pixel_shader );
+
+		this._uniforms = { u_angle: 0, u_colorA: vec3.create(), u_colorB: vec3.create()};
+	}
+
+	LGraphTextureGradient.title = "Gradient";
+	LGraphTextureGradient.desc = "Generates a gradient";
+	LGraphTextureGradient["@A"] = { type:"color" };
+	LGraphTextureGradient["@B"] = { type:"color" };
+	LGraphTextureGradient["@texture_size"] = { type:"enum", values:[32,64,128,256,512] };
+
+	LGraphTextureGradient.prototype.onExecute = function()
+	{
+		gl.disable( gl.BLEND );
+		gl.disable( gl.DEPTH_TEST );
+
+		var mesh = GL.Mesh.getScreenQuad();
+		var shader = LGraphTextureGradient._shader;
+
+		var A = this.getInputData(0);
+		if(!A)
+			A = this.properties.A;
+		var B = this.getInputData(1);
+		if(!B)
+			B = this.properties.B;
+
+		//angle and scale
+		for(var i = 2; i < this.inputs.length; i++)
+		{
+			var input = this.inputs[i];
+			var v = this.getInputData(i);
+			if(v === undefined)
+				continue;
+			this.properties[ input.name ] = v;
+		}
+
+		var uniforms = this._uniforms;
+		this._uniforms.u_angle = this.properties.angle * DEG2RAD;
+		this._uniforms.u_scale = this.properties.scale;
+		vec3.copy( uniforms.u_colorA, A );
+		vec3.copy( uniforms.u_colorB, B );
+
+		var size = parseInt( this.properties.texture_size );
+		if(!this._tex || this._tex.width != size )
+			this._tex = new GL.Texture( size, size, { format: gl.RGB, filter: gl.LINEAR });
+
+		this._tex.drawTo( function() {
+			shader.uniforms(uniforms).draw(mesh);
+		});
+		this.setOutputData(0, this._tex);
+	}
+
+	LGraphTextureGradient.prototype.onGetInputs = function()
+	{
+		return [["angle","number"],["scale","number"]];
+	}
+
+	LGraphTextureGradient.pixel_shader = "precision highp float;\n\
+			precision highp float;\n\
+			varying vec2 v_coord;\n\
+			uniform float u_angle;\n\
+			uniform float u_scale;\n\
+			uniform vec3 u_colorA;\n\
+			uniform vec3 u_colorB;\n\
+			\n\
+			vec2 rotate(vec2 v, float angle)\n\
+			{\n\
+				vec2 result;\n\
+				float _cos = cos(angle);\n\
+				float _sin = sin(angle);\n\
+				result.x = v.x * _cos - v.y * _sin;\n\
+				result.y = v.x * _sin + v.y * _cos;\n\
+				return result;\n\
+			}\n\
+			void main() {\n\
+				float f = (rotate(u_scale * (v_coord - vec2(0.5)), u_angle) + vec2(0.5)).x;\n\
+				vec3 color = mix(u_colorA,u_colorB,clamp(f,0.0,1.0));\n\
+			   gl_FragColor = vec4(color,1.0);\n\
+			}\n\
+			";
+
+	LiteGraph.registerNodeType("texture/gradient", LGraphTextureGradient );
+
+	// Texture Mix *****************************************
+	function LGraphTextureMix()
+	{
+		this.addInput("A","Texture");
+		this.addInput("B","Texture");
+		this.addInput("Mixer","Texture");
+
+		this.addOutput("Texture","Texture");
+		this.properties = { precision: LGraphTexture.DEFAULT };
+
+		if(!LGraphTextureMix._shader)
+			LGraphTextureMix._shader = new GL.Shader( Shader.SCREEN_VERTEX_SHADER, LGraphTextureMix.pixel_shader );
+	}
+
+	LGraphTextureMix.title = "Mix";
+	LGraphTextureMix.desc = "Generates a texture mixing two textures";
+
+	LGraphTextureMix.widgets_info = { 
+		"precision": { widget:"combo", values: LGraphTexture.MODE_VALUES }
+	};
+
+	LGraphTextureMix.prototype.onExecute = function()
+	{
+		var texA = this.getInputData(0);
+
+		if(!this.isOutputConnected(0))
+			return; //saves work
+		
+		if(this.properties.precision === LGraphTexture.PASS_THROUGH )
+		{
+			this.setOutputData(0,texA);
+			return;
+		}
+
+		var texB = this.getInputData(1);
+		var texMix = this.getInputData(2);
+		if(!texA || !texB || !texMix) return;
+
+		this._tex = LGraphTexture.getTargetTexture( texA, this._tex, this.properties.precision );
+
+		gl.disable( gl.BLEND );
+		gl.disable( gl.DEPTH_TEST );
+
+		var mesh = Mesh.getScreenQuad();
+		var shader = LGraphTextureMix._shader;
+
+		this._tex.drawTo( function() {
+			texA.bind(0);
+			texB.bind(1);
+			texMix.bind(2);
+			shader.uniforms({u_textureA:0,u_textureB:1,u_textureMix:2}).draw(mesh);
+		});
+
+		this.setOutputData(0, this._tex);
+	}
+
+	LGraphTextureMix.pixel_shader = "precision highp float;\n\
+			precision highp float;\n\
+			varying vec2 v_coord;\n\
+			uniform sampler2D u_textureA;\n\
+			uniform sampler2D u_textureB;\n\
+			uniform sampler2D u_textureMix;\n\
+			\n\
+			void main() {\n\
+			   gl_FragColor = mix( texture2D(u_textureA, v_coord), texture2D(u_textureB, v_coord), texture2D(u_textureMix, v_coord) );\n\
+			}\n\
+			";
+
+	LiteGraph.registerNodeType("texture/mix", LGraphTextureMix );
+
+	// Texture Edges detection *****************************************
+	function LGraphTextureEdges()
+	{
+		this.addInput("Tex.","Texture");
+
+		this.addOutput("Edges","Texture");
+		this.properties = { invert: true, threshold: false, factor: 1, precision: LGraphTexture.DEFAULT };
+
+		if(!LGraphTextureEdges._shader)
+			LGraphTextureEdges._shader = new GL.Shader( Shader.SCREEN_VERTEX_SHADER, LGraphTextureEdges.pixel_shader );
+	}
+
+	LGraphTextureEdges.title = "Edges";
+	LGraphTextureEdges.desc = "Detects edges";
+
+	LGraphTextureEdges.widgets_info = { 
+		"precision": { widget:"combo", values: LGraphTexture.MODE_VALUES }
+	};
+
+	LGraphTextureEdges.prototype.onExecute = function()
+	{
+		if(!this.isOutputConnected(0))
+			return; //saves work
+
+		var tex = this.getInputData(0);
+
+		if(this.properties.precision === LGraphTexture.PASS_THROUGH )
+		{
+			this.setOutputData(0,tex);
+			return;
+		}		
+
+		if(!tex) return;
+
+		this._tex = LGraphTexture.getTargetTexture( tex, this._tex, this.properties.precision );
+
+		gl.disable( gl.BLEND );
+		gl.disable( gl.DEPTH_TEST );
+
+		var mesh = Mesh.getScreenQuad();
+		var shader = LGraphTextureEdges._shader;
+		var invert = this.properties.invert;
+		var factor = this.properties.factor;
+		var threshold = this.properties.threshold ? 1 : 0;
+
+		this._tex.drawTo( function() {
+			tex.bind(0);
+			shader.uniforms({u_texture:0, u_isize:[1/tex.width,1/tex.height], u_factor: factor, u_threshold: threshold, u_invert: invert ? 1 : 0}).draw(mesh);
+		});
+
+		this.setOutputData(0, this._tex);
+	}
+
+	LGraphTextureEdges.pixel_shader = "precision highp float;\n\
+			precision highp float;\n\
+			varying vec2 v_coord;\n\
+			uniform sampler2D u_texture;\n\
+			uniform vec2 u_isize;\n\
+			uniform int u_invert;\n\
+			uniform float u_factor;\n\
+			uniform float u_threshold;\n\
+			\n\
+			void main() {\n\
+				vec4 center = texture2D(u_texture, v_coord);\n\
+				vec4 up = texture2D(u_texture, v_coord + u_isize * vec2(0.0,1.0) );\n\
+				vec4 down = texture2D(u_texture, v_coord + u_isize * vec2(0.0,-1.0) );\n\
+				vec4 left = texture2D(u_texture, v_coord + u_isize * vec2(1.0,0.0) );\n\
+				vec4 right = texture2D(u_texture, v_coord + u_isize * vec2(-1.0,0.0) );\n\
+				vec4 diff = abs(center - up) + abs(center - down) + abs(center - left) + abs(center - right);\n\
+				diff *= u_factor;\n\
+				if(u_invert == 1)\n\
+					diff.xyz = vec3(1.0) - diff.xyz;\n\
+				if( u_threshold == 0.0 )\n\
+					gl_FragColor = vec4( diff.xyz, center.a );\n\
+				else\n\
+					gl_FragColor = vec4( diff.x > 0.5 ? 1.0 : 0.0, diff.y > 0.5 ? 1.0 : 0.0, diff.z > 0.5 ? 1.0 : 0.0, center.a );\n\
+			}\n\
+			";
+
+	LiteGraph.registerNodeType("texture/edges", LGraphTextureEdges );
+
+	// Texture Depth *****************************************
+	function LGraphTextureDepthRange()
+	{
+		this.addInput("Texture","Texture");
+		this.addInput("Distance","number");
+		this.addInput("Range","number");
+		this.addOutput("Texture","Texture");
+		this.properties = { distance:100, range: 50, only_depth: false, high_precision: false };
+		this._uniforms = {u_texture:0, u_distance: 100, u_range: 50, u_camera_planes: null };
+	}
+
+	LGraphTextureDepthRange.title = "Depth Range";
+	LGraphTextureDepthRange.desc = "Generates a texture with a depth range";
+
+	LGraphTextureDepthRange.prototype.onExecute = function()
+	{
+		if(!this.isOutputConnected(0))
+			return; //saves work
+
+		var tex = this.getInputData(0);
+		if(!tex) return;
+
+		var precision = gl.UNSIGNED_BYTE;
+		if(this.properties.high_precision)
+			precision = gl.half_float_ext ? gl.HALF_FLOAT_OES : gl.FLOAT;			
+
+		if(!this._temp_texture || this._temp_texture.type != precision ||
+			this._temp_texture.width != tex.width || this._temp_texture.height != tex.height)
+			this._temp_texture = new GL.Texture( tex.width, tex.height, { type: precision, format: gl.RGBA, filter: gl.LINEAR });
+
+		var uniforms = this._uniforms;
+
+		//iterations
+		var distance = this.properties.distance;
+		if( this.isInputConnected(1) )
+		{
+			distance = this.getInputData(1);
+			this.properties.distance = distance;
+		}
+
+		var range = this.properties.range;
+		if( this.isInputConnected(2) )
+		{
+			range = this.getInputData(2);
+			this.properties.range = range;
+		}
+
+		uniforms.u_distance = distance;
+		uniforms.u_range = range;
+
+		gl.disable( gl.BLEND );
+		gl.disable( gl.DEPTH_TEST );
+		var mesh = Mesh.getScreenQuad();
+		if(!LGraphTextureDepthRange._shader)
+		{
+			LGraphTextureDepthRange._shader = new GL.Shader( Shader.SCREEN_VERTEX_SHADER, LGraphTextureDepthRange.pixel_shader );
+			LGraphTextureDepthRange._shader_onlydepth = new GL.Shader( Shader.SCREEN_VERTEX_SHADER, LGraphTextureDepthRange.pixel_shader, { ONLY_DEPTH:""} );
+		}
+		var shader = this.properties.only_depth ? LGraphTextureDepthRange._shader_onlydepth : LGraphTextureDepthRange._shader;
+
+		//NEAR AND FAR PLANES
+		var planes = null;
+		if( tex.near_far_planes )
+			planes = tex.near_far_planes;
+		else if( window.LS && LS.Renderer._main_camera )
+			planes = LS.Renderer._main_camera._uniforms.u_camera_planes;
+		else
+			planes = [0.1,1000]; //hardcoded
+		uniforms.u_camera_planes = planes;
+
+
+		this._temp_texture.drawTo( function() {
+			tex.bind(0);
+			shader.uniforms( uniforms ).draw(mesh);
+		});
+
+		this._temp_texture.near_far_planes = planes;
+		this.setOutputData(0, this._temp_texture );
+	}
+
+	LGraphTextureDepthRange.pixel_shader = "precision highp float;\n\
+			precision highp float;\n\
+			varying vec2 v_coord;\n\
+			uniform sampler2D u_texture;\n\
+			uniform vec2 u_camera_planes;\n\
+			uniform float u_distance;\n\
+			uniform float u_range;\n\
+			\n\
+			float LinearDepth()\n\
+			{\n\
+				float zNear = u_camera_planes.x;\n\
+				float zFar = u_camera_planes.y;\n\
+				float depth = texture2D(u_texture, v_coord).x;\n\
+				depth = depth * 2.0 - 1.0;\n\
+				return zNear * (depth + 1.0) / (zFar + zNear - depth * (zFar - zNear));\n\
+			}\n\
+			\n\
+			void main() {\n\
+				float depth = LinearDepth();\n\
+				#ifdef ONLY_DEPTH\n\
+				   gl_FragColor = vec4(depth);\n\
+				#else\n\
+					float diff = abs(depth * u_camera_planes.y - u_distance);\n\
+					float dof = 1.0;\n\
+					if(diff <= u_range)\n\
+						dof = diff / u_range;\n\
+				   gl_FragColor = vec4(dof);\n\
+				#endif\n\
+			}\n\
+			";
+
+	LiteGraph.registerNodeType("texture/depth_range", LGraphTextureDepthRange );
+
+	// Texture Blur *****************************************
+	function LGraphTextureBlur()
+	{
+		this.addInput("Texture","Texture");
+		this.addInput("Iterations","number");
+		this.addInput("Intensity","number");
+		this.addOutput("Blurred","Texture");
+		this.properties = { intensity: 1, iterations: 1, preserve_aspect: false, scale:[1,1], precision: LGraphTexture.DEFAULT };
+	}
+
+	LGraphTextureBlur.title = "Blur";
+	LGraphTextureBlur.desc = "Blur a texture";
+
+	LGraphTextureBlur.widgets_info = {
+		precision: { widget:"combo", values: LGraphTexture.MODE_VALUES }
+	};
+
+	LGraphTextureBlur.max_iterations = 20;
+
+	LGraphTextureBlur.prototype.onExecute = function()
+	{
+		var tex = this.getInputData(0);
+		if(!tex)
+			return;
+
+		if(!this.isOutputConnected(0))
+			return; //saves work
+
+		var temp = this._final_texture;
+
+		if(!temp || temp.width != tex.width || temp.height != tex.height || temp.type != tex.type )
+		{
+			//we need two textures to do the blurring
+			//this._temp_texture = new GL.Texture( tex.width, tex.height, { type: tex.type, format: gl.RGBA, filter: gl.LINEAR });
+			temp = this._final_texture = new GL.Texture( tex.width, tex.height, { type: tex.type, format: gl.RGBA, filter: gl.LINEAR });
+		}
+
+		//iterations
+		var iterations = this.properties.iterations;
+		if( this.isInputConnected(1) )
+		{
+			iterations = this.getInputData(1);
+			this.properties.iterations = iterations;
+		}
+		iterations = Math.min( Math.floor(iterations), LGraphTextureBlur.max_iterations );
+		if(iterations == 0) //skip blurring
+		{
+			this.setOutputData(0, tex);
+			return;
+		}
+
+		var intensity = this.properties.intensity;
+		if( this.isInputConnected(2) )
+		{
+			intensity = this.getInputData(2);
+			this.properties.intensity = intensity;
+		}
+
+		//blur sometimes needs an aspect correction
+		var aspect = LiteGraph.camera_aspect;
+		if(!aspect && window.gl !== undefined)
+			aspect = gl.canvas.height / gl.canvas.width;
+		if(!aspect)
+			aspect = 1;
+		aspect = this.properties.preserve_aspect ? aspect : 1;
+
+		var scale = this.properties.scale || [1,1];
+		tex.applyBlur( aspect * scale[0], scale[1], intensity, temp );
+		for(var i = 1; i < iterations; ++i)
+			temp.applyBlur( aspect * scale[0] * (i+1), scale[1] * (i+1), intensity );
+
+		this.setOutputData(0, temp );
+	}
+
+	/*
+	LGraphTextureBlur.pixel_shader = "precision highp float;\n\
+			precision highp float;\n\
+			varying vec2 v_coord;\n\
+			uniform sampler2D u_texture;\n\
+			uniform vec2 u_offset;\n\
+			uniform float u_intensity;\n\
+			void main() {\n\
+			   vec4 sum = vec4(0.0);\n\
+			   vec4 center = texture2D(u_texture, v_coord);\n\
+			   sum += texture2D(u_texture, v_coord + u_offset * -4.0) * 0.05/0.98;\n\
+			   sum += texture2D(u_texture, v_coord + u_offset * -3.0) * 0.09/0.98;\n\
+			   sum += texture2D(u_texture, v_coord + u_offset * -2.0) * 0.12/0.98;\n\
+			   sum += texture2D(u_texture, v_coord + u_offset * -1.0) * 0.15/0.98;\n\
+			   sum += center * 0.16/0.98;\n\
+			   sum += texture2D(u_texture, v_coord + u_offset * 4.0) * 0.05/0.98;\n\
+			   sum += texture2D(u_texture, v_coord + u_offset * 3.0) * 0.09/0.98;\n\
+			   sum += texture2D(u_texture, v_coord + u_offset * 2.0) * 0.12/0.98;\n\
+			   sum += texture2D(u_texture, v_coord + u_offset * 1.0) * 0.15/0.98;\n\
+			   gl_FragColor = u_intensity * sum;\n\
+			}\n\
+			";
+	*/
+
+	LiteGraph.registerNodeType("texture/blur", LGraphTextureBlur );
+
+
+	// Texture Glow *****************************************
+	//based in https://catlikecoding.com/unity/tutorials/advanced-rendering/bloom/
+	function LGraphTextureGlow()
+	{
+		this.addInput("in","Texture");
+		this.addInput("dirt","Texture");
+		this.addOutput("out","Texture");
+		this.addOutput("glow","Texture");
+		this.properties = { enabled: true, intensity: 1, persistence: 0.99, iterations:16, threshold:0, scale: 1, dirt_factor: 0.5, precision: LGraphTexture.DEFAULT };
+		this._textures = [];
+		this._uniforms = { u_intensity: 1, u_texture: 0, u_glow_texture: 1, u_threshold: 0, u_texel_size: vec2.create() };
+	}
+
+	LGraphTextureGlow.title = "Glow";
+	LGraphTextureGlow.desc = "Filters a texture giving it a glow effect";
+	LGraphTextureGlow.weights = new Float32Array( [0.5,0.4,0.3,0.2] );
+
+	LGraphTextureGlow.widgets_info = {
+		"iterations": { type:"number", min: 0, max: 16, step: 1, precision: 0 },
+		"threshold": { type:"number", min: 0, max: 10, step: 0.01, precision: 2 },
+		"precision": { widget:"combo", values: LGraphTexture.MODE_VALUES }
+	};
+
+	LGraphTextureGlow.prototype.onGetInputs = function(){
+		return [["enabled","boolean"],["threshold","number"],["intensity","number"],["persistence","number"],["iterations","number"],["dirt_factor","number"]];
+	}
+
+	LGraphTextureGlow.prototype.onGetOutputs = function(){
+		return [["average","Texture"]];
+	}
+
+	LGraphTextureGlow.prototype.onExecute = function()
+	{
+		var tex = this.getInputData(0);
+		if(!tex)
+			return;
+
+		if(!this.isAnyOutputConnected())
+			return; //saves work
+
+		if(this.properties.precision === LGraphTexture.PASS_THROUGH || this.getInputOrProperty("enabled" ) === false )
+		{
+			this.setOutputData(0,tex);
+			return;
+		}		
+
+		var width = tex.width;
+		var height = tex.height;
+
+		var texture_info = { format: tex.format, type: tex.type, minFilter: GL.LINEAR, magFilter: GL.LINEAR, wrap: gl.CLAMP_TO_EDGE	};
+		var type = LGraphTexture.getTextureType( this.properties.precision, tex );
+
+		var uniforms = this._uniforms;
+		var textures = this._textures;
+
+		//cut
+		var shader = LGraphTextureGlow._cut_shader;
+		if(!shader)
+			shader = LGraphTextureGlow._cut_shader = new GL.Shader( GL.Shader.SCREEN_VERTEX_SHADER, LGraphTextureGlow.cut_pixel_shader );
+
+		gl.disable( gl.DEPTH_TEST );
+		gl.disable( gl.BLEND );
+
+		uniforms.u_threshold = this.getInputOrProperty("threshold");
+		var currentDestination = textures[0] = GL.Texture.getTemporary( width, height, texture_info );
+		tex.blit( currentDestination, shader.uniforms(uniforms) );
+		var currentSource = currentDestination;
+
+		var iterations = this.getInputOrProperty("iterations");
+		iterations = Math.clamp( iterations, 1, 16) | 0;
+		var texel_size = uniforms.u_texel_size;
+		var intensity = this.getInputOrProperty("intensity");
+
+		uniforms.u_intensity = 1;
+		uniforms.u_delta = this.properties.scale; //1
+
+		//downscale/upscale shader
+		var shader = LGraphTextureGlow._shader;
+		if(!shader)
+			shader = LGraphTextureGlow._shader = new GL.Shader( GL.Shader.SCREEN_VERTEX_SHADER, LGraphTextureGlow.scale_pixel_shader );
+
+		var i = 1;
+		//downscale
+		for (;i < iterations; i++) {
+			width = width>>1;
+			if( (height|0) > 1 )
+				height = height>>1;
+			if( width < 2 )
+				break;
+			currentDestination = textures[i] = GL.Texture.getTemporary( width, height, texture_info );
+			texel_size[0] = 1 / currentSource.width; texel_size[1] = 1 / currentSource.height;
+			currentSource.blit( currentDestination, shader.uniforms(uniforms) );
+			currentSource = currentDestination;
+		}
+
+		//average
+		if(this.isOutputConnected(2))
+		{
+			var average_texture = this._average_texture;
+			if(!average_texture || average_texture.type != tex.type || average_texture.format != tex.format )
+				average_texture = this._average_texture = new GL.Texture( 1, 1, { type: tex.type, format: tex.format, filter: gl.LINEAR });
+			texel_size[0] = 1 / currentSource.width; texel_size[1] = 1 / currentSource.height;
+			uniforms.u_intensity = intensity;
+			uniforms.u_delta = 1;
+			currentSource.blit( average_texture, shader.uniforms(uniforms) ); 
+			this.setOutputData( 2, average_texture );
+		}
+
+		//upscale and blend 
+		gl.enable( gl.BLEND );
+		gl.blendFunc( gl.ONE, gl.ONE );
+		uniforms.u_intensity = this.getInputOrProperty("persistence");
+		uniforms.u_delta = 0.5;
+
+		for (i -= 2; i >= 0; i--) // i-=2 =>  -1 to point to last element in array, -1 to go to texture above
+		{ 
+			currentDestination = textures[i];
+			textures[i] = null;
+			texel_size[0] = 1 / currentSource.width; texel_size[1] = 1 / currentSource.height;
+			currentSource.blit( currentDestination, shader.uniforms(uniforms) );
+			GL.Texture.releaseTemporary( currentSource );
+			currentSource = currentDestination;
+		}
+		gl.disable( gl.BLEND );
+
+		//glow
+		if(this.isOutputConnected(1))
+		{
+			var glow_texture = this._glow_texture;
+			if(!glow_texture || glow_texture.width != tex.width || glow_texture.height != tex.height || glow_texture.type != type || glow_texture.format != tex.format )
+				glow_texture = this._glow_texture = new GL.Texture( tex.width,  tex.height, { type: type, format: tex.format, filter: gl.LINEAR });
+			currentSource.blit( glow_texture );
+			this.setOutputData( 1, glow_texture);
+		}
+
+		//final composition
+		if(this.isOutputConnected(0))
+		{
+			var final_texture = this._final_texture;
+			if(!final_texture || final_texture.width != tex.width || final_texture.height != tex.height || final_texture.type != type || final_texture.format != tex.format )
+				final_texture = this._final_texture = new GL.Texture( tex.width, tex.height, { type: type, format: tex.format, filter: gl.LINEAR });
+
+			var dirt_texture = this.getInputData(1);
+			var dirt_factor = this.getInputOrProperty("dirt_factor");
+
+			uniforms.u_intensity = intensity;
+
+			shader = dirt_texture ? LGraphTextureGlow._dirt_final_shader : LGraphTextureGlow._final_shader;
+			if(!shader)
+			{
+				if(dirt_texture)
+					shader = LGraphTextureGlow._dirt_final_shader = new GL.Shader( GL.Shader.SCREEN_VERTEX_SHADER, LGraphTextureGlow.final_pixel_shader, { USE_DIRT: "" } );
+				else
+					shader = LGraphTextureGlow._final_shader = new GL.Shader( GL.Shader.SCREEN_VERTEX_SHADER, LGraphTextureGlow.final_pixel_shader );
+			}
+
+			final_texture.drawTo( function(){
+				tex.bind(0);
+				currentSource.bind(1);
+				if(dirt_texture)
+				{
+					shader.setUniform( "u_dirt_factor", dirt_factor );
+					shader.setUniform( "u_dirt_texture", dirt_texture.bind(2) );
+				}
+				shader.toViewport( uniforms );
+			});
+			this.setOutputData( 0, final_texture );
+		}
+
+		GL.Texture.releaseTemporary( currentSource );
+	}
+
+	LGraphTextureGlow.cut_pixel_shader = "precision highp float;\n\
+		varying vec2 v_coord;\n\
+		uniform sampler2D u_texture;\n\
+		uniform float u_threshold;\n\
+		void main() {\n\
+			gl_FragColor = max( texture2D( u_texture, v_coord ) - vec4( u_threshold ), vec4(0.0) );\n\
+		}"
+
+	LGraphTextureGlow.scale_pixel_shader = "precision highp float;\n\
+		varying vec2 v_coord;\n\
+		uniform sampler2D u_texture;\n\
+		uniform vec2 u_texel_size;\n\
+		uniform float u_delta;\n\
+		uniform float u_intensity;\n\
+		\n\
+		vec4 sampleBox(vec2 uv) {\n\
+			vec4 o = u_texel_size.xyxy * vec2(-u_delta, u_delta).xxyy;\n\
+			vec4 s = texture2D( u_texture, uv + o.xy ) + texture2D( u_texture, uv + o.zy) + texture2D( u_texture, uv + o.xw) + texture2D( u_texture, uv + o.zw);\n\
+			return s * 0.25;\n\
+		}\n\
+		void main() {\n\
+			gl_FragColor = u_intensity * sampleBox( v_coord );\n\
+		}"
+
+	LGraphTextureGlow.final_pixel_shader = "precision highp float;\n\
+		varying vec2 v_coord;\n\
+		uniform sampler2D u_texture;\n\
+		uniform sampler2D u_glow_texture;\n\
+		#ifdef USE_DIRT\n\
+			uniform sampler2D u_dirt_texture;\n\
+		#endif\n\
+		uniform vec2 u_texel_size;\n\
+		uniform float u_delta;\n\
+		uniform float u_intensity;\n\
+		uniform float u_dirt_factor;\n\
+		\n\
+		vec4 sampleBox(vec2 uv) {\n\
+			vec4 o = u_texel_size.xyxy * vec2(-u_delta, u_delta).xxyy;\n\
+			vec4 s = texture2D( u_glow_texture, uv + o.xy ) + texture2D( u_glow_texture, uv + o.zy) + texture2D( u_glow_texture, uv + o.xw) + texture2D( u_glow_texture, uv + o.zw);\n\
+			return s * 0.25;\n\
+		}\n\
+		void main() {\n\
+			vec4 glow = sampleBox( v_coord );\n\
+			#ifdef USE_DIRT\n\
+				glow = mix( glow, glow * texture2D( u_dirt_texture, v_coord ), u_dirt_factor );\n\
+			#endif\n\
+			gl_FragColor = texture2D( u_texture, v_coord ) + u_intensity * glow;\n\
+		}"
+
+	LiteGraph.registerNodeType("texture/glow", LGraphTextureGlow );
+
+
+	// Texture Blur *****************************************
+	function LGraphTextureKuwaharaFilter()
+	{
+		this.addInput("Texture","Texture");
+		this.addOutput("Filtered","Texture");
+		this.properties = { intensity: 1, radius: 5 };
+	}
+
+	LGraphTextureKuwaharaFilter.title = "Kuwahara Filter";
+	LGraphTextureKuwaharaFilter.desc = "Filters a texture giving an artistic oil canvas painting";
+
+	LGraphTextureKuwaharaFilter.max_radius = 10;
+	LGraphTextureKuwaharaFilter._shaders = [];
+
+	LGraphTextureKuwaharaFilter.prototype.onExecute = function()
+	{
+		var tex = this.getInputData(0);
+		if(!tex)
+			return;
+
+		if(!this.isOutputConnected(0))
+			return; //saves work
+
+		var temp = this._temp_texture;
+
+		if(!temp || temp.width != tex.width || temp.height != tex.height || temp.type != tex.type )
+		{
+			//we need two textures to do the blurring
+			this._temp_texture = new GL.Texture( tex.width, tex.height, { type: tex.type, format: gl.RGBA, filter: gl.LINEAR });
+			//this._final_texture = new GL.Texture( tex.width, tex.height, { type: tex.type, format: gl.RGBA, filter: gl.LINEAR });
+		}
+
+		//iterations
+		var radius = this.properties.radius;
+		radius = Math.min( Math.floor(radius), LGraphTextureKuwaharaFilter.max_radius );
+		if(radius == 0) //skip blurring
+		{
+			this.setOutputData(0, tex);
+			return;
+		}
+
+		var intensity = this.properties.intensity;
+
+		//blur sometimes needs an aspect correction
+		var aspect = LiteGraph.camera_aspect;
+		if(!aspect && window.gl !== undefined)
+			aspect = gl.canvas.height / gl.canvas.width;
+		if(!aspect)
+			aspect = 1;
+		aspect = this.properties.preserve_aspect ? aspect : 1;
+
+		if(!LGraphTextureKuwaharaFilter._shaders[ radius ])
+			LGraphTextureKuwaharaFilter._shaders[ radius ] = new GL.Shader( Shader.SCREEN_VERTEX_SHADER, LGraphTextureKuwaharaFilter.pixel_shader, { RADIUS: radius.toFixed(0) });
+
+		var shader = LGraphTextureKuwaharaFilter._shaders[ radius ];
+		var mesh = GL.Mesh.getScreenQuad();
+		tex.bind(0);
+
+		this._temp_texture.drawTo( function() {
+			shader.uniforms({ u_texture: 0, u_intensity: intensity, u_resolution: [tex.width, tex.height], u_iResolution: [1/tex.width,1/tex.height]}).draw(mesh);
+		});
+
+		this.setOutputData(0, this._temp_texture);
+	}
+
+//from https://www.shadertoy.com/view/MsXSz4
+LGraphTextureKuwaharaFilter.pixel_shader = "\n\
+	precision highp float;\n\
+	varying vec2 v_coord;\n\
+	uniform sampler2D u_texture;\n\
+	uniform float u_intensity;\n\
+	uniform vec2 u_resolution;\n\
+	uniform vec2 u_iResolution;\n\
+	#ifndef RADIUS\n\
+		#define RADIUS 7\n\
+	#endif\n\
+	void main() {\n\
+	\n\
+		const int radius = RADIUS;\n\
+		vec2 fragCoord = v_coord;\n\
+		vec2 src_size = u_iResolution;\n\
+		vec2 uv = v_coord;\n\
+		float n = float((radius + 1) * (radius + 1));\n\
+		int i;\n\
+		int j;\n\
+		vec3 m0 = vec3(0.0); vec3 m1 = vec3(0.0); vec3 m2 = vec3(0.0); vec3 m3 = vec3(0.0);\n\
+		vec3 s0 = vec3(0.0); vec3 s1 = vec3(0.0); vec3 s2 = vec3(0.0); vec3 s3 = vec3(0.0);\n\
+		vec3 c;\n\
+		\n\
+		for (int j = -radius; j <= 0; ++j)  {\n\
+			for (int i = -radius; i <= 0; ++i)  {\n\
+				c = texture2D(u_texture, uv + vec2(i,j) * src_size).rgb;\n\
+				m0 += c;\n\
+				s0 += c * c;\n\
+			}\n\
+		}\n\
+		\n\
+		for (int j = -radius; j <= 0; ++j)  {\n\
+			for (int i = 0; i <= radius; ++i)  {\n\
+				c = texture2D(u_texture, uv + vec2(i,j) * src_size).rgb;\n\
+				m1 += c;\n\
+				s1 += c * c;\n\
+			}\n\
+		}\n\
+		\n\
+		for (int j = 0; j <= radius; ++j)  {\n\
+			for (int i = 0; i <= radius; ++i)  {\n\
+				c = texture2D(u_texture, uv + vec2(i,j) * src_size).rgb;\n\
+				m2 += c;\n\
+				s2 += c * c;\n\
+			}\n\
+		}\n\
+		\n\
+		for (int j = 0; j <= radius; ++j)  {\n\
+			for (int i = -radius; i <= 0; ++i)  {\n\
+				c = texture2D(u_texture, uv + vec2(i,j) * src_size).rgb;\n\
+				m3 += c;\n\
+				s3 += c * c;\n\
+			}\n\
+		}\n\
+		\n\
+		float min_sigma2 = 1e+2;\n\
+		m0 /= n;\n\
+		s0 = abs(s0 / n - m0 * m0);\n\
+		\n\
+		float sigma2 = s0.r + s0.g + s0.b;\n\
+		if (sigma2 < min_sigma2) {\n\
+			min_sigma2 = sigma2;\n\
+			gl_FragColor = vec4(m0, 1.0);\n\
+		}\n\
+		\n\
+		m1 /= n;\n\
+		s1 = abs(s1 / n - m1 * m1);\n\
+		\n\
+		sigma2 = s1.r + s1.g + s1.b;\n\
+		if (sigma2 < min_sigma2) {\n\
+			min_sigma2 = sigma2;\n\
+			gl_FragColor = vec4(m1, 1.0);\n\
+		}\n\
+		\n\
+		m2 /= n;\n\
+		s2 = abs(s2 / n - m2 * m2);\n\
+		\n\
+		sigma2 = s2.r + s2.g + s2.b;\n\
+		if (sigma2 < min_sigma2) {\n\
+			min_sigma2 = sigma2;\n\
+			gl_FragColor = vec4(m2, 1.0);\n\
+		}\n\
+		\n\
+		m3 /= n;\n\
+		s3 = abs(s3 / n - m3 * m3);\n\
+		\n\
+		sigma2 = s3.r + s3.g + s3.b;\n\
+		if (sigma2 < min_sigma2) {\n\
+			min_sigma2 = sigma2;\n\
+			gl_FragColor = vec4(m3, 1.0);\n\
+		}\n\
+	}\n\
+	";
+
+	LiteGraph.registerNodeType("texture/kuwahara", LGraphTextureKuwaharaFilter );
+
+
+	// Texture Webcam *****************************************
+	function LGraphTextureWebcam()
+	{
+		this.addOutput("Webcam","Texture");
+		this.properties = { texture_name: "" };
+	}
+
+	LGraphTextureWebcam.title = "Webcam";
+	LGraphTextureWebcam.desc = "Webcam texture";
+
+
+	LGraphTextureWebcam.prototype.openStream = function()
+	{
+		//Vendor prefixes hell
+		if (!navigator.getUserMedia) {
+		  //console.log('getUserMedia() is not supported in your browser, use chrome and enable WebRTC from about://flags');
+		  return;
+		}
+
+		this._waiting_confirmation = true;
+		var that = this;
+
+		// Not showing vendor prefixes.
+		navigator.mediaDevices.getUserMedia({audio: false, video: true}).then( this.streamReady.bind(this) ).catch( onFailSoHard );
+
+		function onFailSoHard(e) {
+			console.log('Webcam rejected', e);
+			that._webcam_stream = false;
+			that.boxcolor = "red";
+		};
+	}
+
+	LGraphTextureWebcam.prototype.streamReady = function(localMediaStream)
+	{
+		this._webcam_stream = localMediaStream;
+		//this._waiting_confirmation = false;
+
+	    var video = this._video;
+		if(!video)
+		{
+			video = document.createElement("video");
+			video.autoplay = true;
+		    video.srcObject = localMediaStream;
+			this._video = video;
+			//document.body.appendChild( video ); //debug
+			//when video info is loaded (size and so)
+			video.onloadedmetadata = function(e) {
+				// Ready to go. Do some stuff.
+				console.log(e);
+			};
+		}
+	}
+
+	LGraphTextureWebcam.prototype.onRemoved = function()
+	{
+		if(!this._webcam_stream)
+			return;
+
+		var tracks = this._webcam_stream.getTracks();
+		if(tracks.length)
+		{
+			for(var i = 0;i < tracks.length; ++i)
+				tracks[i].stop();
+		}
+
+		this._webcam_stream = null;
+		this._video = null;
+	}
+
+	LGraphTextureWebcam.prototype.onDrawBackground = function(ctx)
+	{
+		if(this.flags.collapsed || this.size[1] <= 20)
+			return;
+
+		if(!this._video)
+			return;
+
+		//render to graph canvas
+		ctx.save();
+		if(!ctx.webgl) //reverse image
+			ctx.drawImage(this._video, 0, 0, this.size[0], this.size[1]);
+		else
+		{
+			if(this._temp_texture)
+				ctx.drawImage(this._temp_texture, 0, 0, this.size[0], this.size[1]);
+		}
+		ctx.restore();
+	}
+
+	LGraphTextureWebcam.prototype.onExecute = function()
+	{
+		if(this._webcam_stream == null && !this._waiting_confirmation)
+			this.openStream();
+
+		if(!this._video || !this._video.videoWidth)
+			return;
+
+		var width = this._video.videoWidth;
+		var height = this._video.videoHeight;
+
+		var temp = this._temp_texture;
+		if(!temp || temp.width != width || temp.height != height )
+			this._temp_texture = new GL.Texture( width, height, { format: gl.RGB, filter: gl.LINEAR });
+
+		this._temp_texture.uploadImage( this._video );
+		
+		if(this.properties.texture_name)
+		{
+			var container = LGraphTexture.getTexturesContainer();
+			container[ this.properties.texture_name ] = this._temp_texture;
+		}
+
+		this.setOutputData(0,this._temp_texture);
+	}
+
+	LiteGraph.registerNodeType("texture/webcam", LGraphTextureWebcam );
+
+
+
+	//from https://github.com/spite/Wagner
+	function LGraphLensFX()
+	{
+		this.addInput("in","Texture");
+		this.addInput("f","number");
+		this.addOutput("out","Texture");
+		this.properties = { enabled: true, factor: 1, precision: LGraphTexture.LOW };
+
+		this._uniforms = { u_texture: 0, u_factor: 1 };
+	}
+
+	LGraphLensFX.title = "Lens FX";
+	LGraphLensFX.desc = "distortion and chromatic aberration";
+
+	LGraphLensFX.widgets_info = {
+		"precision": { widget:"combo", values: LGraphTexture.MODE_VALUES }
+	};
+
+	LGraphLensFX.prototype.onGetInputs = function() { return [["enabled","boolean"]]; }
+
+	LGraphLensFX.prototype.onExecute = function()
+	{
+		var tex = this.getInputData(0);
+		if(!tex)
+			return;
+
+		if(!this.isOutputConnected(0))
+			return; //saves work
+
+		if(this.properties.precision === LGraphTexture.PASS_THROUGH || this.getInputOrProperty("enabled" ) === false )
+		{
+			this.setOutputData(0, tex );
+			return;
+		}
+
+		var temp = this._temp_texture;
+		if(!temp || temp.width != tex.width || temp.height != tex.height || temp.type != tex.type )
+			temp = this._temp_texture = new GL.Texture( tex.width, tex.height, { type: tex.type, format: gl.RGBA, filter: gl.LINEAR });
+
+		var shader = LGraphLensFX._shader;
+		if(!shader)
+			shader = LGraphLensFX._shader = new GL.Shader( GL.Shader.SCREEN_VERTEX_SHADER, LGraphLensFX.pixel_shader );
+
+		var factor = this.getInputData(1);
+		if(factor == null)
+			factor = this.properties.factor;
+
+		var uniforms = this._uniforms;
+		uniforms.u_factor = factor;
+
+		//apply shader
+		gl.disable( gl.DEPTH_TEST );
+		temp.drawTo(function(){
+			tex.bind(0);
+			shader.uniforms(uniforms).draw( GL.Mesh.getScreenQuad() );
+		});
+
+		this.setOutputData(0,temp);
+	}
+
+	LGraphLensFX.pixel_shader = "precision highp float;\n\
+			varying vec2 v_coord;\n\
+			uniform sampler2D u_texture;\n\
+			uniform float u_factor;\n\
+			vec2 barrelDistortion(vec2 coord, float amt) {\n\
+				vec2 cc = coord - 0.5;\n\
+				float dist = dot(cc, cc);\n\
+				return coord + cc * dist * amt;\n\
+			}\n\
+			\n\
+			float sat( float t )\n\
+			{\n\
+				return clamp( t, 0.0, 1.0 );\n\
+			}\n\
+			\n\
+			float linterp( float t ) {\n\
+				return sat( 1.0 - abs( 2.0*t - 1.0 ) );\n\
+			}\n\
+			\n\
+			float remap( float t, float a, float b ) {\n\
+				return sat( (t - a) / (b - a) );\n\
+			}\n\
+			\n\
+			vec4 spectrum_offset( float t ) {\n\
+				vec4 ret;\n\
+				float lo = step(t,0.5);\n\
+				float hi = 1.0-lo;\n\
+				float w = linterp( remap( t, 1.0/6.0, 5.0/6.0 ) );\n\
+				ret = vec4(lo,1.0,hi, 1.) * vec4(1.0-w, w, 1.0-w, 1.);\n\
+			\n\
+				return pow( ret, vec4(1.0/2.2) );\n\
+			}\n\
+			\n\
+			const float max_distort = 2.2;\n\
+			const int num_iter = 12;\n\
+			const float reci_num_iter_f = 1.0 / float(num_iter);\n\
+			\n\
+			void main()\n\
+			{	\n\
+				vec2 uv=v_coord;\n\
+				vec4 sumcol = vec4(0.0);\n\
+				vec4 sumw = vec4(0.0);	\n\
+				for ( int i=0; i<num_iter;++i )\n\
+				{\n\
+					float t = float(i) * reci_num_iter_f;\n\
+					vec4 w = spectrum_offset( t );\n\
+					sumw += w;\n\
+					sumcol += w * texture2D( u_texture, barrelDistortion(uv, .6 * max_distort*t * u_factor ) );\n\
+				}\n\
+				gl_FragColor = sumcol / sumw;\n\
+			}";
+
+	LiteGraph.registerNodeType("texture/lensfx", LGraphLensFX );
+
+
+	//simple exposition, but plan to expand it to support different gamma curves
+	function LGraphExposition()
+	{
+		this.addInput("in","Texture");
+		this.addInput("exp","number");
+		this.addOutput("out","Texture");
+		this.properties = { exposition: 1, precision: LGraphTexture.LOW };
+		this._uniforms = { u_texture: 0, u_exposition: exp };
+	}
+
+	LGraphExposition.title = "Exposition";
+	LGraphExposition.desc = "Controls texture exposition";
+
+	LGraphExposition.widgets_info = {
+		"exposition": { widget:"slider", min:0,max:3 },
+		"precision": { widget:"combo", values: LGraphTexture.MODE_VALUES }
+	};
+
+	LGraphExposition.prototype.onExecute = function()
+	{
+		var tex = this.getInputData(0);
+		if(!tex)
+			return;
+
+		if(!this.isOutputConnected(0))
+			return; //saves work
+
+		var temp = this._temp_texture;
+		if(!temp || temp.width != tex.width || temp.height != tex.height || temp.type != tex.type )
+			temp = this._temp_texture = new GL.Texture( tex.width, tex.height, { type: tex.type, format: gl.RGBA, filter: gl.LINEAR });
+
+		var shader = LGraphExposition._shader;
+		if(!shader)
+			shader = LGraphExposition._shader = new GL.Shader( GL.Shader.SCREEN_VERTEX_SHADER, LGraphExposition.pixel_shader );
+
+		var exp = this.properties.exposition;
+		var exp_input = this.getInputData(1);
+		if(exp_input != null)
+			exp = this.properties.exposition = exp_input;
+		var uniforms = this._uniforms;
+
+		//apply shader
+		temp.drawTo(function(){
+			gl.disable( gl.DEPTH_TEST );
+			tex.bind(0);
+			shader.uniforms(uniforms).draw(GL.Mesh.getScreenQuad());
+		});
+
+		this.setOutputData(0,temp);
+	}
+
+	LGraphExposition.pixel_shader = "precision highp float;\n\
+			varying vec2 v_coord;\n\
+			uniform sampler2D u_texture;\n\
+			uniform float u_exposition;\n\
+			\n\
+			void main() {\n\
+				vec4 color = texture2D( u_texture, v_coord );\n\
+				gl_FragColor = vec4( color.xyz * u_exposition, color.a );\n\
+			}";
+
+	LiteGraph.registerNodeType("texture/exposition", LGraphExposition );
+
+
+
+	function LGraphToneMapping()
+	{
+		this.addInput("in","Texture");
+		this.addInput("avg","number");
+		this.addOutput("out","Texture");
+		this.properties = { enabled: true, scale:1, gamma: 1, average_lum: 1, lum_white: 1, precision: LGraphTexture.LOW };
+
+		this._uniforms = { 
+			u_texture: 0,
+			u_lumwhite2: 1,
+			u_igamma: 1,
+			u_scale: 1,
+			u_average_lum: 1
+		};
+	}
+
+	LGraphToneMapping.title = "Tone Mapping";
+	LGraphToneMapping.desc = "Applies Tone Mapping to convert from high to low";
+
+	LGraphToneMapping.widgets_info = {
+		"precision": { widget:"combo", values: LGraphTexture.MODE_VALUES }
+	};
+
+	LGraphToneMapping.prototype.onGetInputs = function() {
+		return [["enabled","boolean"]];
+	}
+
+	LGraphToneMapping.prototype.onExecute = function()
+	{
+		var tex = this.getInputData(0);
+		if(!tex)
+			return;
+
+		if(!this.isOutputConnected(0))
+			return; //saves work
+
+		if(this.properties.precision === LGraphTexture.PASS_THROUGH || this.getInputOrProperty("enabled" ) === false )
+		{
+			this.setOutputData(0, tex );
+			return;
+		}
+
+		var temp = this._temp_texture;
+
+		if(!temp || temp.width != tex.width || temp.height != tex.height || temp.type != tex.type )
+			temp = this._temp_texture = new GL.Texture( tex.width, tex.height, { type: tex.type, format: gl.RGBA, filter: gl.LINEAR });
+
+		//apply shader
+		var shader = LGraphToneMapping._shader;
+		if(!shader)
+			shader = LGraphToneMapping._shader = new GL.Shader( GL.Shader.SCREEN_VERTEX_SHADER, LGraphToneMapping.pixel_shader );
+
+		var avg = this.getInputData(1);
+		if(avg != null)
+			this.properties.average_lum = avg;
+
+		var uniforms = this._uniforms;
+		uniforms.u_lumwhite2 = this.properties.lum_white * this.properties.lum_white;
+		uniforms.u_scale = this.properties.scale;
+		uniforms.u_average_lum = this.properties.average_lum;
+		uniforms.u_igamma = 1/this.properties.gamma;
+
+		//apply shader
+		gl.disable( gl.DEPTH_TEST );
+		temp.drawTo(function(){
+			tex.bind(0);
+			shader.uniforms(uniforms).draw( GL.Mesh.getScreenQuad() );
+		});
+
+		this.setOutputData(0,this._temp_texture);
+	}
+
+	LGraphToneMapping.pixel_shader = "precision highp float;\n\
+			varying vec2 v_coord;\n\
+			uniform sampler2D u_texture;\n\
+			uniform float u_scale;\n\
+			uniform float u_average_lum;\n\
+			uniform float u_lumwhite2;\n\
+			uniform float u_igamma;\n\
+			vec3 RGB2xyY (vec3 rgb)\n\
+			{\n\
+				 const mat3 RGB2XYZ = mat3(0.4124, 0.3576, 0.1805,\n\
+										   0.2126, 0.7152, 0.0722,\n\
+										   0.0193, 0.1192, 0.9505);\n\
+				vec3 XYZ = RGB2XYZ * rgb;\n\
+				\n\
+				float f = (XYZ.x + XYZ.y + XYZ.z);\n\
+				return vec3(XYZ.x / f,\n\
+							XYZ.y / f,\n\
+							XYZ.y);\n\
+			}\n\
+			\n\
+			void main() {\n\
+				vec4 color = texture2D( u_texture, v_coord );\n\
+				vec3 rgb = color.xyz;\n\
+				//Ld - this part of the code is the same for both versions\n\
+				float lum = dot(rgb, vec3(0.2126, 0.7152, 0.0722));\n\
+				float L = (u_scale / u_average_lum) * lum;\n\
+				float Ld = (L * (1.0 + L / u_lumwhite2)) / (1.0 + L);\n\
+				//first\n\
+				//vec3 xyY = RGB2xyY(rgb);\n\
+				//xyY.z *= Ld;\n\
+				//rgb = xyYtoRGB(xyY);\n\
+				//second\n\
+				rgb = (rgb / lum) * Ld;\n\
+				rgb = pow( rgb, vec3( u_igamma ) );\n\
+				gl_FragColor = vec4( rgb, color.a );\n\
+			}";
+
+
+	LiteGraph.registerNodeType("texture/tonemapping", LGraphToneMapping );
+
+
+	function LGraphTexturePerlin()
+	{
+		this.addOutput("out","Texture");
+		this.properties = { width: 512, height: 512, seed:0, persistence: 0.1, octaves: 8, scale: 1, offset: [0,0], amplitude: 1, precision: LGraphTexture.DEFAULT };
+		this._key = 0;
+		this._uniforms = { u_persistence: 0.1, u_seed: 0, u_offset: vec2.create(), u_scale: 1, u_viewport: vec2.create() };
+	}
+
+	LGraphTexturePerlin.title = "Perlin";
+	LGraphTexturePerlin.desc = "Generates a perlin noise texture";
+
+	LGraphTexturePerlin.widgets_info = {
+		precision: { widget:"combo", values: LGraphTexture.MODE_VALUES },
+		width: { type: "Number", precision: 0, step: 1 },
+		height: { type: "Number", precision: 0, step: 1 },
+		octaves: { type: "Number", precision: 0, step: 1, min: 1, max: 50 }
+	};
+
+	LGraphTexturePerlin.prototype.onExecute = function()
+	{
+		if(!this.isOutputConnected(0))
+			return; //saves work
+
+		var w = this.properties.width|0;
+		var h = this.properties.height|0;
+		if(w == 0)	w = gl.viewport_data[2]; //0 means default
+		if(h == 0)	h = gl.viewport_data[3]; //0 means default
+		var type = LGraphTexture.getTextureType( this.properties.precision );
+
+		var temp = this._temp_texture;
+		if(!temp || temp.width != w || temp.height != h || temp.type != type )
+			temp = this._temp_texture = new GL.Texture( w, h, { type: type, format: gl.RGB, filter: gl.LINEAR });
+
+		//reusing old
+		var key = w + h + type + this.properties.persistence + this.properties.octaves + this.properties.scale + this.properties.seed + this.properties.offset[0] + this.properties.offset[1] + this.properties.amplitude;
+		if(key == this._key)
+		{
+			this.setOutputData( 0, temp );
+			return;
+		}
+		this._key = key;
+
+		//gather uniforms
+		var uniforms = this._uniforms;
+		uniforms.u_persistence = this.properties.persistence;
+		uniforms.u_octaves = this.properties.octaves;
+		uniforms.u_offset[0] = this.properties.offset[0];
+		uniforms.u_offset[1] = this.properties.offset[1];
+		uniforms.u_scale = this.properties.scale;
+		uniforms.u_amplitude = this.properties.amplitude;
+		uniforms.u_viewport[0] = w;
+		uniforms.u_viewport[1] = h;
+		uniforms.u_seed = this.properties.seed * 128;
+
+		//render
+		var shader = LGraphTexturePerlin._shader;
+		if(!shader)
+			shader = LGraphTexturePerlin._shader = new GL.Shader( GL.Shader.SCREEN_VERTEX_SHADER, LGraphTexturePerlin.pixel_shader );
+
+		gl.disable( gl.BLEND );
+		gl.disable( gl.DEPTH_TEST );
+
+		temp.drawTo( function() {
+			shader.uniforms( uniforms ).draw( GL.Mesh.getScreenQuad() );
+		});
+
+		this.setOutputData( 0, temp );
+	}
+
+	LGraphTexturePerlin.pixel_shader = "precision highp float;\n\
+			varying vec2 v_coord;\n\
+			uniform vec2 u_offset;\n\
+			uniform float u_scale;\n\
+			uniform float u_persistence;\n\
+			uniform int u_octaves;\n\
+			uniform float u_amplitude;\n\
+			uniform vec2 u_viewport;\n\
+			uniform float u_seed;\n\
+			#define M_PI 3.14159265358979323846\n\
+			\n\
+			float rand(vec2 c){	return fract(sin(dot(c.xy ,vec2( 12.9898 + u_seed,78.233 + u_seed))) * 43758.5453); }\n\
+			\n\
+			float noise(vec2 p, float freq ){\n\
+				float unit = u_viewport.x/freq;\n\
+				vec2 ij = floor(p/unit);\n\
+				vec2 xy = mod(p,unit)/unit;\n\
+				//xy = 3.*xy*xy-2.*xy*xy*xy;\n\
+				xy = .5*(1.-cos(M_PI*xy));\n\
+				float a = rand((ij+vec2(0.,0.)));\n\
+				float b = rand((ij+vec2(1.,0.)));\n\
+				float c = rand((ij+vec2(0.,1.)));\n\
+				float d = rand((ij+vec2(1.,1.)));\n\
+				float x1 = mix(a, b, xy.x);\n\
+				float x2 = mix(c, d, xy.x);\n\
+				return mix(x1, x2, xy.y);\n\
+			}\n\
+			\n\
+			float pNoise(vec2 p, int res){\n\
+				float persistance = u_persistence;\n\
+				float n = 0.;\n\
+				float normK = 0.;\n\
+				float f = 4.;\n\
+				float amp = 1.0;\n\
+				int iCount = 0;\n\
+				for (int i = 0; i<50; i++){\n\
+					n+=amp*noise(p, f);\n\
+					f*=2.;\n\
+					normK+=amp;\n\
+					amp*=persistance;\n\
+					if (iCount >= res)\n\
+						break;\n\
+					iCount++;\n\
+				}\n\
+				float nf = n/normK;\n\
+				return nf*nf*nf*nf;\n\
+			}\n\
+			void main() {\n\
+				vec2 uv = v_coord * u_scale * u_viewport + u_offset * u_scale;\n\
+				vec4 color = vec4( pNoise( uv, u_octaves ) * u_amplitude );\n\
+				gl_FragColor = color;\n\
+			}";
+
+	LiteGraph.registerNodeType("texture/perlin", LGraphTexturePerlin );
+
+
+
+	function LGraphTextureCanvas2D()
+	{
+		this.addOutput("out","Texture");
+		this.properties = { code: "", width: 512, height: 512, precision: LGraphTexture.DEFAULT };
+		this._func = null;
+		this._temp_texture = null;
+	}
+
+	LGraphTextureCanvas2D.title = "Canvas2D";
+	LGraphTextureCanvas2D.desc = "Executes Canvas2D code inside a texture or the viewport";
+
+	LGraphTextureCanvas2D.widgets_info = {
+		precision: { widget:"combo", values: LGraphTexture.MODE_VALUES },
+		code: { type: "code" },
+		width: { type: "Number", precision: 0, step: 1 },
+		height: { type: "Number", precision: 0, step: 1 }
+	};
+
+	LGraphTextureCanvas2D.prototype.onPropertyChanged = function(name, value)
+	{
+		if(name == "code" && LiteGraph.allow_scripts )
+		{
+			this._func = null;
+			try
+			{
+				this._func = new Function( "canvas", "ctx", "time", "script", value );
+				this.boxcolor = "#00FF00";
+			}
+			catch (err)
+			{
+				this.boxcolor = "#FF0000";
+				console.error("Error parsing script");
+				console.error(err);
+			}
+		}
+	}
+
+	LGraphTextureCanvas2D.prototype.onExecute = function()
+	{
+		var func = this._func;
+		if(!func || !this.isOutputConnected(0))
+			return;
+
+		if(!global.enableWebGLCanvas)
+		{
+			console.warn("cannot use LGraphTextureCanvas2D if Canvas2DtoWebGL is not included");
+			return;
+		}
+
+		var width = this.properties.width || gl.canvas.width;
+		var height = this.properties.height || gl.canvas.height;
+		var temp = this._temp_texture;
+		if(!temp || temp.width != width || temp.height != height )
+			temp = this._temp_texture = new GL.Texture( width, height, { format: gl.RGBA, filter: gl.LINEAR });
+
+		var that = this;
+		var time = this.graph.getTime();
+		temp.drawTo(function(){
+			gl.start2D();
+			try
+			{
+				if(func.draw)
+					func.draw.call( that, gl.canvas, gl, time, func );
+				else
+					func.call( that, gl.canvas, gl, time, func );
+				that.boxcolor = "#00FF00";
+			}
+			catch (err)
+			{
+				that.boxcolor = "#FF0000";
+				console.error("Error executing script");
+				console.error(err);
+			}
+			gl.finish2D();
+		});
+
+		this.setOutputData( 0, temp );
+	}
+
+	LiteGraph.registerNodeType("texture/canvas2D", LGraphTextureCanvas2D );
+
+
+	function LGraphTextureMatte()
+	{
+		this.addInput("in","Texture");
+
+		this.addOutput("out","Texture");
+		this.properties = { key_color: vec3.fromValues(0.,1.,0.), threshold: 0.8, slope: 0.2, precision: LGraphTexture.DEFAULT };
+	}
+
+	LGraphTextureMatte.title = "Matte";
+	LGraphTextureMatte.desc = "Extracts background";
+
+	LGraphTextureMatte.widgets_info = { 
+		"key_color": { widget:"color" },
+		"precision": { widget:"combo", values: LGraphTexture.MODE_VALUES }
+	};
+
+	LGraphTextureMatte.prototype.onExecute = function()
+	{
+		if(!this.isOutputConnected(0))
+			return; //saves work
+
+		var tex = this.getInputData(0);
+
+		if(this.properties.precision === LGraphTexture.PASS_THROUGH )
+		{
+			this.setOutputData(0,tex);
+			return;
+		}		
+
+		if(!tex)
+			return;
+
+		this._tex = LGraphTexture.getTargetTexture( tex, this._tex, this.properties.precision );
+
+		gl.disable( gl.BLEND );
+		gl.disable( gl.DEPTH_TEST );
+
+		if(!this._uniforms)
+			this._uniforms = { u_texture: 0, u_key_color: this.properties.key_color, u_threshold: 1, u_slope: 1 };
+		var uniforms = this._uniforms;
+
+		var mesh = Mesh.getScreenQuad();
+		var shader = LGraphTextureMatte._shader;
+		if(!shader)
+			shader = LGraphTextureMatte._shader = new GL.Shader( GL.Shader.SCREEN_VERTEX_SHADER, LGraphTextureMatte.pixel_shader );
+
+		uniforms.u_key_color = this.properties.key_color;
+		uniforms.u_threshold = this.properties.threshold;
+		uniforms.u_slope = this.properties.slope;
+
+		this._tex.drawTo( function() {
+			tex.bind(0);
+			shader.uniforms( uniforms ).draw( mesh );
+		});
+
+		this.setOutputData( 0, this._tex );
+	}
+
+	LGraphTextureMatte.pixel_shader = "precision highp float;\n\
+			varying vec2 v_coord;\n\
+			uniform sampler2D u_texture;\n\
+			uniform vec3 u_key_color;\n\
+			uniform float u_threshold;\n\
+			uniform float u_slope;\n\
+			\n\
+			void main() {\n\
+				vec3 color = texture2D( u_texture, v_coord ).xyz;\n\
+				float diff = length( normalize(color) - normalize(u_key_color) );\n\
+				float edge = u_threshold * (1.0 - u_slope);\n\
+				float alpha = smoothstep( edge, u_threshold, diff);\n\
+				gl_FragColor = vec4( color, alpha );\n\
+			}";
+
+	LiteGraph.registerNodeType("texture/matte", LGraphTextureMatte );
+
+
+	//***********************************
+	//Cubemap reader (to pass a cubemap to a node that requires cubemaps and no images)
+	function LGraphCubemap()
+	{
+		this.addOutput("Cubemap","Cubemap");
+		this.properties = {name:""};
+		this.size = [LGraphTexture.image_preview_size, LGraphTexture.image_preview_size];
+	}
+
+	LGraphCubemap.title = "Cubemap";
+
+	LGraphCubemap.prototype.onDropFile = function(data, filename, file)
+	{
+		if(!data)
+		{
+			this._drop_texture = null;
+			this.properties.name = "";
+		}
+		else
+		{
+			if( typeof(data) == "string" )
+				this._drop_texture = GL.Texture.fromURL(data);
+			else
+				this._drop_texture = GL.Texture.fromDDSInMemory(data);
+			this.properties.name = filename;
+		}
+	}
+
+	LGraphCubemap.prototype.onExecute = function()
+	{
+		if(this._drop_texture)
+		{
+			this.setOutputData(0, this._drop_texture);
+			return;
+		}
+
+		if(!this.properties.name)
+			return;
+
+		var tex = LGraphTexture.getTexture( this.properties.name );
+		if(!tex) 
+			return;
+
+		this._last_tex = tex;
+		this.setOutputData(0, tex);
+	}
+
+	LGraphCubemap.prototype.onDrawBackground = function(ctx)
+	{
+		if( this.flags.collapsed || this.size[1] <= 20)
+			return;
+
+		if(!ctx.webgl)
+			return;
+
+		var cube_mesh = gl.meshes["cube"];
+		if(!cube_mesh)
+			cube_mesh = gl.meshes["cube"] = GL.Mesh.cube({size:1});
+
+		//var view = mat4.lookAt( mat4.create(), [0,0
+	}
+
+	LiteGraph.registerNodeType("texture/cubemap", LGraphCubemap );
+
+} //litegl.js defined
+
 })(this);
-(function( global )
-{
-var LiteGraph = global.LiteGraph;
-
-function MIDIEvent( data )
-{
-	this.channel = 0;
-	this.cmd = 0;
-
-	if(data)
-		this.setup(data)
-	else
-		this.data = [0,0,0];
-}
-
-MIDIEvent.prototype.setup = function( raw_data )
-{
-	this.data = raw_data;
-
-	var midiStatus = raw_data[0];
-	this.status = midiStatus;
-
-	var midiCommand = midiStatus & 0xF0;
-
-	if(midiStatus >= 0xF0)
-		this.cmd = midiStatus;
-	else
-		this.cmd = midiCommand;
-
-	if(this.cmd == MIDIEvent.NOTEON && this.velocity == 0)
-		this.cmd = MIDIEvent.NOTEOFF;
-
-	this.cmd_str = MIDIEvent.commands[ this.cmd ] || "";
-
-	if ( midiCommand >= MIDIEvent.NOTEON || midiCommand <= MIDIEvent.NOTEOFF ) {
-		this.channel =  midiStatus & 0x0F;
-	}
-}
-
-Object.defineProperty( MIDIEvent.prototype, "velocity", {
-	get: function() {
-		if(this.cmd == MIDIEvent.NOTEON)
-			return this.data[2];
-		return -1;
-	},
-	set: function(v) {
-		this.data[2] = v; //  v / 127;
-	},
-	enumerable: true
-});
-
-MIDIEvent.notes = ["A","A#","B","C","C#","D","D#","E","F","F#","G","G#"];
-
-//returns HZs
-MIDIEvent.prototype.getPitch = function()
-{
-	return Math.pow(2, (this.data[1] - 69) / 12 ) * 440;
-}
-
-MIDIEvent.computePitch = function( note )
-{
-	return Math.pow(2, (note - 69) / 12 ) * 440;
-}
-
-MIDIEvent.prototype.getCC = function()
-{
-	return this.data[1];
-}
-
-MIDIEvent.prototype.getCCValue = function()
-{
-	return this.data[2];
-}
-
-//not tested, there is a formula missing here
-MIDIEvent.prototype.getPitchBend = function()
-{
-	return this.data[1] + (this.data[2] << 7) - 8192;
-}
-
-MIDIEvent.computePitchBend = function(v1,v2)
-{
-	return v1 + (v2 << 7) - 8192;
-}
-
-MIDIEvent.prototype.setCommandFromString = function( str )
-{
-	this.cmd = MIDIEvent.computeCommandFromString(str);
-}
-
-MIDIEvent.computeCommandFromString = function( str )
-{
-	if(!str)
-		return 0;
-
-	if(str && str.constructor === Number)
-		return str;
-
-	str = str.toUpperCase();
-	switch( str )
-	{
-		case "NOTE ON":
-		case "NOTEON": return MIDIEvent.NOTEON; break;
-		case "NOTE OFF":
-		case "NOTEOFF": return MIDIEvent.NOTEON; break;
-		case "KEY PRESSURE": 
-		case "KEYPRESSURE": return MIDIEvent.KEYPRESSURE; break;
-		case "CONTROLLER CHANGE": 
-		case "CONTROLLERCHANGE": 
-		case "CC": return MIDIEvent.CONTROLLERCHANGE; break;
-		case "PROGRAM CHANGE":
-		case "PROGRAMCHANGE":
-		case "PC": return MIDIEvent.PROGRAMCHANGE; break;
-		case "CHANNEL PRESSURE":
-		case "CHANNELPRESSURE": return MIDIEvent.CHANNELPRESSURE; break;
-		case "PITCH BEND":
-		case "PITCHBEND": return MIDIEvent.PITCHBEND; break;
-		case "TIME TICK":
-		case "TIMETICK": return MIDIEvent.TIMETICK; break;
-		default: return Number(str); //asume its a hex code
-	}
-}
-
-MIDIEvent.toNoteString = function(d)
-{
-	var note = d - 21;
-	var octave = d - 24;
-	note = note % 12;
-	if(note < 0)
-		note = 12 + note;
-	return MIDIEvent.notes[ note ] + Math.floor(octave / 12 + 1);
-}
-
-MIDIEvent.prototype.toString = function()
-{
-	var str = "" + this.channel + ". " ;
-	switch( this.cmd )
-	{
-		case MIDIEvent.NOTEON: str += "NOTEON " + MIDIEvent.toNoteString( this.data[1] ); break;
-		case MIDIEvent.NOTEOFF: str += "NOTEOFF " + MIDIEvent.toNoteString( this.data[1] ); break;
-		case MIDIEvent.CONTROLLERCHANGE: str += "CC " + this.data[1] + " " + this.data[2]; break;
-		case MIDIEvent.PROGRAMCHANGE: str += "PC " + this.data[1]; break;
-		case MIDIEvent.PITCHBEND: str += "PITCHBEND " + this.getPitchBend(); break;
-		case MIDIEvent.KEYPRESSURE: str += "KEYPRESS " + this.data[1]; break;
-	}
-
-	return str;
-}
-
-MIDIEvent.prototype.toHexString = function()
-{
-	var str = "";
-	for(var i = 0; i < this.data.length; i++)
-		str += this.data[i].toString(16) + " ";
-}
-
-MIDIEvent.NOTEOFF = 0x80;
-MIDIEvent.NOTEON = 0x90;
-MIDIEvent.KEYPRESSURE = 0xA0;
-MIDIEvent.CONTROLLERCHANGE = 0xB0;
-MIDIEvent.PROGRAMCHANGE = 0xC0;
-MIDIEvent.CHANNELPRESSURE = 0xD0;
-MIDIEvent.PITCHBEND = 0xE0;
-MIDIEvent.TIMETICK = 0xF8;
-
-MIDIEvent.commands = {
-	0x80: "note off",
-	0x90: "note on",
-	0xA0: "key pressure",
-	0xB0: "controller change",
-	0xC0: "program change",
-	0xD0: "channel pressure",
-	0xE0: "pitch bend",
-	0xF0: "system",
-	0xF2: "Song pos",
-	0xF3: "Song select",
-	0xF6: "Tune request",
-	0xF8: "time tick",
-	0xFA: "Start Song",
-	0xFB: "Continue Song",
-	0xFC: "Stop Song",
-	0xFE: "Sensing",
-	0xFF: "Reset"
-}
-
-//MIDI wrapper
-function MIDIInterface( on_ready, on_error )
-{
-	if(!navigator.requestMIDIAccess)
-	{
-		this.error = "not suppoorted";
-		if(on_error)
-			on_error("Not supported");
-		else
-			console.error("MIDI NOT SUPPORTED, enable by chrome://flags");
-		return;
-	}
-
-	this.on_ready = on_ready;
-
-	this.state = {
-		note: [],
-		cc: []
-	};
-
-
-
-	navigator.requestMIDIAccess().then( this.onMIDISuccess.bind(this), this.onMIDIFailure.bind(this) );
-}
-
-MIDIInterface.input = null;
-
-MIDIInterface.MIDIEvent = MIDIEvent;
-
-MIDIInterface.prototype.onMIDISuccess = function(midiAccess)
-{
-	console.log( "MIDI ready!" );
-	console.log( midiAccess );
-	this.midi = midiAccess;  // store in the global (in real usage, would probably keep in an object instance)
-	this.updatePorts();
-
-	if (this.on_ready)
-		this.on_ready(this);
-}
-
-MIDIInterface.prototype.updatePorts = function()
-{
-	var midi = this.midi;
-	this.input_ports = midi.inputs;
-	var num = 0;
-
-	var it = this.input_ports.values();
-	var it_value = it.next();
-	while( it_value && it_value.done === false )
-	{
-		var port_info = it_value.value;
-		console.log( "Input port [type:'" + port_info.type + "'] id:'" + port_info.id +
-		  "' manufacturer:'" + port_info.manufacturer + "' name:'" + port_info.name +
-		  "' version:'" + port_info.version + "'" );
-			num++;
-		it_value = it.next();
-	}
-	this.num_input_ports = num;
-
-	num = 0;
-	this.output_ports = midi.outputs;
-	var it = this.output_ports.values();
-	var it_value = it.next();
-	while( it_value && it_value.done === false )
-	{
-		var port_info = it_value.value;
-		console.log( "Output port [type:'" + port_info.type + "'] id:'" + port_info.id +
-		  "' manufacturer:'" + port_info.manufacturer + "' name:'" + port_info.name +
-		  "' version:'" + port_info.version + "'" );
-			num++;
-		it_value = it.next();
-	  }
-	this.num_output_ports = num;
-
-
-	/* OLD WAY
-	for (var i = 0; i < this.input_ports.size; ++i) {
-		  var input = this.input_ports.get(i);
-		  if(!input)
-			  continue; //sometimes it is null?!
-			console.log( "Input port [type:'" + input.type + "'] id:'" + input.id +
-		  "' manufacturer:'" + input.manufacturer + "' name:'" + input.name +
-		  "' version:'" + input.version + "'" );
-			num++;
-	  }
-	this.num_input_ports = num;
-
-
-	num = 0;
-	this.output_ports = midi.outputs;
-	for (var i = 0; i < this.output_ports.size; ++i) {
-		  var output = this.output_ports.get(i);
-		  if(!output)
-			  continue; 
-		console.log( "Output port [type:'" + output.type + "'] id:'" + output.id +
-		  "' manufacturer:'" + output.manufacturer + "' name:'" + output.name +
-		  "' version:'" + output.version + "'" );
-			num++;
-	  }
-	this.num_output_ports = num;
-	*/
-}
-
-MIDIInterface.prototype.onMIDIFailure = function(msg)
-{
-	console.error( "Failed to get MIDI access - " + msg );
-}
-
-MIDIInterface.prototype.openInputPort = function( port, callback )
-{
-	var input_port = this.input_ports.get( "input-" + port );
-	if(!input_port)
-		return false;
-	MIDIInterface.input = this;
-	var that = this;
-
-	input_port.onmidimessage = function(a) {
-		var midi_event = new MIDIEvent(a.data);
-		that.updateState( midi_event );
-		if(callback)
-			callback(a.data, midi_event );
-		if(MIDIInterface.on_message)
-			MIDIInterface.on_message( a.data, midi_event );
-	}
-	console.log("port open: ", input_port);
-	return true;
-}
-
-MIDIInterface.parseMsg = function(data)
-{
-
-}
-
-MIDIInterface.prototype.updateState = function( midi_event )
-{
-	switch( midi_event.cmd )
-	{
-		case MIDIEvent.NOTEON: this.state.note[ midi_event.value1|0 ] = midi_event.value2; break;
-		case MIDIEvent.NOTEOFF: this.state.note[ midi_event.value1|0 ] = 0; break;
-		case MIDIEvent.CONTROLLERCHANGE: this.state.cc[ midi_event.getCC() ] = midi_event.getCCValue(); break;
-	}
-}
-
-MIDIInterface.prototype.sendMIDI = function( port, midi_data )
-{
-	if( !midi_data )
-		return;
-
-	var output_port = this.output_ports.get( "output-" + port );
-	if(!output_port)
-		return;
-
-	MIDIInterface.output = this;
-
-	if( midi_data.constructor === MIDIEvent)
-		output_port.send( midi_data.data ); 
-	else
-		output_port.send( midi_data ); 
-}
-
-
-
-function LGMIDIIn()
-{
-	this.addOutput( "on_midi", LiteGraph.EVENT );
-	this.addOutput( "out", "midi" );
-	this.properties = {port: 0};
-	this._last_midi_event = null;
-	this._current_midi_event = null;
-
-	var that = this;
-	new MIDIInterface( function( midi ){
-		//open
-		that._midi = midi;
-		if(that._waiting)
-			that.onStart();
-		that._waiting = false;
-	});
-}
-
-LGMIDIIn.MIDIInterface = MIDIInterface;
-
-LGMIDIIn.title = "MIDI Input";
-LGMIDIIn.desc = "Reads MIDI from a input port";
-
-LGMIDIIn.prototype.getPropertyInfo = function(name)
-{
-	if(!this._midi)
-		return;
-
-	if(name == "port")
-	{
-		var values = {};
-		for (var i = 0; i < this._midi.input_ports.size; ++i)
-		{
-			var input = this._midi.input_ports.get( "input-" + i);
-			values[i] = i + ".- " + input.name + " version:" + input.version;
-		}
-		return { type: "enum", values: values };
-	}
-}
-
-LGMIDIIn.prototype.onStart = function()
-{
-	if(this._midi)
-		this._midi.openInputPort( this.properties.port, this.onMIDIEvent.bind(this) );
-	else
-		this._waiting = true;
-}
-
-LGMIDIIn.prototype.onMIDIEvent = function( data, midi_event )
-{
-	this._last_midi_event = midi_event;
-
-	this.trigger( "on_midi", midi_event );
-	if(midi_event.cmd == MIDIEvent.NOTEON)
-		this.trigger( "on_noteon", midi_event );
-	else if(midi_event.cmd == MIDIEvent.NOTEOFF)
-		this.trigger( "on_noteoff", midi_event );
-	else if(midi_event.cmd == MIDIEvent.CONTROLLERCHANGE)
-		this.trigger( "on_cc", midi_event );
-	else if(midi_event.cmd == MIDIEvent.PROGRAMCHANGE)
-		this.trigger( "on_pc", midi_event );
-	else if(midi_event.cmd == MIDIEvent.PITCHBEND)
-		this.trigger( "on_pitchbend", midi_event );
-}
-
-LGMIDIIn.prototype.onExecute = function()
-{
-	if(this.outputs)
-	{
-		var last = this._last_midi_event;
-		for(var i = 0; i < this.outputs.length; ++i)
-		{
-			var output = this.outputs[i];
-			var v = null;
-			switch (output.name)
-			{
-				case "midi": v = this._midi; break;
-				case "last_midi": v = last; break;
-				default:
-					continue;
-			}
-			this.setOutputData( i, v );
-		}
-	}
-}
-
-LGMIDIIn.prototype.onGetOutputs = function() {
-	return [
-		["last_midi","midi"],
-		["on_midi",LiteGraph.EVENT],
-		["on_noteon",LiteGraph.EVENT],
-		["on_noteoff",LiteGraph.EVENT],
-		["on_cc",LiteGraph.EVENT],
-		["on_pc",LiteGraph.EVENT],
-		["on_pitchbend",LiteGraph.EVENT]
-	];
-}
-
-LiteGraph.registerNodeType("midi/input", LGMIDIIn);
-
-
-function LGMIDIOut()
-{
-	this.addInput( "send", LiteGraph.EVENT );
-	this.properties = {port: 0};
-
-	var that = this;
-	new MIDIInterface( function( midi ){
-		that._midi = midi;
-	});
-}
-
-LGMIDIOut.MIDIInterface = MIDIInterface;
-
-LGMIDIOut.title = "MIDI Output";
-LGMIDIOut.desc = "Sends MIDI to output channel";
-
-LGMIDIOut.prototype.getPropertyInfo = function(name)
-{
-	if(!this._midi)
-		return;
-
-	if(name == "port")
-	{
-		var values = {};
-		for (var i = 0; i < this._midi.output_ports.size; ++i)
-		{
-			var output = this._midi.output_ports.get(i);
-			values[i] = i + ".- " + output.name + " version:" + output.version;
-		}
-		return { type: "enum", values: values };
-	}
-}
-
-
-LGMIDIOut.prototype.onAction = function(event, midi_event )
-{
-	console.log(midi_event);
-	if(!this._midi)
-		return;
-	if(event == "send")
-		this._midi.sendMIDI( this.port, midi_event );
-	this.trigger("midi",midi_event);
-}
-
-LGMIDIOut.prototype.onGetInputs = function() {
-	return [["send",LiteGraph.ACTION]];
-}
-
-LGMIDIOut.prototype.onGetOutputs = function() {
-	return [["on_midi",LiteGraph.EVENT]];
-}
-
-LiteGraph.registerNodeType("midi/output", LGMIDIOut);
-
-
-function LGMIDIShow()
-{
-	this.addInput( "on_midi", LiteGraph.EVENT );
-	this._str = "";
-	this.size = [200,40]
-}
-
-LGMIDIShow.title = "MIDI Show";
-LGMIDIShow.desc = "Shows MIDI in the graph";
-
-LGMIDIShow.prototype.onAction = function(event, midi_event )
-{
-	if(!midi_event)
-		return;
-	if(midi_event.constructor === MIDIEvent)
-		this._str = midi_event.toString();
-	else
-		this._str = "???";
-}
-
-LGMIDIShow.prototype.onDrawForeground = function( ctx )
-{
-	if( !this._str )
-		return;
-
-	ctx.font = "30px Arial";
-	ctx.fillText( this._str, 10, this.size[1] * 0.8 );
-}
-
-LGMIDIShow.prototype.onGetInputs = function() {
-	return [["in",LiteGraph.ACTION]];
-}
-
-LGMIDIShow.prototype.onGetOutputs = function() {
-	return [["on_midi",LiteGraph.EVENT]];
-}
-
-LiteGraph.registerNodeType("midi/show", LGMIDIShow);
-
-
-
-function LGMIDIFilter()
-{
-	this.properties = {
-		channel: -1,
-		cmd: -1,
-		min_value: -1,
-		max_value: -1
-	};
-
-	this.addInput( "in", LiteGraph.EVENT );
-	this.addOutput( "on_midi", LiteGraph.EVENT );
-}
-
-LGMIDIFilter.title = "MIDI Filter";
-LGMIDIFilter.desc = "Filters MIDI messages";
-
-LGMIDIFilter.prototype.onAction = function(event, midi_event )
-{
-	if(!midi_event || midi_event.constructor !== MIDIEvent)
-		return;
-
-	if( this.properties.channel != -1 && midi_event.channel != this.properties.channel)
-		return;
-	if(this.properties.cmd != -1 && midi_event.cmd != this.properties.cmd)
-		return;
-	if(this.properties.min_value != -1 && midi_event.data[1] < this.properties.min_value)
-		return;
-	if(this.properties.max_value != -1 && midi_event.data[1] > this.properties.max_value)
-		return;
-	this.trigger("on_midi",midi_event);
-}
-
-LiteGraph.registerNodeType("midi/filter", LGMIDIFilter);
-
-
-function LGMIDIEvent()
-{
-	this.properties = {
-		channel: 0,
-		cmd: "CC",
-		value1: 1,
-		value2: 1
-	};
-
-	this.addInput( "send", LiteGraph.EVENT );
-	this.addInput( "assign", LiteGraph.EVENT );
-	this.addOutput( "on_midi", LiteGraph.EVENT );
-}
-
-LGMIDIEvent.title = "MIDIEvent";
-LGMIDIEvent.desc = "Create a MIDI Event";
-
-LGMIDIEvent.prototype.onAction = function( event, midi_event )
-{
-	if(event == "assign")
-	{
-		this.properties.channel = midi_event.channel;
-		this.properties.cmd = midi_event.cmd;
-		this.properties.value1 = midi_event.data[1];
-		this.properties.value2 = midi_event.data[2];
-		return;
-	}
-
-	//send
-	var midi_event = new MIDIEvent();
-	midi_event.channel = this.properties.channel;
-	if(this.properties.cmd && this.properties.cmd.constructor === String)
-		midi_event.setCommandFromString( this.properties.cmd );
-	else
-		midi_event.cmd = this.properties.cmd;
-	midi_event.data[0] = midi_event.cmd | midi_event.channel;
-	midi_event.data[1] = Number(this.properties.value1);
-	midi_event.data[2] = Number(this.properties.value2);
-	this.trigger("on_midi",midi_event);
-}
-
-LGMIDIEvent.prototype.onExecute = function()
-{
-	var props = this.properties;
-
-	if(this.outputs)
-	{
-		for(var i = 0; i < this.outputs.length; ++i)
-		{
-			var output = this.outputs[i];
-			var v = null;
-			switch (output.name)
-			{
-				case "midi": 
-					v = new MIDIEvent(); 
-					v.setup([ props.cmd, props.value1, props.value2 ]);
-					v.channel = props.channel;
-					break;
-				case "command": v = props.cmd; break;
-				case "cc": v = props.value1; break;
-				case "cc_value": v = props.value2; break;
-				case "note": v = (props.cmd == MIDIEvent.NOTEON || props.cmd == MIDIEvent.NOTEOFF) ? props.value1 : null; break;
-				case "velocity": v = props.cmd == MIDIEvent.NOTEON ? props.value2 : null; break;
-				case "pitch": v = props.cmd == MIDIEvent.NOTEON ? MIDIEvent.computePitch( props.value1 ) : null; break;
-				case "pitchbend": v = props.cmd == MIDIEvent.PITCHBEND ? MIDIEvent.computePitchBend( props.value1, props.value2 ) : null; break;
-				default:
-					continue;
-			}
-			if(v !== null)
-				this.setOutputData( i, v );
-		}
-	}
-}
-
-LGMIDIEvent.prototype.onPropertyChanged = function(name,value)
-{
-	if(name == "cmd")
-		this.properties.cmd = MIDIEvent.computeCommandFromString( value );
-}
-
-
-LGMIDIEvent.prototype.onGetOutputs = function() {
-	return [
-		["midi","midi"],
-		["on_midi",LiteGraph.EVENT],
-		["command","number"],
-		["note","number"],
-		["velocity","number"],
-		["cc","number"],
-		["cc_value","number"],
-		["pitch","number"],
-		["pitchbend","number"]
-	];
-}
-
-
-LiteGraph.registerNodeType("midi/event", LGMIDIEvent);
-
-
-function LGMIDICC()
-{
-	this.properties = {
-//		channel: 0,
-		cc: 1,
-		value: 0
-	};
-
-	this.addOutput( "value", "number" );
-}
-
-LGMIDICC.title = "MIDICC";
-LGMIDICC.desc = "gets a Controller Change";
-
-LGMIDICC.prototype.onExecute = function()
-{
-	var props = this.properties;
-	if( MIDIInterface.input )
-		this.properties.value = MIDIInterface.input.state.cc[ this.properties.cc ];
-	this.setOutputData( 0, this.properties.value );
-}
-
-LiteGraph.registerNodeType("midi/cc", LGMIDICC);
-
-
-
-
-function now() { return window.performance.now() }
-
+(function(global){
+var LiteGraph = global.LiteGraph;
+
+//Works with Litegl.js to create WebGL nodes
+if(typeof(GL) != "undefined")
+{
+
+	// Texture Lens *****************************************
+	function LGraphFXLens()
+	{
+		this.addInput("Texture","Texture");
+		this.addInput("Aberration","number");
+		this.addInput("Distortion","number");
+		this.addInput("Blur","number");
+		this.addOutput("Texture","Texture");
+		this.properties = { aberration:1.0, distortion: 1.0, blur: 1.0, precision: LGraphTexture.DEFAULT };
+
+		if(!LGraphFXLens._shader)
+		{
+			LGraphFXLens._shader = new GL.Shader( GL.Shader.SCREEN_VERTEX_SHADER, LGraphFXLens.pixel_shader );
+			LGraphFXLens._texture = new GL.Texture(3,1,{ format: gl.RGB, wrap: gl.CLAMP_TO_EDGE, magFilter: gl.LINEAR, minFilter: gl.LINEAR, pixel_data: [255,0,0, 0,255,0, 0,0,255] });
+		}
+	}
+
+	LGraphFXLens.title = "Lens";
+	LGraphFXLens.desc = "Camera Lens distortion";
+	LGraphFXLens.widgets_info = {
+		"precision": { widget:"combo", values: LGraphTexture.MODE_VALUES }
+	};
+
+	LGraphFXLens.prototype.onExecute = function()
+	{
+		var tex = this.getInputData(0);
+		if(this.properties.precision === LGraphTexture.PASS_THROUGH )
+		{
+			this.setOutputData(0,tex);
+			return;
+		}		
+
+		if(!tex) return;
+
+		this._tex = LGraphTexture.getTargetTexture( tex, this._tex, this.properties.precision );
+
+		var aberration = this.properties.aberration;
+		if( this.isInputConnected(1) )
+		{
+			aberration = this.getInputData(1);
+			this.properties.aberration = aberration;
+		}
+
+		var distortion = this.properties.distortion;
+		if( this.isInputConnected(2) )
+		{
+			distortion = this.getInputData(2);
+			this.properties.distortion = distortion;
+		}
+
+		var blur = this.properties.blur;
+		if( this.isInputConnected(3) )
+		{
+			blur = this.getInputData(3);
+			this.properties.blur = blur;
+		}
+
+		gl.disable( gl.BLEND );
+		gl.disable( gl.DEPTH_TEST );
+		var mesh = Mesh.getScreenQuad();
+		var shader = LGraphFXLens._shader;
+		//var camera = LS.Renderer._current_camera;
+
+		this._tex.drawTo( function() {
+			tex.bind(0);
+			shader.uniforms({u_texture:0, u_aberration: aberration, u_distortion: distortion, u_blur: blur })
+				.draw(mesh);
+		});
+
+		this.setOutputData(0, this._tex);
+	}
+
+	LGraphFXLens.pixel_shader = "precision highp float;\n\
+			precision highp float;\n\
+			varying vec2 v_coord;\n\
+			uniform sampler2D u_texture;\n\
+			uniform vec2 u_camera_planes;\n\
+			uniform float u_aberration;\n\
+			uniform float u_distortion;\n\
+			uniform float u_blur;\n\
+			\n\
+			void main() {\n\
+				vec2 coord = v_coord;\n\
+				float dist = distance(vec2(0.5), coord);\n\
+				vec2 dist_coord = coord - vec2(0.5);\n\
+				float percent = 1.0 + ((0.5 - dist) / 0.5) * u_distortion;\n\
+				dist_coord *= percent;\n\
+				coord = dist_coord + vec2(0.5);\n\
+				vec4 color = texture2D(u_texture,coord, u_blur * dist);\n\
+				color.r = texture2D(u_texture,vec2(0.5) + dist_coord * (1.0+0.01*u_aberration), u_blur * dist ).r;\n\
+				color.b = texture2D(u_texture,vec2(0.5) + dist_coord * (1.0-0.01*u_aberration), u_blur * dist ).b;\n\
+				gl_FragColor = color;\n\
+			}\n\
+			";
+		/*
+			float normalized_tunable_sigmoid(float xs, float k)\n\
+			{\n\
+				xs = xs * 2.0 - 1.0;\n\
+				float signx = sign(xs);\n\
+				float absx = abs(xs);\n\
+				return signx * ((-k - 1.0)*absx)/(2.0*(-2.0*k*absx+k-1.0)) + 0.5;\n\
+			}\n\
+		*/
+
+	LiteGraph.registerNodeType("fx/lens", LGraphFXLens );
+	global.LGraphFXLens = LGraphFXLens;
+
+	/* not working yet
+	function LGraphDepthOfField()
+	{
+		this.addInput("Color","Texture");
+		this.addInput("Linear Depth","Texture");
+		this.addInput("Camera","camera");
+		this.addOutput("Texture","Texture");
+		this.properties = { high_precision: false };
+	}
+
+	LGraphDepthOfField.title = "Depth Of Field";
+	LGraphDepthOfField.desc = "Applies a depth of field effect";
+
+	LGraphDepthOfField.prototype.onExecute = function()
+	{
+		var tex = this.getInputData(0);
+		var depth = this.getInputData(1);
+		var camera = this.getInputData(2);
+
+		if(!tex || !depth || !camera) 
+		{
+			this.setOutputData(0, tex);
+			return;
+		}
+
+		var precision = gl.UNSIGNED_BYTE;
+		if(this.properties.high_precision)
+			precision = gl.half_float_ext ? gl.HALF_FLOAT_OES : gl.FLOAT;			
+		if(!this._temp_texture || this._temp_texture.type != precision ||
+			this._temp_texture.width != tex.width || this._temp_texture.height != tex.height)
+			this._temp_texture = new GL.Texture( tex.width, tex.height, { type: precision, format: gl.RGBA, filter: gl.LINEAR });
+
+		var shader = LGraphDepthOfField._shader = new GL.Shader( GL.Shader.SCREEN_VERTEX_SHADER, LGraphDepthOfField._pixel_shader );
+
+		var screen_mesh = Mesh.getScreenQuad();
+
+		gl.disable( gl.DEPTH_TEST );
+		gl.disable( gl.BLEND );
+
+		var camera_position = camera.getEye();
+		var focus_point = camera.getCenter();
+		var distance = vec3.distance( camera_position, focus_point );
+		var far = camera.far;
+		var focus_range = distance * 0.5;
+
+		this._temp_texture.drawTo( function() {
+			tex.bind(0);
+			depth.bind(1);
+			shader.uniforms({u_texture:0, u_depth_texture:1, u_resolution: [1/tex.width, 1/tex.height], u_far: far, u_focus_point: distance, u_focus_scale: focus_range }).draw(screen_mesh);
+		});
+
+		this.setOutputData(0, this._temp_texture);
+	}
+
+	//from http://tuxedolabs.blogspot.com.es/2018/05/bokeh-depth-of-field-in-single-pass.html
+	LGraphDepthOfField._pixel_shader = "\n\
+		precision highp float;\n\
+		varying vec2 v_coord;\n\
+		uniform sampler2D u_texture; //Image to be processed\n\
+		uniform sampler2D u_depth_texture; //Linear depth, where 1.0 == far plane\n\
+		uniform vec2 u_iresolution; //The size of a pixel: vec2(1.0/width, 1.0/height)\n\
+		uniform float u_far; // Far plane\n\
+		uniform float u_focus_point;\n\
+		uniform float u_focus_scale;\n\
+		\n\
+		const float GOLDEN_ANGLE = 2.39996323;\n\
+		const float MAX_BLUR_SIZE = 20.0;\n\
+		const float RAD_SCALE = 0.5; // Smaller = nicer blur, larger = faster\n\
+		\n\
+		float getBlurSize(float depth, float focusPoint, float focusScale)\n\
+		{\n\
+		 float coc = clamp((1.0 / focusPoint - 1.0 / depth)*focusScale, -1.0, 1.0);\n\
+		 return abs(coc) * MAX_BLUR_SIZE;\n\
+		}\n\
+		\n\
+		vec3 depthOfField(vec2 texCoord, float focusPoint, float focusScale)\n\
+		{\n\
+		 float centerDepth = texture2D(u_depth_texture, texCoord).r * u_far;\n\
+		 float centerSize = getBlurSize(centerDepth, focusPoint, focusScale);\n\
+		 vec3 color = texture2D(u_texture, v_coord).rgb;\n\
+		 float tot = 1.0;\n\
+		\n\
+		 float radius = RAD_SCALE;\n\
+		 for (float ang = 0.0; ang < 100.0; ang += GOLDEN_ANGLE)\n\
+		 {\n\
+		  vec2 tc = texCoord + vec2(cos(ang), sin(ang)) * u_iresolution * radius;\n\
+			\n\
+		  vec3 sampleColor = texture2D(u_texture, tc).rgb;\n\
+		  float sampleDepth = texture2D(u_depth_texture, tc).r * u_far;\n\
+		  float sampleSize = getBlurSize( sampleDepth, focusPoint, focusScale );\n\
+		  if (sampleDepth > centerDepth)\n\
+		   sampleSize = clamp(sampleSize, 0.0, centerSize*2.0);\n\
+			\n\
+		  float m = smoothstep(radius-0.5, radius+0.5, sampleSize);\n\
+		  color += mix(color/tot, sampleColor, m);\n\
+		  tot += 1.0;\n\
+		  radius += RAD_SCALE/radius;\n\
+		  if(radius>=MAX_BLUR_SIZE)\n\
+			 return color / tot;\n\
+		 }\n\
+		 return color / tot;\n\
+		}\n\
+		void main()\n\
+		{\n\
+			gl_FragColor = vec4( depthOfField( v_coord, u_focus_point, u_focus_scale ), 1.0 );\n\
+			//gl_FragColor = vec4( texture2D(u_depth_texture, v_coord).r );\n\
+		}\n\
+		";
+
+	LiteGraph.registerNodeType("fx/DOF", LGraphDepthOfField );
+	global.LGraphDepthOfField = LGraphDepthOfField;
+	*/
+
+	//*******************************************************
+
+	function LGraphFXBokeh()
+	{
+		this.addInput("Texture","Texture");
+		this.addInput("Blurred","Texture");
+		this.addInput("Mask","Texture");
+		this.addInput("Threshold","number");
+		this.addOutput("Texture","Texture");
+		this.properties = { shape: "", size: 10, alpha: 1.0, threshold: 1.0, high_precision: false };
+	}
+
+	LGraphFXBokeh.title = "Bokeh";
+	LGraphFXBokeh.desc = "applies an Bokeh effect";
+
+	LGraphFXBokeh.widgets_info = {"shape": { widget:"texture" }};
+
+	LGraphFXBokeh.prototype.onExecute = function()
+	{
+		var tex = this.getInputData(0);
+		var blurred_tex = this.getInputData(1);
+		var mask_tex = this.getInputData(2);
+		if(!tex || !mask_tex || !this.properties.shape) 
+		{
+			this.setOutputData(0, tex);
+			return;
+		}
+
+		if(!blurred_tex)
+			blurred_tex = tex;
+
+		var shape_tex = LGraphTexture.getTexture( this.properties.shape );
+		if(!shape_tex)
+			return;
+
+		var threshold = this.properties.threshold;
+		if( this.isInputConnected(3) )
+		{
+			threshold = this.getInputData(3);
+			this.properties.threshold = threshold;
+		}
+
+
+		var precision = gl.UNSIGNED_BYTE;
+		if(this.properties.high_precision)
+			precision = gl.half_float_ext ? gl.HALF_FLOAT_OES : gl.FLOAT;			
+		if(!this._temp_texture || this._temp_texture.type != precision ||
+			this._temp_texture.width != tex.width || this._temp_texture.height != tex.height)
+			this._temp_texture = new GL.Texture( tex.width, tex.height, { type: precision, format: gl.RGBA, filter: gl.LINEAR });
+
+		//iterations
+		var size = this.properties.size;
+
+		var first_shader = LGraphFXBokeh._first_shader;
+		if(!first_shader)
+			first_shader = LGraphFXBokeh._first_shader = new GL.Shader( Shader.SCREEN_VERTEX_SHADER, LGraphFXBokeh._first_pixel_shader );
+
+		var second_shader = LGraphFXBokeh._second_shader;
+		if(!second_shader)
+			second_shader = LGraphFXBokeh._second_shader = new GL.Shader( LGraphFXBokeh._second_vertex_shader, LGraphFXBokeh._second_pixel_shader );
+
+		var points_mesh = this._points_mesh;
+		if(!points_mesh || points_mesh._width != tex.width || points_mesh._height != tex.height || points_mesh._spacing != 2)
+			points_mesh = this.createPointsMesh( tex.width, tex.height, 2 );
+
+		var screen_mesh = Mesh.getScreenQuad();
+
+		var point_size = this.properties.size;
+		var min_light = this.properties.min_light;
+		var alpha = this.properties.alpha;
+
+		gl.disable( gl.DEPTH_TEST );
+		gl.disable( gl.BLEND );
+
+		this._temp_texture.drawTo( function() {
+			tex.bind(0);
+			blurred_tex.bind(1);
+			mask_tex.bind(2);
+			first_shader.uniforms({u_texture:0, u_texture_blur:1, u_mask: 2, u_texsize: [tex.width, tex.height] })
+				.draw(screen_mesh);
+		});
+
+		this._temp_texture.drawTo( function() {
+			//clear because we use blending
+			//gl.clearColor(0.0,0.0,0.0,1.0);
+			//gl.clear( gl.COLOR_BUFFER_BIT );
+			gl.enable( gl.BLEND );
+			gl.blendFunc( gl.ONE, gl.ONE );
+
+			tex.bind(0);
+			shape_tex.bind(3);
+			second_shader.uniforms({u_texture:0, u_mask: 2, u_shape:3, u_alpha: alpha, u_threshold: threshold, u_pointSize: point_size, u_itexsize: [1.0/tex.width, 1.0/tex.height] })
+				.draw(points_mesh, gl.POINTS);
+		});
+
+		this.setOutputData(0, this._temp_texture);
+	}
+
+	LGraphFXBokeh.prototype.createPointsMesh = function(width, height, spacing)
+	{
+		var nwidth = Math.round(width / spacing);
+		var nheight = Math.round(height / spacing);
+
+		var vertices = new Float32Array(nwidth * nheight * 2);
+
+		var ny = -1;
+		var dx = 2/width * spacing;
+		var dy = 2/height * spacing;
+		for(var y = 0; y < nheight; ++y )
+		{
+			var nx = -1;
+			for(var x = 0; x < nwidth; ++x )
+			{
+				var pos = y*nwidth*2 + x*2;
+				vertices[pos] = nx;
+				vertices[pos+1] = ny;
+				nx += dx;
+			}
+			ny += dy;
+		}
+
+		this._points_mesh = GL.Mesh.load({vertices2D: vertices});
+		this._points_mesh._width = width;
+		this._points_mesh._height = height;
+		this._points_mesh._spacing = spacing;
+
+		return this._points_mesh;
+	}
+
+	/*
+	LGraphTextureBokeh._pixel_shader = "precision highp float;\n\
+			varying vec2 a_coord;\n\
+			uniform sampler2D u_texture;\n\
+			uniform sampler2D u_shape;\n\
+			\n\
+			void main() {\n\
+				vec4 color = texture2D( u_texture, gl_PointCoord );\n\
+				color *= v_color * u_alpha;\n\
+				gl_FragColor = color;\n\
+			}\n";
+	*/
+
+	LGraphFXBokeh._first_pixel_shader = "precision highp float;\n\
+			precision highp float;\n\
+			varying vec2 v_coord;\n\
+			uniform sampler2D u_texture;\n\
+			uniform sampler2D u_texture_blur;\n\
+			uniform sampler2D u_mask;\n\
+			\n\
+			void main() {\n\
+				vec4 color = texture2D(u_texture, v_coord);\n\
+				vec4 blurred_color = texture2D(u_texture_blur, v_coord);\n\
+				float mask = texture2D(u_mask, v_coord).x;\n\
+			   gl_FragColor = mix(color, blurred_color, mask);\n\
+			}\n\
+			";
+
+	LGraphFXBokeh._second_vertex_shader = "precision highp float;\n\
+			attribute vec2 a_vertex2D;\n\
+			varying vec4 v_color;\n\
+			uniform sampler2D u_texture;\n\
+			uniform sampler2D u_mask;\n\
+			uniform vec2 u_itexsize;\n\
+			uniform float u_pointSize;\n\
+			uniform float u_threshold;\n\
+			void main() {\n\
+				vec2 coord = a_vertex2D * 0.5 + 0.5;\n\
+				v_color = texture2D( u_texture, coord );\n\
+				v_color += texture2D( u_texture, coord + vec2(u_itexsize.x, 0.0) );\n\
+				v_color += texture2D( u_texture, coord + vec2(0.0, u_itexsize.y));\n\
+				v_color += texture2D( u_texture, coord + u_itexsize);\n\
+				v_color *= 0.25;\n\
+				float mask = texture2D(u_mask, coord).x;\n\
+				float luminance = length(v_color) * mask;\n\
+				/*luminance /= (u_pointSize*u_pointSize)*0.01 */;\n\
+				luminance -= u_threshold;\n\
+				if(luminance < 0.0)\n\
+				{\n\
+					gl_Position.x = -100.0;\n\
+					return;\n\
+				}\n\
+				gl_PointSize = u_pointSize;\n\
+				gl_Position = vec4(a_vertex2D,0.0,1.0);\n\
+			}\n\
+			";
+
+	LGraphFXBokeh._second_pixel_shader = "precision highp float;\n\
+			varying vec4 v_color;\n\
+			uniform sampler2D u_shape;\n\
+			uniform float u_alpha;\n\
+			\n\
+			void main() {\n\
+				vec4 color = texture2D( u_shape, gl_PointCoord );\n\
+				color *= v_color * u_alpha;\n\
+				gl_FragColor = color;\n\
+			}\n";
+
+
+	LiteGraph.registerNodeType("fx/bokeh", LGraphFXBokeh );
+	global.LGraphFXBokeh = LGraphFXBokeh;
+
+	//************************************************
+
+	function LGraphFXGeneric()
+	{
+		this.addInput("Texture","Texture");
+		this.addInput("value1","number");
+		this.addInput("value2","number");
+		this.addOutput("Texture","Texture");
+		this.properties = { fx: "halftone", value1: 1, value2: 1, precision: LGraphTexture.DEFAULT };
+	}
+
+	LGraphFXGeneric.title = "FX";
+	LGraphFXGeneric.desc = "applies an FX from a list";
+
+	LGraphFXGeneric.widgets_info = {
+		"fx": { widget:"combo", values:["halftone","pixelate","lowpalette","noise","gamma"] },
+		"precision": { widget:"combo", values: LGraphTexture.MODE_VALUES }
+	};
+	LGraphFXGeneric.shaders = {};
+
+	LGraphFXGeneric.prototype.onExecute = function()
+	{
+		if(!this.isOutputConnected(0))
+			return; //saves work
+
+		var tex = this.getInputData(0);
+		if(this.properties.precision === LGraphTexture.PASS_THROUGH )
+		{
+			this.setOutputData(0,tex);
+			return;
+		}		
+
+		if(!tex)
+			return;
+
+		this._tex = LGraphTexture.getTargetTexture( tex, this._tex, this.properties.precision );
+
+		//iterations
+		var value1 = this.properties.value1;
+		if( this.isInputConnected(1) )
+		{
+			value1 = this.getInputData(1);
+			this.properties.value1 = value1;
+		}
+
+		var value2 = this.properties.value2;
+		if( this.isInputConnected(2) )
+		{
+			value2 = this.getInputData(2);
+			this.properties.value2 = value2;
+		}
+	
+		var fx = this.properties.fx;
+		var shader = LGraphFXGeneric.shaders[ fx ];
+		if(!shader)
+		{
+			var pixel_shader_code = LGraphFXGeneric["pixel_shader_" + fx ];
+			if(!pixel_shader_code)
+				return;
+
+			shader = LGraphFXGeneric.shaders[ fx ] = new GL.Shader( Shader.SCREEN_VERTEX_SHADER, pixel_shader_code );
+		}
+
+
+		gl.disable( gl.BLEND );
+		gl.disable( gl.DEPTH_TEST );
+		var mesh = Mesh.getScreenQuad();
+		var camera = global.LS ? LS.Renderer._current_camera : null;
+		if(camera)
+			camera_planes = [LS.Renderer._current_camera.near, LS.Renderer._current_camera.far];
+		else
+			camera_planes = [1,100];
+
+		var noise = null;
+		if(fx == "noise")
+			noise = LGraphTexture.getNoiseTexture();
+
+		this._tex.drawTo( function() {
+			tex.bind(0);
+			if(fx == "noise")
+				noise.bind(1);
+
+			shader.uniforms({u_texture:0, u_noise:1, u_size: [tex.width, tex.height], u_rand:[ Math.random(), Math.random() ], u_value1: value1, u_value2: value2, u_camera_planes: camera_planes })
+				.draw(mesh);
+		});
+
+		this.setOutputData(0, this._tex);
+	}
+
+	LGraphFXGeneric.pixel_shader_halftone = "precision highp float;\n\
+			varying vec2 v_coord;\n\
+			uniform sampler2D u_texture;\n\
+			uniform vec2 u_camera_planes;\n\
+			uniform vec2 u_size;\n\
+			uniform float u_value1;\n\
+			uniform float u_value2;\n\
+			\n\
+			float pattern() {\n\
+				float s = sin(u_value1 * 3.1415), c = cos(u_value1 * 3.1415);\n\
+				vec2 tex = v_coord * u_size.xy;\n\
+				vec2 point = vec2(\n\
+				   c * tex.x - s * tex.y ,\n\
+				   s * tex.x + c * tex.y \n\
+				) * u_value2;\n\
+				return (sin(point.x) * sin(point.y)) * 4.0;\n\
+			}\n\
+			void main() {\n\
+				vec4 color = texture2D(u_texture, v_coord);\n\
+				float average = (color.r + color.g + color.b) / 3.0;\n\
+				gl_FragColor = vec4(vec3(average * 10.0 - 5.0 + pattern()), color.a);\n\
+			}\n";
+
+	LGraphFXGeneric.pixel_shader_pixelate = "precision highp float;\n\
+			varying vec2 v_coord;\n\
+			uniform sampler2D u_texture;\n\
+			uniform vec2 u_camera_planes;\n\
+			uniform vec2 u_size;\n\
+			uniform float u_value1;\n\
+			uniform float u_value2;\n\
+			\n\
+			void main() {\n\
+				vec2 coord = vec2( floor(v_coord.x * u_value1) / u_value1, floor(v_coord.y * u_value2) / u_value2 );\n\
+				vec4 color = texture2D(u_texture, coord);\n\
+				gl_FragColor = color;\n\
+			}\n";
+
+	LGraphFXGeneric.pixel_shader_lowpalette = "precision highp float;\n\
+			varying vec2 v_coord;\n\
+			uniform sampler2D u_texture;\n\
+			uniform vec2 u_camera_planes;\n\
+			uniform vec2 u_size;\n\
+			uniform float u_value1;\n\
+			uniform float u_value2;\n\
+			\n\
+			void main() {\n\
+				vec4 color = texture2D(u_texture, v_coord);\n\
+				gl_FragColor = floor(color * u_value1) / u_value1;\n\
+			}\n";
+
+	LGraphFXGeneric.pixel_shader_noise = "precision highp float;\n\
+			varying vec2 v_coord;\n\
+			uniform sampler2D u_texture;\n\
+			uniform sampler2D u_noise;\n\
+			uniform vec2 u_size;\n\
+			uniform float u_value1;\n\
+			uniform float u_value2;\n\
+			uniform vec2 u_rand;\n\
+			\n\
+			void main() {\n\
+				vec4 color = texture2D(u_texture, v_coord);\n\
+				vec3 noise = texture2D(u_noise, v_coord * vec2(u_size.x / 512.0, u_size.y / 512.0) + u_rand).xyz - vec3(0.5);\n\
+				gl_FragColor = vec4( color.xyz + noise * u_value1, color.a );\n\
+			}\n";
+
+	LGraphFXGeneric.pixel_shader_gamma = "precision highp float;\n\
+			varying vec2 v_coord;\n\
+			uniform sampler2D u_texture;\n\
+			uniform float u_value1;\n\
+			\n\
+			void main() {\n\
+				vec4 color = texture2D(u_texture, v_coord);\n\
+				float gamma = 1.0 / u_value1;\n\
+				gl_FragColor = vec4( pow( color.xyz, vec3(gamma) ), color.a );\n\
+			}\n";
+
+
+	LiteGraph.registerNodeType("fx/generic", LGraphFXGeneric );
+	global.LGraphFXGeneric = LGraphFXGeneric;
+
+
+	// Vigneting ************************************
+
+	function LGraphFXVigneting()
+	{
+		this.addInput("Tex.","Texture");
+		this.addInput("intensity","number");
+
+		this.addOutput("Texture","Texture");
+		this.properties = { intensity: 1, invert: false, precision: LGraphTexture.DEFAULT };
+
+		if(!LGraphFXVigneting._shader)
+			LGraphFXVigneting._shader = new GL.Shader( Shader.SCREEN_VERTEX_SHADER, LGraphFXVigneting.pixel_shader );
+	}
+
+	LGraphFXVigneting.title = "Vigneting";
+	LGraphFXVigneting.desc = "Vigneting";
+
+	LGraphFXVigneting.widgets_info = { 
+		"precision": { widget:"combo", values: LGraphTexture.MODE_VALUES }
+	};
+
+	LGraphFXVigneting.prototype.onExecute = function()
+	{
+		var tex = this.getInputData(0);
+
+		if(this.properties.precision === LGraphTexture.PASS_THROUGH )
+		{
+			this.setOutputData(0,tex);
+			return;
+		}		
+
+		if(!tex) return;
+
+		this._tex = LGraphTexture.getTargetTexture( tex, this._tex, this.properties.precision );
+
+		var intensity = this.properties.intensity;
+		if( this.isInputConnected(1) )
+		{
+			intensity = this.getInputData(1);
+			this.properties.intensity = intensity;
+		}
+
+		gl.disable( gl.BLEND );
+		gl.disable( gl.DEPTH_TEST );
+
+		var mesh = Mesh.getScreenQuad();
+		var shader = LGraphFXVigneting._shader;
+		var invert = this.properties.invert;
+
+		this._tex.drawTo( function() {
+			tex.bind(0);
+			shader.uniforms({u_texture:0, u_intensity: intensity, u_isize:[1/tex.width,1/tex.height], u_invert: invert ? 1 : 0}).draw(mesh);
+		});
+
+		this.setOutputData(0, this._tex);
+	}
+
+	LGraphFXVigneting.pixel_shader = "precision highp float;\n\
+			precision highp float;\n\
+			varying vec2 v_coord;\n\
+			uniform sampler2D u_texture;\n\
+			uniform float u_intensity;\n\
+			uniform int u_invert;\n\
+			\n\
+			void main() {\n\
+				float luminance = 1.0 - length( v_coord - vec2(0.5) ) * 1.414;\n\
+				vec4 color = texture2D(u_texture, v_coord);\n\
+				if(u_invert == 1)\n\
+					luminance = 1.0 - luminance;\n\
+				luminance = mix(1.0, luminance, u_intensity);\n\
+			   gl_FragColor = vec4( luminance * color.xyz, color.a);\n\
+			}\n\
+			";
+
+	LiteGraph.registerNodeType("fx/vigneting", LGraphFXVigneting );
+	global.LGraphFXVigneting = LGraphFXVigneting;
+}
+
+})(this);
+(function( global )
+{
+var LiteGraph = global.LiteGraph;
+
+function MIDIEvent( data )
+{
+	this.channel = 0;
+	this.cmd = 0;
+
+	if(data)
+		this.setup(data)
+	else
+		this.data = [0,0,0];
+}
+
+MIDIEvent.prototype.setup = function( raw_data )
+{
+	this.data = raw_data;
+
+	var midiStatus = raw_data[0];
+	this.status = midiStatus;
+
+	var midiCommand = midiStatus & 0xF0;
+
+	if(midiStatus >= 0xF0)
+		this.cmd = midiStatus;
+	else
+		this.cmd = midiCommand;
+
+	if(this.cmd == MIDIEvent.NOTEON && this.velocity == 0)
+		this.cmd = MIDIEvent.NOTEOFF;
+
+	this.cmd_str = MIDIEvent.commands[ this.cmd ] || "";
+
+	if ( midiCommand >= MIDIEvent.NOTEON || midiCommand <= MIDIEvent.NOTEOFF ) {
+		this.channel =  midiStatus & 0x0F;
+	}
+}
+
+Object.defineProperty( MIDIEvent.prototype, "velocity", {
+	get: function() {
+		if(this.cmd == MIDIEvent.NOTEON)
+			return this.data[2];
+		return -1;
+	},
+	set: function(v) {
+		this.data[2] = v; //  v / 127;
+	},
+	enumerable: true
+});
+
+MIDIEvent.notes = ["A","A#","B","C","C#","D","D#","E","F","F#","G","G#"];
+
+//returns HZs
+MIDIEvent.prototype.getPitch = function()
+{
+	return Math.pow(2, (this.data[1] - 69) / 12 ) * 440;
+}
+
+MIDIEvent.computePitch = function( note )
+{
+	return Math.pow(2, (note - 69) / 12 ) * 440;
+}
+
+MIDIEvent.prototype.getCC = function()
+{
+	return this.data[1];
+}
+
+MIDIEvent.prototype.getCCValue = function()
+{
+	return this.data[2];
+}
+
+//not tested, there is a formula missing here
+MIDIEvent.prototype.getPitchBend = function()
+{
+	return this.data[1] + (this.data[2] << 7) - 8192;
+}
+
+MIDIEvent.computePitchBend = function(v1,v2)
+{
+	return v1 + (v2 << 7) - 8192;
+}
+
+MIDIEvent.prototype.setCommandFromString = function( str )
+{
+	this.cmd = MIDIEvent.computeCommandFromString(str);
+}
+
+MIDIEvent.computeCommandFromString = function( str )
+{
+	if(!str)
+		return 0;
+
+	if(str && str.constructor === Number)
+		return str;
+
+	str = str.toUpperCase();
+	switch( str )
+	{
+		case "NOTE ON":
+		case "NOTEON": return MIDIEvent.NOTEON; break;
+		case "NOTE OFF":
+		case "NOTEOFF": return MIDIEvent.NOTEON; break;
+		case "KEY PRESSURE": 
+		case "KEYPRESSURE": return MIDIEvent.KEYPRESSURE; break;
+		case "CONTROLLER CHANGE": 
+		case "CONTROLLERCHANGE": 
+		case "CC": return MIDIEvent.CONTROLLERCHANGE; break;
+		case "PROGRAM CHANGE":
+		case "PROGRAMCHANGE":
+		case "PC": return MIDIEvent.PROGRAMCHANGE; break;
+		case "CHANNEL PRESSURE":
+		case "CHANNELPRESSURE": return MIDIEvent.CHANNELPRESSURE; break;
+		case "PITCH BEND":
+		case "PITCHBEND": return MIDIEvent.PITCHBEND; break;
+		case "TIME TICK":
+		case "TIMETICK": return MIDIEvent.TIMETICK; break;
+		default: return Number(str); //asume its a hex code
+	}
+}
+
+MIDIEvent.toNoteString = function(d)
+{
+	var note = d - 21;
+	var octave = d - 24;
+	note = note % 12;
+	if(note < 0)
+		note = 12 + note;
+	return MIDIEvent.notes[ note ] + Math.floor(octave / 12 + 1);
+}
+
+MIDIEvent.prototype.toString = function()
+{
+	var str = "" + this.channel + ". " ;
+	switch( this.cmd )
+	{
+		case MIDIEvent.NOTEON: str += "NOTEON " + MIDIEvent.toNoteString( this.data[1] ); break;
+		case MIDIEvent.NOTEOFF: str += "NOTEOFF " + MIDIEvent.toNoteString( this.data[1] ); break;
+		case MIDIEvent.CONTROLLERCHANGE: str += "CC " + this.data[1] + " " + this.data[2]; break;
+		case MIDIEvent.PROGRAMCHANGE: str += "PC " + this.data[1]; break;
+		case MIDIEvent.PITCHBEND: str += "PITCHBEND " + this.getPitchBend(); break;
+		case MIDIEvent.KEYPRESSURE: str += "KEYPRESS " + this.data[1]; break;
+	}
+
+	return str;
+}
+
+MIDIEvent.prototype.toHexString = function()
+{
+	var str = "";
+	for(var i = 0; i < this.data.length; i++)
+		str += this.data[i].toString(16) + " ";
+}
+
+MIDIEvent.NOTEOFF = 0x80;
+MIDIEvent.NOTEON = 0x90;
+MIDIEvent.KEYPRESSURE = 0xA0;
+MIDIEvent.CONTROLLERCHANGE = 0xB0;
+MIDIEvent.PROGRAMCHANGE = 0xC0;
+MIDIEvent.CHANNELPRESSURE = 0xD0;
+MIDIEvent.PITCHBEND = 0xE0;
+MIDIEvent.TIMETICK = 0xF8;
+
+MIDIEvent.commands = {
+	0x80: "note off",
+	0x90: "note on",
+	0xA0: "key pressure",
+	0xB0: "controller change",
+	0xC0: "program change",
+	0xD0: "channel pressure",
+	0xE0: "pitch bend",
+	0xF0: "system",
+	0xF2: "Song pos",
+	0xF3: "Song select",
+	0xF6: "Tune request",
+	0xF8: "time tick",
+	0xFA: "Start Song",
+	0xFB: "Continue Song",
+	0xFC: "Stop Song",
+	0xFE: "Sensing",
+	0xFF: "Reset"
+}
+
+//MIDI wrapper
+function MIDIInterface( on_ready, on_error )
+{
+	if(!navigator.requestMIDIAccess)
+	{
+		this.error = "not suppoorted";
+		if(on_error)
+			on_error("Not supported");
+		else
+			console.error("MIDI NOT SUPPORTED, enable by chrome://flags");
+		return;
+	}
+
+	this.on_ready = on_ready;
+
+	this.state = {
+		note: [],
+		cc: []
+	};
+
+
+
+	navigator.requestMIDIAccess().then( this.onMIDISuccess.bind(this), this.onMIDIFailure.bind(this) );
+}
+
+MIDIInterface.input = null;
+
+MIDIInterface.MIDIEvent = MIDIEvent;
+
+MIDIInterface.prototype.onMIDISuccess = function(midiAccess)
+{
+	console.log( "MIDI ready!" );
+	console.log( midiAccess );
+	this.midi = midiAccess;  // store in the global (in real usage, would probably keep in an object instance)
+	this.updatePorts();
+
+	if (this.on_ready)
+		this.on_ready(this);
+}
+
+MIDIInterface.prototype.updatePorts = function()
+{
+	var midi = this.midi;
+	this.input_ports = midi.inputs;
+	var num = 0;
+
+	var it = this.input_ports.values();
+	var it_value = it.next();
+	while( it_value && it_value.done === false )
+	{
+		var port_info = it_value.value;
+		console.log( "Input port [type:'" + port_info.type + "'] id:'" + port_info.id +
+		  "' manufacturer:'" + port_info.manufacturer + "' name:'" + port_info.name +
+		  "' version:'" + port_info.version + "'" );
+			num++;
+		it_value = it.next();
+	}
+	this.num_input_ports = num;
+
+	num = 0;
+	this.output_ports = midi.outputs;
+	var it = this.output_ports.values();
+	var it_value = it.next();
+	while( it_value && it_value.done === false )
+	{
+		var port_info = it_value.value;
+		console.log( "Output port [type:'" + port_info.type + "'] id:'" + port_info.id +
+		  "' manufacturer:'" + port_info.manufacturer + "' name:'" + port_info.name +
+		  "' version:'" + port_info.version + "'" );
+			num++;
+		it_value = it.next();
+	  }
+	this.num_output_ports = num;
+
+
+	/* OLD WAY
+	for (var i = 0; i < this.input_ports.size; ++i) {
+		  var input = this.input_ports.get(i);
+		  if(!input)
+			  continue; //sometimes it is null?!
+			console.log( "Input port [type:'" + input.type + "'] id:'" + input.id +
+		  "' manufacturer:'" + input.manufacturer + "' name:'" + input.name +
+		  "' version:'" + input.version + "'" );
+			num++;
+	  }
+	this.num_input_ports = num;
+
+
+	num = 0;
+	this.output_ports = midi.outputs;
+	for (var i = 0; i < this.output_ports.size; ++i) {
+		  var output = this.output_ports.get(i);
+		  if(!output)
+			  continue; 
+		console.log( "Output port [type:'" + output.type + "'] id:'" + output.id +
+		  "' manufacturer:'" + output.manufacturer + "' name:'" + output.name +
+		  "' version:'" + output.version + "'" );
+			num++;
+	  }
+	this.num_output_ports = num;
+	*/
+}
+
+MIDIInterface.prototype.onMIDIFailure = function(msg)
+{
+	console.error( "Failed to get MIDI access - " + msg );
+}
+
+MIDIInterface.prototype.openInputPort = function( port, callback )
+{
+	var input_port = this.input_ports.get( "input-" + port );
+	if(!input_port)
+		return false;
+	MIDIInterface.input = this;
+	var that = this;
+
+	input_port.onmidimessage = function(a) {
+		var midi_event = new MIDIEvent(a.data);
+		that.updateState( midi_event );
+		if(callback)
+			callback(a.data, midi_event );
+		if(MIDIInterface.on_message)
+			MIDIInterface.on_message( a.data, midi_event );
+	}
+	console.log("port open: ", input_port);
+	return true;
+}
+
+MIDIInterface.parseMsg = function(data)
+{
+
+}
+
+MIDIInterface.prototype.updateState = function( midi_event )
+{
+	switch( midi_event.cmd )
+	{
+		case MIDIEvent.NOTEON: this.state.note[ midi_event.value1|0 ] = midi_event.value2; break;
+		case MIDIEvent.NOTEOFF: this.state.note[ midi_event.value1|0 ] = 0; break;
+		case MIDIEvent.CONTROLLERCHANGE: this.state.cc[ midi_event.getCC() ] = midi_event.getCCValue(); break;
+	}
+}
+
+MIDIInterface.prototype.sendMIDI = function( port, midi_data )
+{
+	if( !midi_data )
+		return;
+
+	var output_port = this.output_ports.get( "output-" + port );
+	if(!output_port)
+		return;
+
+	MIDIInterface.output = this;
+
+	if( midi_data.constructor === MIDIEvent)
+		output_port.send( midi_data.data ); 
+	else
+		output_port.send( midi_data ); 
+}
+
+
+
+function LGMIDIIn()
+{
+	this.addOutput( "on_midi", LiteGraph.EVENT );
+	this.addOutput( "out", "midi" );
+	this.properties = {port: 0};
+	this._last_midi_event = null;
+	this._current_midi_event = null;
+
+	var that = this;
+	new MIDIInterface( function( midi ){
+		//open
+		that._midi = midi;
+		if(that._waiting)
+			that.onStart();
+		that._waiting = false;
+	});
+}
+
+LGMIDIIn.MIDIInterface = MIDIInterface;
+
+LGMIDIIn.title = "MIDI Input";
+LGMIDIIn.desc = "Reads MIDI from a input port";
+
+LGMIDIIn.prototype.getPropertyInfo = function(name)
+{
+	if(!this._midi)
+		return;
+
+	if(name == "port")
+	{
+		var values = {};
+		for (var i = 0; i < this._midi.input_ports.size; ++i)
+		{
+			var input = this._midi.input_ports.get( "input-" + i);
+			values[i] = i + ".- " + input.name + " version:" + input.version;
+		}
+		return { type: "enum", values: values };
+	}
+}
+
+LGMIDIIn.prototype.onStart = function()
+{
+	if(this._midi)
+		this._midi.openInputPort( this.properties.port, this.onMIDIEvent.bind(this) );
+	else
+		this._waiting = true;
+}
+
+LGMIDIIn.prototype.onMIDIEvent = function( data, midi_event )
+{
+	this._last_midi_event = midi_event;
+
+	this.trigger( "on_midi", midi_event );
+	if(midi_event.cmd == MIDIEvent.NOTEON)
+		this.trigger( "on_noteon", midi_event );
+	else if(midi_event.cmd == MIDIEvent.NOTEOFF)
+		this.trigger( "on_noteoff", midi_event );
+	else if(midi_event.cmd == MIDIEvent.CONTROLLERCHANGE)
+		this.trigger( "on_cc", midi_event );
+	else if(midi_event.cmd == MIDIEvent.PROGRAMCHANGE)
+		this.trigger( "on_pc", midi_event );
+	else if(midi_event.cmd == MIDIEvent.PITCHBEND)
+		this.trigger( "on_pitchbend", midi_event );
+}
+
+LGMIDIIn.prototype.onExecute = function()
+{
+	if(this.outputs)
+	{
+		var last = this._last_midi_event;
+		for(var i = 0; i < this.outputs.length; ++i)
+		{
+			var output = this.outputs[i];
+			var v = null;
+			switch (output.name)
+			{
+				case "midi": v = this._midi; break;
+				case "last_midi": v = last; break;
+				default:
+					continue;
+			}
+			this.setOutputData( i, v );
+		}
+	}
+}
+
+LGMIDIIn.prototype.onGetOutputs = function() {
+	return [
+		["last_midi","midi"],
+		["on_midi",LiteGraph.EVENT],
+		["on_noteon",LiteGraph.EVENT],
+		["on_noteoff",LiteGraph.EVENT],
+		["on_cc",LiteGraph.EVENT],
+		["on_pc",LiteGraph.EVENT],
+		["on_pitchbend",LiteGraph.EVENT]
+	];
+}
+
+LiteGraph.registerNodeType("midi/input", LGMIDIIn);
+
+
+function LGMIDIOut()
+{
+	this.addInput( "send", LiteGraph.EVENT );
+	this.properties = {port: 0};
+
+	var that = this;
+	new MIDIInterface( function( midi ){
+		that._midi = midi;
+	});
+}
+
+LGMIDIOut.MIDIInterface = MIDIInterface;
+
+LGMIDIOut.title = "MIDI Output";
+LGMIDIOut.desc = "Sends MIDI to output channel";
+
+LGMIDIOut.prototype.getPropertyInfo = function(name)
+{
+	if(!this._midi)
+		return;
+
+	if(name == "port")
+	{
+		var values = {};
+		for (var i = 0; i < this._midi.output_ports.size; ++i)
+		{
+			var output = this._midi.output_ports.get(i);
+			values[i] = i + ".- " + output.name + " version:" + output.version;
+		}
+		return { type: "enum", values: values };
+	}
+}
+
+
+LGMIDIOut.prototype.onAction = function(event, midi_event )
+{
+	console.log(midi_event);
+	if(!this._midi)
+		return;
+	if(event == "send")
+		this._midi.sendMIDI( this.port, midi_event );
+	this.trigger("midi",midi_event);
+}
+
+LGMIDIOut.prototype.onGetInputs = function() {
+	return [["send",LiteGraph.ACTION]];
+}
+
+LGMIDIOut.prototype.onGetOutputs = function() {
+	return [["on_midi",LiteGraph.EVENT]];
+}
+
+LiteGraph.registerNodeType("midi/output", LGMIDIOut);
+
+
+function LGMIDIShow()
+{
+	this.addInput( "on_midi", LiteGraph.EVENT );
+	this._str = "";
+	this.size = [200,40]
+}
+
+LGMIDIShow.title = "MIDI Show";
+LGMIDIShow.desc = "Shows MIDI in the graph";
+
+LGMIDIShow.prototype.onAction = function(event, midi_event )
+{
+	if(!midi_event)
+		return;
+	if(midi_event.constructor === MIDIEvent)
+		this._str = midi_event.toString();
+	else
+		this._str = "???";
+}
+
+LGMIDIShow.prototype.onDrawForeground = function( ctx )
+{
+	if( !this._str )
+		return;
+
+	ctx.font = "30px Arial";
+	ctx.fillText( this._str, 10, this.size[1] * 0.8 );
+}
+
+LGMIDIShow.prototype.onGetInputs = function() {
+	return [["in",LiteGraph.ACTION]];
+}
+
+LGMIDIShow.prototype.onGetOutputs = function() {
+	return [["on_midi",LiteGraph.EVENT]];
+}
+
+LiteGraph.registerNodeType("midi/show", LGMIDIShow);
+
+
+
+function LGMIDIFilter()
+{
+	this.properties = {
+		channel: -1,
+		cmd: -1,
+		min_value: -1,
+		max_value: -1
+	};
+
+	this.addInput( "in", LiteGraph.EVENT );
+	this.addOutput( "on_midi", LiteGraph.EVENT );
+}
+
+LGMIDIFilter.title = "MIDI Filter";
+LGMIDIFilter.desc = "Filters MIDI messages";
+
+LGMIDIFilter.prototype.onAction = function(event, midi_event )
+{
+	if(!midi_event || midi_event.constructor !== MIDIEvent)
+		return;
+
+	if( this.properties.channel != -1 && midi_event.channel != this.properties.channel)
+		return;
+	if(this.properties.cmd != -1 && midi_event.cmd != this.properties.cmd)
+		return;
+	if(this.properties.min_value != -1 && midi_event.data[1] < this.properties.min_value)
+		return;
+	if(this.properties.max_value != -1 && midi_event.data[1] > this.properties.max_value)
+		return;
+	this.trigger("on_midi",midi_event);
+}
+
+LiteGraph.registerNodeType("midi/filter", LGMIDIFilter);
+
+
+function LGMIDIEvent()
+{
+	this.properties = {
+		channel: 0,
+		cmd: "CC",
+		value1: 1,
+		value2: 1
+	};
+
+	this.addInput( "send", LiteGraph.EVENT );
+	this.addInput( "assign", LiteGraph.EVENT );
+	this.addOutput( "on_midi", LiteGraph.EVENT );
+}
+
+LGMIDIEvent.title = "MIDIEvent";
+LGMIDIEvent.desc = "Create a MIDI Event";
+
+LGMIDIEvent.prototype.onAction = function( event, midi_event )
+{
+	if(event == "assign")
+	{
+		this.properties.channel = midi_event.channel;
+		this.properties.cmd = midi_event.cmd;
+		this.properties.value1 = midi_event.data[1];
+		this.properties.value2 = midi_event.data[2];
+		return;
+	}
+
+	//send
+	var midi_event = new MIDIEvent();
+	midi_event.channel = this.properties.channel;
+	if(this.properties.cmd && this.properties.cmd.constructor === String)
+		midi_event.setCommandFromString( this.properties.cmd );
+	else
+		midi_event.cmd = this.properties.cmd;
+	midi_event.data[0] = midi_event.cmd | midi_event.channel;
+	midi_event.data[1] = Number(this.properties.value1);
+	midi_event.data[2] = Number(this.properties.value2);
+	this.trigger("on_midi",midi_event);
+}
+
+LGMIDIEvent.prototype.onExecute = function()
+{
+	var props = this.properties;
+
+	if(this.outputs)
+	{
+		for(var i = 0; i < this.outputs.length; ++i)
+		{
+			var output = this.outputs[i];
+			var v = null;
+			switch (output.name)
+			{
+				case "midi": 
+					v = new MIDIEvent(); 
+					v.setup([ props.cmd, props.value1, props.value2 ]);
+					v.channel = props.channel;
+					break;
+				case "command": v = props.cmd; break;
+				case "cc": v = props.value1; break;
+				case "cc_value": v = props.value2; break;
+				case "note": v = (props.cmd == MIDIEvent.NOTEON || props.cmd == MIDIEvent.NOTEOFF) ? props.value1 : null; break;
+				case "velocity": v = props.cmd == MIDIEvent.NOTEON ? props.value2 : null; break;
+				case "pitch": v = props.cmd == MIDIEvent.NOTEON ? MIDIEvent.computePitch( props.value1 ) : null; break;
+				case "pitchbend": v = props.cmd == MIDIEvent.PITCHBEND ? MIDIEvent.computePitchBend( props.value1, props.value2 ) : null; break;
+				default:
+					continue;
+			}
+			if(v !== null)
+				this.setOutputData( i, v );
+		}
+	}
+}
+
+LGMIDIEvent.prototype.onPropertyChanged = function(name,value)
+{
+	if(name == "cmd")
+		this.properties.cmd = MIDIEvent.computeCommandFromString( value );
+}
+
+
+LGMIDIEvent.prototype.onGetOutputs = function() {
+	return [
+		["midi","midi"],
+		["on_midi",LiteGraph.EVENT],
+		["command","number"],
+		["note","number"],
+		["velocity","number"],
+		["cc","number"],
+		["cc_value","number"],
+		["pitch","number"],
+		["pitchbend","number"]
+	];
+}
+
+
+LiteGraph.registerNodeType("midi/event", LGMIDIEvent);
+
+
+function LGMIDICC()
+{
+	this.properties = {
+//		channel: 0,
+		cc: 1,
+		value: 0
+	};
+
+	this.addOutput( "value", "number" );
+}
+
+LGMIDICC.title = "MIDICC";
+LGMIDICC.desc = "gets a Controller Change";
+
+LGMIDICC.prototype.onExecute = function()
+{
+	var props = this.properties;
+	if( MIDIInterface.input )
+		this.properties.value = MIDIInterface.input.state.cc[ this.properties.cc ];
+	this.setOutputData( 0, this.properties.value );
+}
+
+LiteGraph.registerNodeType("midi/cc", LGMIDICC);
+
+
+
+
+function now() { return window.performance.now() }
+
 })( this );
-(function( global )
-{
-var LiteGraph = global.LiteGraph;
-
-var LGAudio = {};
-global.LGAudio = LGAudio;
-
-LGAudio.getAudioContext = function()
-{
-	if(!this._audio_context)
-	{
-		window.AudioContext = window.AudioContext || window.webkitAudioContext;
-		if(!window.AudioContext)
-		{
-			console.error("AudioContext not supported by browser");
-			return null;
-		}
-		this._audio_context = new AudioContext();	
-		this._audio_context.onmessage = function(msg) { console.log("msg",msg);};
-		this._audio_context.onended = function(msg) { console.log("ended",msg);};
-		this._audio_context.oncomplete = function(msg) { console.log("complete",msg);};
-	}
-
-	//in case it crashes
-	//if(this._audio_context.state == "suspended")
-	//	this._audio_context.resume();
-	return this._audio_context;
-}
-
-LGAudio.connect = function( audionodeA, audionodeB )
-{
-	try
-	{
-		audionodeA.connect( audionodeB );
-	}
-	catch (err)
-	{
-		console.warn("LGraphAudio:",err);
-	}
-}
-
-LGAudio.disconnect = function( audionodeA, audionodeB )
-{
-	try
-	{
-		audionodeA.disconnect( audionodeB );
-	}
-	catch (err)
-	{
-		console.warn("LGraphAudio:",err);
-	}
-}
-
-LGAudio.changeAllAudiosConnections = function( node, connect )
-{
-	if(node.inputs)
-	{
-		for(var i = 0; i < node.inputs.length; ++i)
-		{
-			var input = node.inputs[i];
-			var link_info = node.graph.links[ input.link ];
-			if(!link_info)
-				continue;
-
-			var origin_node = node.graph.getNodeById( link_info.origin_id );
-			var origin_audionode = null;
-			if( origin_node.getAudioNodeInOutputSlot )
-				origin_audionode = origin_node.getAudioNodeInOutputSlot( link_info.origin_slot );
-			else
-				origin_audionode = origin_node.audionode;
-
-			var target_audionode = null;
-			if( node.getAudioNodeInInputSlot )
-				target_audionode = node.getAudioNodeInInputSlot( i );
-			else
-				target_audionode = node.audionode;
-
-			if(connect)
-				LGAudio.connect( origin_audionode, target_audionode );
-			else
-				LGAudio.disconnect( origin_audionode, target_audionode );
-		}
-	}
-
-	if(node.outputs)
-	{
-		for(var i = 0; i < node.outputs.length; ++i)
-		{
-			var output = node.outputs[i];
-			for(var j = 0; j < output.links.length; ++j)
-			{
-				var link_info = node.graph.links[ output.links[j] ];
-				if(!link_info)
-					continue;
-
-				var origin_audionode = null;
-				if( node.getAudioNodeInOutputSlot )
-					origin_audionode = node.getAudioNodeInOutputSlot( i );
-				else
-					origin_audionode = node.audionode;
-
-				var target_node = node.graph.getNodeById( link_info.target_id );
-				var target_audionode = null;
-				if( target_node.getAudioNodeInInputSlot )
-					target_audionode = target_node.getAudioNodeInInputSlot( link_info.target_slot );
-				else
-					target_audionode = target_node.audionode;
-
-				if(connect)
-					LGAudio.connect( origin_audionode, target_audionode );
-				else
-					LGAudio.disconnect( origin_audionode, target_audionode );
-			}
-		}
-	}
-}
-
-//used by many nodes
-LGAudio.onConnectionsChange = function( connection, slot, connected, link_info )
-{
-	//only process the outputs events
-	if(connection != LiteGraph.OUTPUT)
-		return;
-
-	var target_node = null;
-	if( link_info )
-		target_node = this.graph.getNodeById( link_info.target_id );
-
-	if( !target_node )
-		return;
-
-	//get origin audionode
-	var local_audionode = null;
-	if(this.getAudioNodeInOutputSlot)
-		local_audionode = this.getAudioNodeInOutputSlot( slot );
-	else
-		local_audionode = this.audionode;
-
-	//get target audionode
-	var target_audionode = null;
-	if(target_node.getAudioNodeInInputSlot)
-		target_audionode = target_node.getAudioNodeInInputSlot( link_info.target_slot );
-	else
-		target_audionode = target_node.audionode;
-
-	//do the connection/disconnection
-	if( connected )	
-		LGAudio.connect( local_audionode, target_audionode );
-	else
-		LGAudio.disconnect( local_audionode, target_audionode );
-}
-
-//this function helps creating wrappers to existing classes
-LGAudio.createAudioNodeWrapper = function( class_object )
-{
-	var old_func = class_object.prototype.onPropertyChanged;
-
-	class_object.prototype.onPropertyChanged = function(name, value)
-	{
-		if(old_func)
-			old_func.call(this,name,value);
-
-		if(!this.audionode)
-			return;
-
-		if( this.audionode[ name ] === undefined )
-			return;
-
-		if( this.audionode[ name ].value !== undefined )
-			this.audionode[ name ].value = value;
-		else
-			this.audionode[ name ] = value;
-	}
-
-	class_object.prototype.onConnectionsChange = LGAudio.onConnectionsChange;
-}
-
-//contains the samples decoded of the loaded audios in AudioBuffer format
-LGAudio.cached_audios = {};
-
-LGAudio.loadSound = function( url, on_complete, on_error )
-{
-	if( LGAudio.cached_audios[ url ] && url.indexOf("blob:") == -1 )
-	{
-		if(on_complete)
-			on_complete( LGAudio.cached_audios[ url ] );
-		return;
-	}
-
-	if( LGAudio.onProcessAudioURL )
-		url = LGAudio.onProcessAudioURL( url );
-
-	//load new sample
-	var request = new XMLHttpRequest();
-	request.open('GET', url, true);
-	request.responseType = 'arraybuffer';
-
-	var context = LGAudio.getAudioContext();
-
-	// Decode asynchronously
-	request.onload = function() {
-		console.log("AudioSource loaded");
-		context.decodeAudioData( request.response, function( buffer ) {
-			console.log("AudioSource decoded");
-			LGAudio.cached_audios[ url ] = buffer;
-			if(on_complete)
-				on_complete( buffer );
-		}, onError);
-	}
-	request.send();
-
-	function onError(err)
-	{
-		console.log("Audio loading sample error:",err);
-		if(on_error)
-			on_error(err);
-	}
-
-	return request;
-}
-
-
-//****************************************************
-
-function LGAudioSource()
-{
-	this.properties = {
-		src: "",
-		gain: 0.5,
-		loop: true,
-		autoplay: true,
-		playbackRate: 1
-	};
-
-	this._loading_audio = false;
-	this._audiobuffer = null; //points to AudioBuffer with the audio samples decoded
-	this._audionodes = [];
-	this._last_sourcenode = null; //the last AudioBufferSourceNode (there could be more if there are several sounds playing)
-
-	this.addOutput( "out", "audio" );
-	this.addInput( "gain", "number" );
-
-	//init context
-	var context = LGAudio.getAudioContext();
-
-	//create gain node to control volume
-	this.audionode = context.createGain();
-	this.audionode.graphnode = this;
-	this.audionode.gain.value = this.properties.gain;
-
-	//debug
-	if(this.properties.src)
-		this.loadSound( this.properties.src );
-}
-
-LGAudioSource["@src"] = { widget: "resource" };
-LGAudioSource.supported_extensions = ["wav","ogg","mp3"];
-
-
-LGAudioSource.prototype.onAdded = function(graph)
-{
-	if(graph.status === LGraph.STATUS_RUNNING)
-		this.onStart();
-}
-
-LGAudioSource.prototype.onStart = function()
-{
-	if(!this._audiobuffer)
-		return;
-
-	if(this.properties.autoplay)
-		this.playBuffer( this._audiobuffer );
-}
-
-LGAudioSource.prototype.onStop = function()
-{
-	this.stopAllSounds();
-}
-
-LGAudioSource.prototype.onPause = function()
-{
-	this.pauseAllSounds();
-}
-
-LGAudioSource.prototype.onUnpause = function()
-{
-	this.unpauseAllSounds();
-	//this.onStart();
-}
-
-
-LGAudioSource.prototype.onRemoved = function()
-{
-	this.stopAllSounds();
-	if(this._dropped_url)
-		URL.revokeObjectURL( this._url );
-}
-
-LGAudioSource.prototype.stopAllSounds = function()
-{
-	//iterate and stop
-	for(var i = 0; i < this._audionodes.length; ++i )
-	{
-		if(this._audionodes[i].started)
-		{
-			this._audionodes[i].started = false;
-			this._audionodes[i].stop();
-		}
-		//this._audionodes[i].disconnect( this.audionode );
-	}
-	this._audionodes.length = 0;
-}
-
-LGAudioSource.prototype.pauseAllSounds = function()
-{
-	LGAudio.getAudioContext().suspend();
-}
-
-LGAudioSource.prototype.unpauseAllSounds = function()
-{
-	LGAudio.getAudioContext().resume();
-}
-
-LGAudioSource.prototype.onExecute = function()
-{
-	if(this.inputs)
-		for(var i = 0; i < this.inputs.length; ++i)
-		{
-			var input = this.inputs[i];
-			if(input.link == null)
-				continue;
-			var v = this.getInputData(i);
-			if( v === undefined )
-				continue;
-			if( input.name == "gain" )
-				this.audionode.gain.value = v;
-			else if( input.name == "playbackRate" )
-			{
-				this.properties.playbackRate = v;
-				for(var j = 0; j < this._audionodes.length; ++j)
-					this._audionodes[j].playbackRate.value = v;
-			}
-		}
-
-	if(this.outputs)
-		for(var i = 0; i < this.outputs.length; ++i)
-		{
-			var output = this.outputs[i];
-			if( output.name == "buffer" && this._audiobuffer )
-				this.setOutputData( i, this._audiobuffer );
-		}
-}
-
-LGAudioSource.prototype.onAction = function(event)
-{
-	if(this._audiobuffer)
-	{
-		if(event == "Play")
-			this.playBuffer(this._audiobuffer);
-		else if(event == "Stop")
-			this.stopAllSounds();
-	}
-}
-
-LGAudioSource.prototype.onPropertyChanged = function( name, value )
-{
-	if( name == "src" ) 
-		this.loadSound( value );
-	else if(name == "gain")
-		this.audionode.gain.value = value;
-	else if(name == "playbackRate")
-	{
-		for(var j = 0; j < this._audionodes.length; ++j)
-			this._audionodes[j].playbackRate.value = value;
-	}
-}
-
-LGAudioSource.prototype.playBuffer = function( buffer )
-{
-	var that = this;
-	var context = LGAudio.getAudioContext();
-
-	//create a new audionode (this is mandatory, AudioAPI doesnt like to reuse old ones)
-	var audionode = context.createBufferSource(); //create a AudioBufferSourceNode
-	this._last_sourcenode = audionode;
-	audionode.graphnode = this;
-	audionode.buffer = buffer;
-	audionode.loop = this.properties.loop;
-	audionode.playbackRate.value = this.properties.playbackRate;
-	this._audionodes.push( audionode );
-	audionode.connect( this.audionode ); //connect to gain
-	this._audionodes.push( audionode );
-
-	audionode.onended = function()
-	{
-		//console.log("ended!");
-		that.trigger("ended");
-		//remove
-		var index = that._audionodes.indexOf( audionode );
-		if(index != -1)
-			that._audionodes.splice(index,1);
-	}
-
-	if(!audionode.started)
-	{
-		audionode.started = true;
-		audionode.start();
-	}
-	return audionode;
-}
-
-LGAudioSource.prototype.loadSound = function( url )
-{
-	var that = this;
-
-	//kill previous load
-	if(this._request)
-	{
-		this._request.abort();
-		this._request = null;
-	}
-
-	this._audiobuffer = null; //points to the audiobuffer once the audio is loaded
-	this._loading_audio = false;
-
-	if(!url)
-		return;
-
-	this._request = LGAudio.loadSound( url, inner );
-
-	this._loading_audio = true;
-	this.boxcolor = "#AA4";
-
-	function inner( buffer )
-	{
-		this.boxcolor = LiteGraph.NODE_DEFAULT_BOXCOLOR;
-		that._audiobuffer = buffer;
-		that._loading_audio = false;
-		//if is playing, then play it
-		if(that.graph && that.graph.status === LGraph.STATUS_RUNNING)
-			that.onStart(); //this controls the autoplay already
-	}
-}
-
-//Helps connect/disconnect AudioNodes when new connections are made in the node
-LGAudioSource.prototype.onConnectionsChange = LGAudio.onConnectionsChange;
-
-LGAudioSource.prototype.onGetInputs = function()
-{
-	return [["playbackRate","number"],["Play",LiteGraph.ACTION],["Stop",LiteGraph.ACTION]];
-}
-
-LGAudioSource.prototype.onGetOutputs = function()
-{
-	return [["buffer","audiobuffer"],["ended",LiteGraph.EVENT]];
-}
-
-LGAudioSource.prototype.onDropFile = function(file)
-{
-	if(this._dropped_url)
-		URL.revokeObjectURL( this._dropped_url );
-	var url = URL.createObjectURL( file );
-	this.properties.src = url;
-	this.loadSound( url );
-	this._dropped_url = url;
-}
-
-
-LGAudioSource.title = "Source";
-LGAudioSource.desc = "Plays audio";
-LiteGraph.registerNodeType("audio/source", LGAudioSource);
-
-
-//****************************************************
-
-function LGAudioMediaSource()
-{
-	this.properties = {
-		gain: 0.5
-	};
-
-	this._audionodes = [];
-	this._media_stream = null;
-
-	this.addOutput( "out", "audio" );
-	this.addInput( "gain", "number" );
-
-	//create gain node to control volume
-	var context = LGAudio.getAudioContext();
-	this.audionode = context.createGain();
-	this.audionode.graphnode = this;
-	this.audionode.gain.value = this.properties.gain;
-}
-
-
-LGAudioMediaSource.prototype.onAdded = function(graph)
-{
-	if(graph.status === LGraph.STATUS_RUNNING)
-		this.onStart();
-}
-
-LGAudioMediaSource.prototype.onStart = function()
-{
-	if(this._media_stream == null && !this._waiting_confirmation)
-		this.openStream();
-}
-
-LGAudioMediaSource.prototype.onStop = function()
-{
-	this.audionode.gain.value = 0;
-}
-
-LGAudioMediaSource.prototype.onPause = function()
-{
-	this.audionode.gain.value = 0;
-}
-
-LGAudioMediaSource.prototype.onUnpause = function()
-{
-	this.audionode.gain.value = this.properties.gain;
-}
-
-LGAudioMediaSource.prototype.onRemoved = function()
-{
-	this.audionode.gain.value = 0;
-	if( this.audiosource_node )
-	{
-		this.audiosource_node.disconnect( this.audionode );
-		this.audiosource_node = null;
-	}
-	if(this._media_stream)
-	{
-		var tracks = this._media_stream.getTracks();
-		if(tracks.length)
-			tracks[0].stop();
-	}
-}
-
-LGAudioMediaSource.prototype.openStream = function()
-{
-	if (!navigator.mediaDevices) {
-	  console.log('getUserMedia() is not supported in your browser, use chrome and enable WebRTC from about://flags');
-	  return;
-	}
-
-	this._waiting_confirmation = true;
-
-	// Not showing vendor prefixes.
-	navigator.mediaDevices.getUserMedia({audio: true, video: false}).then( this.streamReady.bind(this) ).catch( onFailSoHard );
-
-	var that = this;
-	function onFailSoHard(err) {
-		console.log('Media rejected', err);
-		that._media_stream = false;
-		that.boxcolor = "red";
-	};
-}
-
-LGAudioMediaSource.prototype.streamReady = function( localMediaStream )
-{
-	this._media_stream = localMediaStream;
-	//this._waiting_confirmation = false;
-
-	//init context
-	if( this.audiosource_node )
-		this.audiosource_node.disconnect( this.audionode );
-	var context = LGAudio.getAudioContext();
-	this.audiosource_node = context.createMediaStreamSource( localMediaStream );
-	this.audiosource_node.graphnode = this;
-	this.audiosource_node.connect( this.audionode );
-	this.boxcolor = "white";
-}
-
-LGAudioMediaSource.prototype.onExecute = function()
-{
-	if(this._media_stream == null && !this._waiting_confirmation)
-		this.openStream();
-
-
-	if(this.inputs)
-		for(var i = 0; i < this.inputs.length; ++i)
-		{
-			var input = this.inputs[i];
-			if(input.link == null)
-				continue;
-			var v = this.getInputData(i);
-			if( v === undefined )
-				continue;
-			if( input.name == "gain" )
-				this.audionode.gain.value = this.properties.gain = v;
-		}
-}
-
-LGAudioMediaSource.prototype.onAction = function(event)
-{
-	if(event == "Play")
-		this.audionode.gain.value = this.properties.gain;
-	else if(event == "Stop")
-		this.audionode.gain.value = 0;
-}
-
-LGAudioMediaSource.prototype.onPropertyChanged = function( name, value )
-{
-	if(name == "gain")
-		this.audionode.gain.value = value;
-}
-
-//Helps connect/disconnect AudioNodes when new connections are made in the node
-LGAudioMediaSource.prototype.onConnectionsChange = LGAudio.onConnectionsChange;
-
-LGAudioMediaSource.prototype.onGetInputs = function()
-{
-	return [["playbackRate","number"],["Play",LiteGraph.ACTION],["Stop",LiteGraph.ACTION]];
-}
-
-LGAudioMediaSource.title = "MediaSource";
-LGAudioMediaSource.desc = "Plays microphone";
-LiteGraph.registerNodeType("audio/media_source", LGAudioMediaSource);
-
-
-//*****************************************************
-
-function LGAudioAnalyser()
-{
-	this.properties = {
-		fftSize: 2048,
-		minDecibels: -100,
-		maxDecibels: -10,
-		smoothingTimeConstant: 0.5
-	};
-
-	var context = LGAudio.getAudioContext();
-
-	this.audionode = context.createAnalyser();
-	this.audionode.graphnode = this;
-	this.audionode.fftSize = this.properties.fftSize;
-	this.audionode.minDecibels = this.properties.minDecibels;
-	this.audionode.maxDecibels = this.properties.maxDecibels;
-	this.audionode.smoothingTimeConstant = this.properties.smoothingTimeConstant;
-
-	this.addInput("in","audio");
-	this.addOutput("freqs","array");
-	this.addOutput("samples","array");
-
-	this._freq_bin = null;
-	this._time_bin = null;
-}
-
-LGAudioAnalyser.prototype.onPropertyChanged = function(name, value)
-{
-	this.audionode[ name ] = value;
-}
-
-LGAudioAnalyser.prototype.onExecute = function()
-{
-	if(this.isOutputConnected(0))
-	{
-		//send FFT
-		var bufferLength = this.audionode.frequencyBinCount;
-		if( !this._freq_bin || this._freq_bin.length != bufferLength )
-			this._freq_bin = new Uint8Array( bufferLength );
-		this.audionode.getByteFrequencyData( this._freq_bin );
-		this.setOutputData(0,this._freq_bin);
-	}
-
-	//send analyzer
-	if(this.isOutputConnected(1))
-	{
-		//send Samples
-		var bufferLength = this.audionode.frequencyBinCount;
-		if( !this._time_bin || this._time_bin.length != bufferLength )
-			this._time_bin = new Uint8Array( bufferLength );
-		this.audionode.getByteTimeDomainData( this._time_bin );
-		this.setOutputData(1,this._time_bin);
-	}
-
-
-	//properties
-	for(var i = 1; i < this.inputs.length; ++i)
-	{
-		var input = this.inputs[i];
-		if(input.link == null)
-			continue;
-		var v = this.getInputData(i);
-		if (v !== undefined)
-			this.audionode[ input.name ].value = v;
-	}
-
-
-
-	//time domain
-	//this.audionode.getFloatTimeDomainData( dataArray );
-}
-
-LGAudioAnalyser.prototype.onGetInputs = function()
-{
-	return [["minDecibels","number"],["maxDecibels","number"],["smoothingTimeConstant","number"]];
-}
-
-LGAudioAnalyser.prototype.onGetOutputs = function()
-{
-	return [["freqs","array"],["samples","array"]];
-}
-
-
-LGAudioAnalyser.title = "Analyser";
-LGAudioAnalyser.desc = "Audio Analyser";
-LiteGraph.registerNodeType( "audio/analyser", LGAudioAnalyser );
-
-//*****************************************************
-
-function LGAudioGain()
-{
-	//default 
-	this.properties = {
-		gain: 1
-	};
-
-	this.audionode = LGAudio.getAudioContext().createGain();
-	this.addInput("in","audio");
-	this.addInput("gain","number");
-	this.addOutput("out","audio");
-}
-
-LGAudioGain.prototype.onExecute = function()
-{
-	if(!this.inputs || !this.inputs.length)
-		return;
-
-	for(var i = 1; i < this.inputs.length; ++i)
-	{
-		var input = this.inputs[i];
-		var v = this.getInputData(i);
-		if(v !== undefined)
-			this.audionode[ input.name ].value = v;
-	}
-}
-
-LGAudio.createAudioNodeWrapper( LGAudioGain );
-
-LGAudioGain.title = "Gain";
-LGAudioGain.desc = "Audio gain";
-LiteGraph.registerNodeType("audio/gain", LGAudioGain);
-
-
-function LGAudioConvolver()
-{
-	//default 
-	this.properties = {
-		impulse_src:"",
-		normalize: true
-	};
-
-	this.audionode = LGAudio.getAudioContext().createConvolver();
-	this.addInput("in","audio");
-	this.addOutput("out","audio");
-}
-
-LGAudio.createAudioNodeWrapper( LGAudioConvolver );
-
-LGAudioConvolver.prototype.onRemove = function()
-{
-	if(this._dropped_url)
-		URL.revokeObjectURL( this._dropped_url );
-}
-
-LGAudioConvolver.prototype.onPropertyChanged = function( name, value )
-{
-	if( name == "impulse_src" ) 
-		this.loadImpulse( value );
-	else if( name == "normalize" ) 
-		this.audionode.normalize = value;
-}
-
-LGAudioConvolver.prototype.onDropFile = function(file)
-{
-	if(this._dropped_url)
-		URL.revokeObjectURL( this._dropped_url );
-	this._dropped_url = URL.createObjectURL( file );
-	this.properties.impulse_src = this._dropped_url;
-	this.loadImpulse( this._dropped_url );
-}
-
-LGAudioConvolver.prototype.loadImpulse = function( url )
-{
-	var that = this;
-
-	//kill previous load
-	if(this._request)
-	{
-		this._request.abort();
-		this._request = null;
-	}
-
-	this._impulse_buffer = null;
-	this._loading_impulse = false;
-
-	if(!url)
-		return;
-
-	//load new sample
-	this._request = LGAudio.loadSound( url, inner );
-	this._loading_impulse = true;
-
-	// Decode asynchronously
-	function inner( buffer ) {
-			that._impulse_buffer = buffer;
-			that.audionode.buffer = buffer;
-			console.log("Impulse signal set");
-			that._loading_impulse = false;
-	}
-}
-
-LGAudioConvolver.title = "Convolver";
-LGAudioConvolver.desc = "Convolves the signal (used for reverb)";
-LiteGraph.registerNodeType("audio/convolver", LGAudioConvolver);
-
-
-function LGAudioDynamicsCompressor()
-{
-	//default 
-	this.properties = {
-		threshold: -50,
-		knee: 40,
-		ratio: 12,
-		reduction: -20,
-		attack: 0,
-		release: 0.25
-	};
-
-	this.audionode = LGAudio.getAudioContext().createDynamicsCompressor();
-	this.addInput("in","audio");
-	this.addOutput("out","audio");
-}
-
-LGAudio.createAudioNodeWrapper( LGAudioDynamicsCompressor );
-
-LGAudioDynamicsCompressor.prototype.onExecute = function()
-{
-	if(!this.inputs || !this.inputs.length)
-		return;
-	for(var i = 1; i < this.inputs.length; ++i)
-	{
-		var input = this.inputs[i];
-		if(input.link == null)
-			continue;
-		var v = this.getInputData(i);
-		if(v !== undefined)
-			this.audionode[ input.name ].value = v;
-	}
-}
-
-LGAudioDynamicsCompressor.prototype.onGetInputs = function()
-{
-	return [["threshold","number"],["knee","number"],["ratio","number"],["reduction","number"],["attack","number"],["release","number"]];
-}
-
-LGAudioDynamicsCompressor.title = "DynamicsCompressor";
-LGAudioDynamicsCompressor.desc = "Dynamics Compressor";
-LiteGraph.registerNodeType("audio/dynamicsCompressor", LGAudioDynamicsCompressor);
-
-
-function LGAudioWaveShaper()
-{
-	//default 
-	this.properties = {
-	};
-
-	this.audionode = LGAudio.getAudioContext().createWaveShaper();
-	this.addInput("in","audio");
-	this.addInput("shape","waveshape");
-	this.addOutput("out","audio");
-}
-
-LGAudioWaveShaper.prototype.onExecute = function()
-{
-	if(!this.inputs || !this.inputs.length)
-		return;
-	var v = this.getInputData(1);
-	if(v === undefined)
-		return;
-	this.audionode.curve = v;
-}
-
-LGAudioWaveShaper.prototype.setWaveShape = function(shape)
-{
-	this.audionode.curve = shape;
-}
-
-LGAudio.createAudioNodeWrapper( LGAudioWaveShaper );
-
-/* disabled till I dont find a way to do a wave shape
-LGAudioWaveShaper.title = "WaveShaper";
-LGAudioWaveShaper.desc = "Distortion using wave shape";
-LiteGraph.registerNodeType("audio/waveShaper", LGAudioWaveShaper);
-*/
-
-function LGAudioMixer()
-{
-	//default 
-	this.properties = {
-		gain1: 0.5,
-		gain2: 0.5
-	};
-
-	this.audionode = LGAudio.getAudioContext().createGain();
-
-	this.audionode1 = LGAudio.getAudioContext().createGain();
-	this.audionode1.gain.value = this.properties.gain1;
-	this.audionode2 = LGAudio.getAudioContext().createGain();
-	this.audionode2.gain.value = this.properties.gain2;
-
-	this.audionode1.connect( this.audionode );
-	this.audionode2.connect( this.audionode );
-
-	this.addInput("in1","audio");
-	this.addInput("in1 gain","number");
-	this.addInput("in2","audio");
-	this.addInput("in2 gain","number");
-
-	this.addOutput("out","audio");
-}
-
-LGAudioMixer.prototype.getAudioNodeInInputSlot = function( slot )
-{
-	if(slot == 0)
-		return this.audionode1;
-	else if(slot == 2)
-		return this.audionode2;
-}
-
-LGAudioMixer.prototype.onPropertyChanged = function( name, value )
-{
-	if( name == "gain1" ) 
-		this.audionode1.gain.value = value;
-	else if( name == "gain2" ) 
-		this.audionode2.gain.value = value;
-}
-
-
-LGAudioMixer.prototype.onExecute = function()
-{
-	if(!this.inputs || !this.inputs.length)
-		return;
-
-	for(var i = 1; i < this.inputs.length; ++i)
-	{
-		var input = this.inputs[i];
-
-		if(input.link == null || input.type == "audio")
-			continue;
-
-		var v = this.getInputData(i);
-		if(v === undefined)
-			continue;
-
-		if(i == 1)
-			this.audionode1.gain.value = v;
-		else if(i == 3)
-			this.audionode2.gain.value = v;
-	}
-}
-
-LGAudio.createAudioNodeWrapper( LGAudioMixer );
-
-LGAudioMixer.title = "Mixer";
-LGAudioMixer.desc = "Audio mixer";
-LiteGraph.registerNodeType("audio/mixer", LGAudioMixer);
-
-
-function LGAudioDelay()
-{
-	//default 
-	this.properties = {
-		delayTime: 0.5
-	};
-
-	this.audionode = LGAudio.getAudioContext().createDelay( 10 );
-	this.audionode.delayTime.value = this.properties.delayTime;
-	this.addInput("in","audio");
-	this.addInput("time","number");
-	this.addOutput("out","audio");
-}
-
-LGAudio.createAudioNodeWrapper( LGAudioDelay );
-
-LGAudioDelay.prototype.onExecute = function()
-{
-	var v = this.getInputData(1);
-	if(v !== undefined )
-		this.audionode.delayTime.value = v;
-}
-
-LGAudioDelay.title = "Delay";
-LGAudioDelay.desc = "Audio delay";
-LiteGraph.registerNodeType("audio/delay", LGAudioDelay);
-
-
-function LGAudioBiquadFilter()
-{
-	//default 
-	this.properties = {
-		frequency: 350,
-		detune: 0,
-		Q: 1
-	};
-	this.addProperty("type","lowpass","enum",{values:["lowpass","highpass","bandpass","lowshelf","highshelf","peaking","notch","allpass"]});	
-
-	//create node
-	this.audionode = LGAudio.getAudioContext().createBiquadFilter();
-
-	//slots
-	this.addInput("in","audio");
-	this.addOutput("out","audio");
-}
-
-LGAudioBiquadFilter.prototype.onExecute = function()
-{
-	if(!this.inputs || !this.inputs.length)
-		return;
-
-	for(var i = 1; i < this.inputs.length; ++i)
-	{
-		var input = this.inputs[i];
-		if(input.link == null)
-			continue;
-		var v = this.getInputData(i);
-		if(v !== undefined)
-			this.audionode[ input.name ].value = v;
-	}
-}
-
-LGAudioBiquadFilter.prototype.onGetInputs = function()
-{
-	return [["frequency","number"],["detune","number"],["Q","number"]];
-}
-
-LGAudio.createAudioNodeWrapper( LGAudioBiquadFilter );
-
-LGAudioBiquadFilter.title = "BiquadFilter";
-LGAudioBiquadFilter.desc = "Audio filter";
-LiteGraph.registerNodeType("audio/biquadfilter", LGAudioBiquadFilter);
-
-
-
-
-function LGAudioOscillatorNode()
-{
-	//default 
-	this.properties = {
-		frequency: 440,
-		detune: 0,
-		type: "sine"
-	};
-	this.addProperty("type","sine","enum",{values:["sine","square","sawtooth","triangle","custom"]});	
-
-	//create node
-	this.audionode = LGAudio.getAudioContext().createOscillator();
-
-	//slots
-	this.addOutput("out","audio");
-}
-
-LGAudioOscillatorNode.prototype.onStart = function()
-{
-	if(!this.audionode.started)
-	{
-		this.audionode.started = true;
-		this.audionode.start();
-	}
-}
-
-LGAudioOscillatorNode.prototype.onStop = function()
-{
-	if(this.audionode.started)
-	{
-		this.audionode.started = false;
-		this.audionode.stop();
-	}
-}
-
-LGAudioOscillatorNode.prototype.onPause = function()
-{
-	this.onStop();
-}
-
-LGAudioOscillatorNode.prototype.onUnpause = function()
-{
-	this.onStart();
-}
-
-LGAudioOscillatorNode.prototype.onExecute = function()
-{
-	if(!this.inputs || !this.inputs.length)
-		return;
-
-	for(var i = 0; i < this.inputs.length; ++i)
-	{
-		var input = this.inputs[i];
-		if(input.link == null)
-			continue;
-		var v = this.getInputData(i);
-		if(v !== undefined)
-			this.audionode[ input.name ].value = v;
-	}
-}
-
-LGAudioOscillatorNode.prototype.onGetInputs = function()
-{
-	return [["frequency","number"],["detune","number"],["type","string"]];
-}
-
-LGAudio.createAudioNodeWrapper( LGAudioOscillatorNode );
-
-LGAudioOscillatorNode.title = "Oscillator";
-LGAudioOscillatorNode.desc = "Oscillator";
-LiteGraph.registerNodeType("audio/oscillator", LGAudioOscillatorNode);
-
-
-//*****************************************************
-
-//EXTRA 
-
-
-function LGAudioVisualization()
-{
-	this.properties = {
-		continuous: true,
-		mark: -1
-	};
-
-	this.addInput("data","array");
-	this.addInput("mark","number");
-	this.size = [300,200];
-	this._last_buffer = null;
-}
-
-LGAudioVisualization.prototype.onExecute = function()
-{
-	this._last_buffer = this.getInputData(0);
-	var v = this.getInputData(1);
-	if(v !== undefined)
-		this.properties.mark = v;
-	this.setDirtyCanvas(true,false);
-}
-
-LGAudioVisualization.prototype.onDrawForeground = function(ctx)
-{
-	if(!this._last_buffer)
-		return;
-
-	var buffer = this._last_buffer;
-
-	//delta represents how many samples we advance per pixel
-	var delta = buffer.length / this.size[0];
-	var h = this.size[1];
-
-	ctx.fillStyle = "black";
-	ctx.fillRect(0,0,this.size[0],this.size[1]);
-	ctx.strokeStyle = "white";
-	ctx.beginPath();
-	var x = 0;
-
-	if(this.properties.continuous)
-	{
-		ctx.moveTo(x,h);
-		for(var i = 0; i < buffer.length; i+= delta)
-		{
-			ctx.lineTo(x,h - (buffer[i|0]/255) * h);
-			x++;
-		}
-	}
-	else
-	{
-		for(var i = 0; i < buffer.length; i+= delta)
-		{
-			ctx.moveTo(x+0.5,h);
-			ctx.lineTo(x+0.5,h - (buffer[i|0]/255) * h);
-			x++;
-		}
-	}
-	ctx.stroke();
-
-	if(this.properties.mark >= 0)
-	{
-		var samplerate = LGAudio.getAudioContext().sampleRate;
-		var binfreq = samplerate / buffer.length;
-		var x = 2 * (this.properties.mark / binfreq) / delta;
-		if(x >= this.size[0])
-			x = this.size[0]-1;
-		ctx.strokeStyle = "red";
-		ctx.beginPath();
-		ctx.moveTo(x,h);
-		ctx.lineTo(x,0);
-		ctx.stroke();
-	}
-}
-
-LGAudioVisualization.title = "Visualization";
-LGAudioVisualization.desc = "Audio Visualization";
-LiteGraph.registerNodeType("audio/visualization", LGAudioVisualization);
-
-
-function LGAudioBandSignal()
-{
-	//default 
-	this.properties = {
-		band: 440,
-		amplitude: 1
-	};
-
-	this.addInput("freqs","array");
-	this.addOutput("signal","number");
-}
-
-LGAudioBandSignal.prototype.onExecute = function()
-{
-	this._freqs = this.getInputData(0);
-	if( !this._freqs )
-		return;
-
-	var band = this.properties.band;
-	var v = this.getInputData(1);
-	if(v !== undefined)
-		band = v;
-
-	var samplerate = LGAudio.getAudioContext().sampleRate;
-	var binfreq = samplerate / this._freqs.length;
-	var index = 2 * (band / binfreq);
-	var v = 0;
-	if( index < 0 )
-		v = this._freqs[ 0 ];
-	if( index >= this._freqs.length )
-		v = this._freqs[ this._freqs.length - 1];
-	else
-	{
-		var pos = index|0;
-		var v0 = this._freqs[ pos ];
-		var v1 = this._freqs[ pos+1 ];
-		var f = index - pos;
-		v = v0 * (1-f) + v1 * f;
-	}
-
-	this.setOutputData( 0, (v/255) * this.properties.amplitude );
-}
-
-LGAudioBandSignal.prototype.onGetInputs = function()
-{
-	return [["band","number"]];
-}
-
-LGAudioBandSignal.title = "Signal";
-LGAudioBandSignal.desc = "extract the signal of some frequency";
-LiteGraph.registerNodeType("audio/signal", LGAudioBandSignal);
-
-
-function LGAudioScript()
-{
-	if(!LGAudioScript.default_code)
-	{
-		var code = LGAudioScript.default_function.toString();
-		var index = code.indexOf("{")+1;
-		var index2 = code.lastIndexOf("}");
-		LGAudioScript.default_code = code.substr(index, index2 - index);
-	}
-
-	//default 
-	this.properties = {
-		code: LGAudioScript.default_code
-	};
-
-	//create node
-	var ctx = LGAudio.getAudioContext();
-	if(ctx.createScriptProcessor)
-		this.audionode = ctx.createScriptProcessor(4096,1,1); //buffer size, input channels, output channels
-	else
-	{
-		console.warn("ScriptProcessorNode deprecated");
-		this.audionode = ctx.createGain(); //bypass audio
-	}
-
-	this.processCode();
-	if(!LGAudioScript._bypass_function)
-		LGAudioScript._bypass_function = this.audionode.onaudioprocess;
-
-	//slots
-	this.addInput("in","audio");
-	this.addOutput("out","audio");
-}
-
-LGAudioScript.prototype.onAdded = function( graph )
-{
-	if(graph.status == LGraph.STATUS_RUNNING)
-		this.audionode.onaudioprocess = this._callback;
-}
-
-LGAudioScript["@code"] = { widget: "code" };
-
-LGAudioScript.prototype.onStart = function()
-{
-	this.audionode.onaudioprocess = this._callback;
-}
-
-LGAudioScript.prototype.onStop = function()
-{
-	this.audionode.onaudioprocess = LGAudioScript._bypass_function;
-}
-
-LGAudioScript.prototype.onPause = function()
-{
-	this.audionode.onaudioprocess = LGAudioScript._bypass_function;
-}
-
-LGAudioScript.prototype.onUnpause = function()
-{
-	this.audionode.onaudioprocess = this._callback;
-}
-
-LGAudioScript.prototype.onExecute = function()
-{
-	//nothing! because we need an onExecute to receive onStart... fix that
-}
-
-LGAudioScript.prototype.onRemoved = function()
-{
-	this.audionode.onaudioprocess = LGAudioScript._bypass_function;
-}
-
-LGAudioScript.prototype.processCode = function()
-{
-	try
-	{
-		var func = new Function( "properties", this.properties.code );
-		this._script = new func( this.properties );
-		this._old_code = this.properties.code;
-		this._callback = this._script.onaudioprocess;
-	}
-	catch (err)
-	{
-		console.error("Error in onaudioprocess code",err);
-		this._callback = LGAudioScript._bypass_function;
-		this.audionode.onaudioprocess = this._callback;
-	}
-}
-
-LGAudioScript.prototype.onPropertyChanged = function( name, value )
-{
-	if(name == "code")
-	{
-		this.properties.code = value;
-		this.processCode();
-		if(this.graph && this.graph.status == LGraph.STATUS_RUNNING)
-			this.audionode.onaudioprocess = this._callback;
-	}
-}
-
-LGAudioScript.default_function = function()
-{
-
-this.onaudioprocess = function(audioProcessingEvent) {
-  // The input buffer is the song we loaded earlier
-  var inputBuffer = audioProcessingEvent.inputBuffer;
-
-  // The output buffer contains the samples that will be modified and played
-  var outputBuffer = audioProcessingEvent.outputBuffer;
-
-  // Loop through the output channels (in this case there is only one)
-  for (var channel = 0; channel < outputBuffer.numberOfChannels; channel++) {
-    var inputData = inputBuffer.getChannelData(channel);
-    var outputData = outputBuffer.getChannelData(channel);
-
-    // Loop through the 4096 samples
-    for (var sample = 0; sample < inputBuffer.length; sample++) {
-      // make output equal to the same as the input
-      outputData[sample] = inputData[sample];
-    }
-  }
-}
-
-}
-
-LGAudio.createAudioNodeWrapper( LGAudioScript );
-
-LGAudioScript.title = "Script";
-LGAudioScript.desc = "apply script to signal";
-LiteGraph.registerNodeType("audio/script", LGAudioScript);
-
-
-function LGAudioDestination()
-{
-	this.audionode = LGAudio.getAudioContext().destination;
-	this.addInput("in","audio");
-}
-
-
-LGAudioDestination.title = "Destination";
-LGAudioDestination.desc = "Audio output";
-LiteGraph.registerNodeType("audio/destination", LGAudioDestination);
-
-
-
-
+(function( global )
+{
+var LiteGraph = global.LiteGraph;
+
+var LGAudio = {};
+global.LGAudio = LGAudio;
+
+LGAudio.getAudioContext = function()
+{
+	if(!this._audio_context)
+	{
+		window.AudioContext = window.AudioContext || window.webkitAudioContext;
+		if(!window.AudioContext)
+		{
+			console.error("AudioContext not supported by browser");
+			return null;
+		}
+		this._audio_context = new AudioContext();	
+		this._audio_context.onmessage = function(msg) { console.log("msg",msg);};
+		this._audio_context.onended = function(msg) { console.log("ended",msg);};
+		this._audio_context.oncomplete = function(msg) { console.log("complete",msg);};
+	}
+
+	//in case it crashes
+	//if(this._audio_context.state == "suspended")
+	//	this._audio_context.resume();
+	return this._audio_context;
+}
+
+LGAudio.connect = function( audionodeA, audionodeB )
+{
+	try
+	{
+		audionodeA.connect( audionodeB );
+	}
+	catch (err)
+	{
+		console.warn("LGraphAudio:",err);
+	}
+}
+
+LGAudio.disconnect = function( audionodeA, audionodeB )
+{
+	try
+	{
+		audionodeA.disconnect( audionodeB );
+	}
+	catch (err)
+	{
+		console.warn("LGraphAudio:",err);
+	}
+}
+
+LGAudio.changeAllAudiosConnections = function( node, connect )
+{
+	if(node.inputs)
+	{
+		for(var i = 0; i < node.inputs.length; ++i)
+		{
+			var input = node.inputs[i];
+			var link_info = node.graph.links[ input.link ];
+			if(!link_info)
+				continue;
+
+			var origin_node = node.graph.getNodeById( link_info.origin_id );
+			var origin_audionode = null;
+			if( origin_node.getAudioNodeInOutputSlot )
+				origin_audionode = origin_node.getAudioNodeInOutputSlot( link_info.origin_slot );
+			else
+				origin_audionode = origin_node.audionode;
+
+			var target_audionode = null;
+			if( node.getAudioNodeInInputSlot )
+				target_audionode = node.getAudioNodeInInputSlot( i );
+			else
+				target_audionode = node.audionode;
+
+			if(connect)
+				LGAudio.connect( origin_audionode, target_audionode );
+			else
+				LGAudio.disconnect( origin_audionode, target_audionode );
+		}
+	}
+
+	if(node.outputs)
+	{
+		for(var i = 0; i < node.outputs.length; ++i)
+		{
+			var output = node.outputs[i];
+			for(var j = 0; j < output.links.length; ++j)
+			{
+				var link_info = node.graph.links[ output.links[j] ];
+				if(!link_info)
+					continue;
+
+				var origin_audionode = null;
+				if( node.getAudioNodeInOutputSlot )
+					origin_audionode = node.getAudioNodeInOutputSlot( i );
+				else
+					origin_audionode = node.audionode;
+
+				var target_node = node.graph.getNodeById( link_info.target_id );
+				var target_audionode = null;
+				if( target_node.getAudioNodeInInputSlot )
+					target_audionode = target_node.getAudioNodeInInputSlot( link_info.target_slot );
+				else
+					target_audionode = target_node.audionode;
+
+				if(connect)
+					LGAudio.connect( origin_audionode, target_audionode );
+				else
+					LGAudio.disconnect( origin_audionode, target_audionode );
+			}
+		}
+	}
+}
+
+//used by many nodes
+LGAudio.onConnectionsChange = function( connection, slot, connected, link_info )
+{
+	//only process the outputs events
+	if(connection != LiteGraph.OUTPUT)
+		return;
+
+	var target_node = null;
+	if( link_info )
+		target_node = this.graph.getNodeById( link_info.target_id );
+
+	if( !target_node )
+		return;
+
+	//get origin audionode
+	var local_audionode = null;
+	if(this.getAudioNodeInOutputSlot)
+		local_audionode = this.getAudioNodeInOutputSlot( slot );
+	else
+		local_audionode = this.audionode;
+
+	//get target audionode
+	var target_audionode = null;
+	if(target_node.getAudioNodeInInputSlot)
+		target_audionode = target_node.getAudioNodeInInputSlot( link_info.target_slot );
+	else
+		target_audionode = target_node.audionode;
+
+	//do the connection/disconnection
+	if( connected )	
+		LGAudio.connect( local_audionode, target_audionode );
+	else
+		LGAudio.disconnect( local_audionode, target_audionode );
+}
+
+//this function helps creating wrappers to existing classes
+LGAudio.createAudioNodeWrapper = function( class_object )
+{
+	var old_func = class_object.prototype.onPropertyChanged;
+
+	class_object.prototype.onPropertyChanged = function(name, value)
+	{
+		if(old_func)
+			old_func.call(this,name,value);
+
+		if(!this.audionode)
+			return;
+
+		if( this.audionode[ name ] === undefined )
+			return;
+
+		if( this.audionode[ name ].value !== undefined )
+			this.audionode[ name ].value = value;
+		else
+			this.audionode[ name ] = value;
+	}
+
+	class_object.prototype.onConnectionsChange = LGAudio.onConnectionsChange;
+}
+
+//contains the samples decoded of the loaded audios in AudioBuffer format
+LGAudio.cached_audios = {};
+
+LGAudio.loadSound = function( url, on_complete, on_error )
+{
+	if( LGAudio.cached_audios[ url ] && url.indexOf("blob:") == -1 )
+	{
+		if(on_complete)
+			on_complete( LGAudio.cached_audios[ url ] );
+		return;
+	}
+
+	if( LGAudio.onProcessAudioURL )
+		url = LGAudio.onProcessAudioURL( url );
+
+	//load new sample
+	var request = new XMLHttpRequest();
+	request.open('GET', url, true);
+	request.responseType = 'arraybuffer';
+
+	var context = LGAudio.getAudioContext();
+
+	// Decode asynchronously
+	request.onload = function() {
+		console.log("AudioSource loaded");
+		context.decodeAudioData( request.response, function( buffer ) {
+			console.log("AudioSource decoded");
+			LGAudio.cached_audios[ url ] = buffer;
+			if(on_complete)
+				on_complete( buffer );
+		}, onError);
+	}
+	request.send();
+
+	function onError(err)
+	{
+		console.log("Audio loading sample error:",err);
+		if(on_error)
+			on_error(err);
+	}
+
+	return request;
+}
+
+
+//****************************************************
+
+function LGAudioSource()
+{
+	this.properties = {
+		src: "",
+		gain: 0.5,
+		loop: true,
+		autoplay: true,
+		playbackRate: 1
+	};
+
+	this._loading_audio = false;
+	this._audiobuffer = null; //points to AudioBuffer with the audio samples decoded
+	this._audionodes = [];
+	this._last_sourcenode = null; //the last AudioBufferSourceNode (there could be more if there are several sounds playing)
+
+	this.addOutput( "out", "audio" );
+	this.addInput( "gain", "number" );
+
+	//init context
+	var context = LGAudio.getAudioContext();
+
+	//create gain node to control volume
+	this.audionode = context.createGain();
+	this.audionode.graphnode = this;
+	this.audionode.gain.value = this.properties.gain;
+
+	//debug
+	if(this.properties.src)
+		this.loadSound( this.properties.src );
+}
+
+LGAudioSource["@src"] = { widget: "resource" };
+LGAudioSource.supported_extensions = ["wav","ogg","mp3"];
+
+
+LGAudioSource.prototype.onAdded = function(graph)
+{
+	if(graph.status === LGraph.STATUS_RUNNING)
+		this.onStart();
+}
+
+LGAudioSource.prototype.onStart = function()
+{
+	if(!this._audiobuffer)
+		return;
+
+	if(this.properties.autoplay)
+		this.playBuffer( this._audiobuffer );
+}
+
+LGAudioSource.prototype.onStop = function()
+{
+	this.stopAllSounds();
+}
+
+LGAudioSource.prototype.onPause = function()
+{
+	this.pauseAllSounds();
+}
+
+LGAudioSource.prototype.onUnpause = function()
+{
+	this.unpauseAllSounds();
+	//this.onStart();
+}
+
+
+LGAudioSource.prototype.onRemoved = function()
+{
+	this.stopAllSounds();
+	if(this._dropped_url)
+		URL.revokeObjectURL( this._url );
+}
+
+LGAudioSource.prototype.stopAllSounds = function()
+{
+	//iterate and stop
+	for(var i = 0; i < this._audionodes.length; ++i )
+	{
+		if(this._audionodes[i].started)
+		{
+			this._audionodes[i].started = false;
+			this._audionodes[i].stop();
+		}
+		//this._audionodes[i].disconnect( this.audionode );
+	}
+	this._audionodes.length = 0;
+}
+
+LGAudioSource.prototype.pauseAllSounds = function()
+{
+	LGAudio.getAudioContext().suspend();
+}
+
+LGAudioSource.prototype.unpauseAllSounds = function()
+{
+	LGAudio.getAudioContext().resume();
+}
+
+LGAudioSource.prototype.onExecute = function()
+{
+	if(this.inputs)
+		for(var i = 0; i < this.inputs.length; ++i)
+		{
+			var input = this.inputs[i];
+			if(input.link == null)
+				continue;
+			var v = this.getInputData(i);
+			if( v === undefined )
+				continue;
+			if( input.name == "gain" )
+				this.audionode.gain.value = v;
+			else if( input.name == "playbackRate" )
+			{
+				this.properties.playbackRate = v;
+				for(var j = 0; j < this._audionodes.length; ++j)
+					this._audionodes[j].playbackRate.value = v;
+			}
+		}
+
+	if(this.outputs)
+		for(var i = 0; i < this.outputs.length; ++i)
+		{
+			var output = this.outputs[i];
+			if( output.name == "buffer" && this._audiobuffer )
+				this.setOutputData( i, this._audiobuffer );
+		}
+}
+
+LGAudioSource.prototype.onAction = function(event)
+{
+	if(this._audiobuffer)
+	{
+		if(event == "Play")
+			this.playBuffer(this._audiobuffer);
+		else if(event == "Stop")
+			this.stopAllSounds();
+	}
+}
+
+LGAudioSource.prototype.onPropertyChanged = function( name, value )
+{
+	if( name == "src" ) 
+		this.loadSound( value );
+	else if(name == "gain")
+		this.audionode.gain.value = value;
+	else if(name == "playbackRate")
+	{
+		for(var j = 0; j < this._audionodes.length; ++j)
+			this._audionodes[j].playbackRate.value = value;
+	}
+}
+
+LGAudioSource.prototype.playBuffer = function( buffer )
+{
+	var that = this;
+	var context = LGAudio.getAudioContext();
+
+	//create a new audionode (this is mandatory, AudioAPI doesnt like to reuse old ones)
+	var audionode = context.createBufferSource(); //create a AudioBufferSourceNode
+	this._last_sourcenode = audionode;
+	audionode.graphnode = this;
+	audionode.buffer = buffer;
+	audionode.loop = this.properties.loop;
+	audionode.playbackRate.value = this.properties.playbackRate;
+	this._audionodes.push( audionode );
+	audionode.connect( this.audionode ); //connect to gain
+	this._audionodes.push( audionode );
+
+	audionode.onended = function()
+	{
+		//console.log("ended!");
+		that.trigger("ended");
+		//remove
+		var index = that._audionodes.indexOf( audionode );
+		if(index != -1)
+			that._audionodes.splice(index,1);
+	}
+
+	if(!audionode.started)
+	{
+		audionode.started = true;
+		audionode.start();
+	}
+	return audionode;
+}
+
+LGAudioSource.prototype.loadSound = function( url )
+{
+	var that = this;
+
+	//kill previous load
+	if(this._request)
+	{
+		this._request.abort();
+		this._request = null;
+	}
+
+	this._audiobuffer = null; //points to the audiobuffer once the audio is loaded
+	this._loading_audio = false;
+
+	if(!url)
+		return;
+
+	this._request = LGAudio.loadSound( url, inner );
+
+	this._loading_audio = true;
+	this.boxcolor = "#AA4";
+
+	function inner( buffer )
+	{
+		this.boxcolor = LiteGraph.NODE_DEFAULT_BOXCOLOR;
+		that._audiobuffer = buffer;
+		that._loading_audio = false;
+		//if is playing, then play it
+		if(that.graph && that.graph.status === LGraph.STATUS_RUNNING)
+			that.onStart(); //this controls the autoplay already
+	}
+}
+
+//Helps connect/disconnect AudioNodes when new connections are made in the node
+LGAudioSource.prototype.onConnectionsChange = LGAudio.onConnectionsChange;
+
+LGAudioSource.prototype.onGetInputs = function()
+{
+	return [["playbackRate","number"],["Play",LiteGraph.ACTION],["Stop",LiteGraph.ACTION]];
+}
+
+LGAudioSource.prototype.onGetOutputs = function()
+{
+	return [["buffer","audiobuffer"],["ended",LiteGraph.EVENT]];
+}
+
+LGAudioSource.prototype.onDropFile = function(file)
+{
+	if(this._dropped_url)
+		URL.revokeObjectURL( this._dropped_url );
+	var url = URL.createObjectURL( file );
+	this.properties.src = url;
+	this.loadSound( url );
+	this._dropped_url = url;
+}
+
+
+LGAudioSource.title = "Source";
+LGAudioSource.desc = "Plays audio";
+LiteGraph.registerNodeType("audio/source", LGAudioSource);
+
+
+//****************************************************
+
+function LGAudioMediaSource()
+{
+	this.properties = {
+		gain: 0.5
+	};
+
+	this._audionodes = [];
+	this._media_stream = null;
+
+	this.addOutput( "out", "audio" );
+	this.addInput( "gain", "number" );
+
+	//create gain node to control volume
+	var context = LGAudio.getAudioContext();
+	this.audionode = context.createGain();
+	this.audionode.graphnode = this;
+	this.audionode.gain.value = this.properties.gain;
+}
+
+
+LGAudioMediaSource.prototype.onAdded = function(graph)
+{
+	if(graph.status === LGraph.STATUS_RUNNING)
+		this.onStart();
+}
+
+LGAudioMediaSource.prototype.onStart = function()
+{
+	if(this._media_stream == null && !this._waiting_confirmation)
+		this.openStream();
+}
+
+LGAudioMediaSource.prototype.onStop = function()
+{
+	this.audionode.gain.value = 0;
+}
+
+LGAudioMediaSource.prototype.onPause = function()
+{
+	this.audionode.gain.value = 0;
+}
+
+LGAudioMediaSource.prototype.onUnpause = function()
+{
+	this.audionode.gain.value = this.properties.gain;
+}
+
+LGAudioMediaSource.prototype.onRemoved = function()
+{
+	this.audionode.gain.value = 0;
+	if( this.audiosource_node )
+	{
+		this.audiosource_node.disconnect( this.audionode );
+		this.audiosource_node = null;
+	}
+	if(this._media_stream)
+	{
+		var tracks = this._media_stream.getTracks();
+		if(tracks.length)
+			tracks[0].stop();
+	}
+}
+
+LGAudioMediaSource.prototype.openStream = function()
+{
+	if (!navigator.mediaDevices) {
+	  console.log('getUserMedia() is not supported in your browser, use chrome and enable WebRTC from about://flags');
+	  return;
+	}
+
+	this._waiting_confirmation = true;
+
+	// Not showing vendor prefixes.
+	navigator.mediaDevices.getUserMedia({audio: true, video: false}).then( this.streamReady.bind(this) ).catch( onFailSoHard );
+
+	var that = this;
+	function onFailSoHard(err) {
+		console.log('Media rejected', err);
+		that._media_stream = false;
+		that.boxcolor = "red";
+	};
+}
+
+LGAudioMediaSource.prototype.streamReady = function( localMediaStream )
+{
+	this._media_stream = localMediaStream;
+	//this._waiting_confirmation = false;
+
+	//init context
+	if( this.audiosource_node )
+		this.audiosource_node.disconnect( this.audionode );
+	var context = LGAudio.getAudioContext();
+	this.audiosource_node = context.createMediaStreamSource( localMediaStream );
+	this.audiosource_node.graphnode = this;
+	this.audiosource_node.connect( this.audionode );
+	this.boxcolor = "white";
+}
+
+LGAudioMediaSource.prototype.onExecute = function()
+{
+	if(this._media_stream == null && !this._waiting_confirmation)
+		this.openStream();
+
+
+	if(this.inputs)
+		for(var i = 0; i < this.inputs.length; ++i)
+		{
+			var input = this.inputs[i];
+			if(input.link == null)
+				continue;
+			var v = this.getInputData(i);
+			if( v === undefined )
+				continue;
+			if( input.name == "gain" )
+				this.audionode.gain.value = this.properties.gain = v;
+		}
+}
+
+LGAudioMediaSource.prototype.onAction = function(event)
+{
+	if(event == "Play")
+		this.audionode.gain.value = this.properties.gain;
+	else if(event == "Stop")
+		this.audionode.gain.value = 0;
+}
+
+LGAudioMediaSource.prototype.onPropertyChanged = function( name, value )
+{
+	if(name == "gain")
+		this.audionode.gain.value = value;
+}
+
+//Helps connect/disconnect AudioNodes when new connections are made in the node
+LGAudioMediaSource.prototype.onConnectionsChange = LGAudio.onConnectionsChange;
+
+LGAudioMediaSource.prototype.onGetInputs = function()
+{
+	return [["playbackRate","number"],["Play",LiteGraph.ACTION],["Stop",LiteGraph.ACTION]];
+}
+
+LGAudioMediaSource.title = "MediaSource";
+LGAudioMediaSource.desc = "Plays microphone";
+LiteGraph.registerNodeType("audio/media_source", LGAudioMediaSource);
+
+
+//*****************************************************
+
+function LGAudioAnalyser()
+{
+	this.properties = {
+		fftSize: 2048,
+		minDecibels: -100,
+		maxDecibels: -10,
+		smoothingTimeConstant: 0.5
+	};
+
+	var context = LGAudio.getAudioContext();
+
+	this.audionode = context.createAnalyser();
+	this.audionode.graphnode = this;
+	this.audionode.fftSize = this.properties.fftSize;
+	this.audionode.minDecibels = this.properties.minDecibels;
+	this.audionode.maxDecibels = this.properties.maxDecibels;
+	this.audionode.smoothingTimeConstant = this.properties.smoothingTimeConstant;
+
+	this.addInput("in","audio");
+	this.addOutput("freqs","array");
+	this.addOutput("samples","array");
+
+	this._freq_bin = null;
+	this._time_bin = null;
+}
+
+LGAudioAnalyser.prototype.onPropertyChanged = function(name, value)
+{
+	this.audionode[ name ] = value;
+}
+
+LGAudioAnalyser.prototype.onExecute = function()
+{
+	if(this.isOutputConnected(0))
+	{
+		//send FFT
+		var bufferLength = this.audionode.frequencyBinCount;
+		if( !this._freq_bin || this._freq_bin.length != bufferLength )
+			this._freq_bin = new Uint8Array( bufferLength );
+		this.audionode.getByteFrequencyData( this._freq_bin );
+		this.setOutputData(0,this._freq_bin);
+	}
+
+	//send analyzer
+	if(this.isOutputConnected(1))
+	{
+		//send Samples
+		var bufferLength = this.audionode.frequencyBinCount;
+		if( !this._time_bin || this._time_bin.length != bufferLength )
+			this._time_bin = new Uint8Array( bufferLength );
+		this.audionode.getByteTimeDomainData( this._time_bin );
+		this.setOutputData(1,this._time_bin);
+	}
+
+
+	//properties
+	for(var i = 1; i < this.inputs.length; ++i)
+	{
+		var input = this.inputs[i];
+		if(input.link == null)
+			continue;
+		var v = this.getInputData(i);
+		if (v !== undefined)
+			this.audionode[ input.name ].value = v;
+	}
+
+
+
+	//time domain
+	//this.audionode.getFloatTimeDomainData( dataArray );
+}
+
+LGAudioAnalyser.prototype.onGetInputs = function()
+{
+	return [["minDecibels","number"],["maxDecibels","number"],["smoothingTimeConstant","number"]];
+}
+
+LGAudioAnalyser.prototype.onGetOutputs = function()
+{
+	return [["freqs","array"],["samples","array"]];
+}
+
+
+LGAudioAnalyser.title = "Analyser";
+LGAudioAnalyser.desc = "Audio Analyser";
+LiteGraph.registerNodeType( "audio/analyser", LGAudioAnalyser );
+
+//*****************************************************
+
+function LGAudioGain()
+{
+	//default 
+	this.properties = {
+		gain: 1
+	};
+
+	this.audionode = LGAudio.getAudioContext().createGain();
+	this.addInput("in","audio");
+	this.addInput("gain","number");
+	this.addOutput("out","audio");
+}
+
+LGAudioGain.prototype.onExecute = function()
+{
+	if(!this.inputs || !this.inputs.length)
+		return;
+
+	for(var i = 1; i < this.inputs.length; ++i)
+	{
+		var input = this.inputs[i];
+		var v = this.getInputData(i);
+		if(v !== undefined)
+			this.audionode[ input.name ].value = v;
+	}
+}
+
+LGAudio.createAudioNodeWrapper( LGAudioGain );
+
+LGAudioGain.title = "Gain";
+LGAudioGain.desc = "Audio gain";
+LiteGraph.registerNodeType("audio/gain", LGAudioGain);
+
+
+function LGAudioConvolver()
+{
+	//default 
+	this.properties = {
+		impulse_src:"",
+		normalize: true
+	};
+
+	this.audionode = LGAudio.getAudioContext().createConvolver();
+	this.addInput("in","audio");
+	this.addOutput("out","audio");
+}
+
+LGAudio.createAudioNodeWrapper( LGAudioConvolver );
+
+LGAudioConvolver.prototype.onRemove = function()
+{
+	if(this._dropped_url)
+		URL.revokeObjectURL( this._dropped_url );
+}
+
+LGAudioConvolver.prototype.onPropertyChanged = function( name, value )
+{
+	if( name == "impulse_src" ) 
+		this.loadImpulse( value );
+	else if( name == "normalize" ) 
+		this.audionode.normalize = value;
+}
+
+LGAudioConvolver.prototype.onDropFile = function(file)
+{
+	if(this._dropped_url)
+		URL.revokeObjectURL( this._dropped_url );
+	this._dropped_url = URL.createObjectURL( file );
+	this.properties.impulse_src = this._dropped_url;
+	this.loadImpulse( this._dropped_url );
+}
+
+LGAudioConvolver.prototype.loadImpulse = function( url )
+{
+	var that = this;
+
+	//kill previous load
+	if(this._request)
+	{
+		this._request.abort();
+		this._request = null;
+	}
+
+	this._impulse_buffer = null;
+	this._loading_impulse = false;
+
+	if(!url)
+		return;
+
+	//load new sample
+	this._request = LGAudio.loadSound( url, inner );
+	this._loading_impulse = true;
+
+	// Decode asynchronously
+	function inner( buffer ) {
+			that._impulse_buffer = buffer;
+			that.audionode.buffer = buffer;
+			console.log("Impulse signal set");
+			that._loading_impulse = false;
+	}
+}
+
+LGAudioConvolver.title = "Convolver";
+LGAudioConvolver.desc = "Convolves the signal (used for reverb)";
+LiteGraph.registerNodeType("audio/convolver", LGAudioConvolver);
+
+
+function LGAudioDynamicsCompressor()
+{
+	//default 
+	this.properties = {
+		threshold: -50,
+		knee: 40,
+		ratio: 12,
+		reduction: -20,
+		attack: 0,
+		release: 0.25
+	};
+
+	this.audionode = LGAudio.getAudioContext().createDynamicsCompressor();
+	this.addInput("in","audio");
+	this.addOutput("out","audio");
+}
+
+LGAudio.createAudioNodeWrapper( LGAudioDynamicsCompressor );
+
+LGAudioDynamicsCompressor.prototype.onExecute = function()
+{
+	if(!this.inputs || !this.inputs.length)
+		return;
+	for(var i = 1; i < this.inputs.length; ++i)
+	{
+		var input = this.inputs[i];
+		if(input.link == null)
+			continue;
+		var v = this.getInputData(i);
+		if(v !== undefined)
+			this.audionode[ input.name ].value = v;
+	}
+}
+
+LGAudioDynamicsCompressor.prototype.onGetInputs = function()
+{
+	return [["threshold","number"],["knee","number"],["ratio","number"],["reduction","number"],["attack","number"],["release","number"]];
+}
+
+LGAudioDynamicsCompressor.title = "DynamicsCompressor";
+LGAudioDynamicsCompressor.desc = "Dynamics Compressor";
+LiteGraph.registerNodeType("audio/dynamicsCompressor", LGAudioDynamicsCompressor);
+
+
+function LGAudioWaveShaper()
+{
+	//default 
+	this.properties = {
+	};
+
+	this.audionode = LGAudio.getAudioContext().createWaveShaper();
+	this.addInput("in","audio");
+	this.addInput("shape","waveshape");
+	this.addOutput("out","audio");
+}
+
+LGAudioWaveShaper.prototype.onExecute = function()
+{
+	if(!this.inputs || !this.inputs.length)
+		return;
+	var v = this.getInputData(1);
+	if(v === undefined)
+		return;
+	this.audionode.curve = v;
+}
+
+LGAudioWaveShaper.prototype.setWaveShape = function(shape)
+{
+	this.audionode.curve = shape;
+}
+
+LGAudio.createAudioNodeWrapper( LGAudioWaveShaper );
+
+/* disabled till I dont find a way to do a wave shape
+LGAudioWaveShaper.title = "WaveShaper";
+LGAudioWaveShaper.desc = "Distortion using wave shape";
+LiteGraph.registerNodeType("audio/waveShaper", LGAudioWaveShaper);
+*/
+
+function LGAudioMixer()
+{
+	//default 
+	this.properties = {
+		gain1: 0.5,
+		gain2: 0.5
+	};
+
+	this.audionode = LGAudio.getAudioContext().createGain();
+
+	this.audionode1 = LGAudio.getAudioContext().createGain();
+	this.audionode1.gain.value = this.properties.gain1;
+	this.audionode2 = LGAudio.getAudioContext().createGain();
+	this.audionode2.gain.value = this.properties.gain2;
+
+	this.audionode1.connect( this.audionode );
+	this.audionode2.connect( this.audionode );
+
+	this.addInput("in1","audio");
+	this.addInput("in1 gain","number");
+	this.addInput("in2","audio");
+	this.addInput("in2 gain","number");
+
+	this.addOutput("out","audio");
+}
+
+LGAudioMixer.prototype.getAudioNodeInInputSlot = function( slot )
+{
+	if(slot == 0)
+		return this.audionode1;
+	else if(slot == 2)
+		return this.audionode2;
+}
+
+LGAudioMixer.prototype.onPropertyChanged = function( name, value )
+{
+	if( name == "gain1" ) 
+		this.audionode1.gain.value = value;
+	else if( name == "gain2" ) 
+		this.audionode2.gain.value = value;
+}
+
+
+LGAudioMixer.prototype.onExecute = function()
+{
+	if(!this.inputs || !this.inputs.length)
+		return;
+
+	for(var i = 1; i < this.inputs.length; ++i)
+	{
+		var input = this.inputs[i];
+
+		if(input.link == null || input.type == "audio")
+			continue;
+
+		var v = this.getInputData(i);
+		if(v === undefined)
+			continue;
+
+		if(i == 1)
+			this.audionode1.gain.value = v;
+		else if(i == 3)
+			this.audionode2.gain.value = v;
+	}
+}
+
+LGAudio.createAudioNodeWrapper( LGAudioMixer );
+
+LGAudioMixer.title = "Mixer";
+LGAudioMixer.desc = "Audio mixer";
+LiteGraph.registerNodeType("audio/mixer", LGAudioMixer);
+
+
+function LGAudioDelay()
+{
+	//default 
+	this.properties = {
+		delayTime: 0.5
+	};
+
+	this.audionode = LGAudio.getAudioContext().createDelay( 10 );
+	this.audionode.delayTime.value = this.properties.delayTime;
+	this.addInput("in","audio");
+	this.addInput("time","number");
+	this.addOutput("out","audio");
+}
+
+LGAudio.createAudioNodeWrapper( LGAudioDelay );
+
+LGAudioDelay.prototype.onExecute = function()
+{
+	var v = this.getInputData(1);
+	if(v !== undefined )
+		this.audionode.delayTime.value = v;
+}
+
+LGAudioDelay.title = "Delay";
+LGAudioDelay.desc = "Audio delay";
+LiteGraph.registerNodeType("audio/delay", LGAudioDelay);
+
+
+function LGAudioBiquadFilter()
+{
+	//default 
+	this.properties = {
+		frequency: 350,
+		detune: 0,
+		Q: 1
+	};
+	this.addProperty("type","lowpass","enum",{values:["lowpass","highpass","bandpass","lowshelf","highshelf","peaking","notch","allpass"]});	
+
+	//create node
+	this.audionode = LGAudio.getAudioContext().createBiquadFilter();
+
+	//slots
+	this.addInput("in","audio");
+	this.addOutput("out","audio");
+}
+
+LGAudioBiquadFilter.prototype.onExecute = function()
+{
+	if(!this.inputs || !this.inputs.length)
+		return;
+
+	for(var i = 1; i < this.inputs.length; ++i)
+	{
+		var input = this.inputs[i];
+		if(input.link == null)
+			continue;
+		var v = this.getInputData(i);
+		if(v !== undefined)
+			this.audionode[ input.name ].value = v;
+	}
+}
+
+LGAudioBiquadFilter.prototype.onGetInputs = function()
+{
+	return [["frequency","number"],["detune","number"],["Q","number"]];
+}
+
+LGAudio.createAudioNodeWrapper( LGAudioBiquadFilter );
+
+LGAudioBiquadFilter.title = "BiquadFilter";
+LGAudioBiquadFilter.desc = "Audio filter";
+LiteGraph.registerNodeType("audio/biquadfilter", LGAudioBiquadFilter);
+
+
+
+
+function LGAudioOscillatorNode()
+{
+	//default 
+	this.properties = {
+		frequency: 440,
+		detune: 0,
+		type: "sine"
+	};
+	this.addProperty("type","sine","enum",{values:["sine","square","sawtooth","triangle","custom"]});	
+
+	//create node
+	this.audionode = LGAudio.getAudioContext().createOscillator();
+
+	//slots
+	this.addOutput("out","audio");
+}
+
+LGAudioOscillatorNode.prototype.onStart = function()
+{
+	if(!this.audionode.started)
+	{
+		this.audionode.started = true;
+		this.audionode.start();
+	}
+}
+
+LGAudioOscillatorNode.prototype.onStop = function()
+{
+	if(this.audionode.started)
+	{
+		this.audionode.started = false;
+		this.audionode.stop();
+	}
+}
+
+LGAudioOscillatorNode.prototype.onPause = function()
+{
+	this.onStop();
+}
+
+LGAudioOscillatorNode.prototype.onUnpause = function()
+{
+	this.onStart();
+}
+
+LGAudioOscillatorNode.prototype.onExecute = function()
+{
+	if(!this.inputs || !this.inputs.length)
+		return;
+
+	for(var i = 0; i < this.inputs.length; ++i)
+	{
+		var input = this.inputs[i];
+		if(input.link == null)
+			continue;
+		var v = this.getInputData(i);
+		if(v !== undefined)
+			this.audionode[ input.name ].value = v;
+	}
+}
+
+LGAudioOscillatorNode.prototype.onGetInputs = function()
+{
+	return [["frequency","number"],["detune","number"],["type","string"]];
+}
+
+LGAudio.createAudioNodeWrapper( LGAudioOscillatorNode );
+
+LGAudioOscillatorNode.title = "Oscillator";
+LGAudioOscillatorNode.desc = "Oscillator";
+LiteGraph.registerNodeType("audio/oscillator", LGAudioOscillatorNode);
+
+
+//*****************************************************
+
+//EXTRA 
+
+
+function LGAudioVisualization()
+{
+	this.properties = {
+		continuous: true,
+		mark: -1
+	};
+
+	this.addInput("data","array");
+	this.addInput("mark","number");
+	this.size = [300,200];
+	this._last_buffer = null;
+}
+
+LGAudioVisualization.prototype.onExecute = function()
+{
+	this._last_buffer = this.getInputData(0);
+	var v = this.getInputData(1);
+	if(v !== undefined)
+		this.properties.mark = v;
+	this.setDirtyCanvas(true,false);
+}
+
+LGAudioVisualization.prototype.onDrawForeground = function(ctx)
+{
+	if(!this._last_buffer)
+		return;
+
+	var buffer = this._last_buffer;
+
+	//delta represents how many samples we advance per pixel
+	var delta = buffer.length / this.size[0];
+	var h = this.size[1];
+
+	ctx.fillStyle = "black";
+	ctx.fillRect(0,0,this.size[0],this.size[1]);
+	ctx.strokeStyle = "white";
+	ctx.beginPath();
+	var x = 0;
+
+	if(this.properties.continuous)
+	{
+		ctx.moveTo(x,h);
+		for(var i = 0; i < buffer.length; i+= delta)
+		{
+			ctx.lineTo(x,h - (buffer[i|0]/255) * h);
+			x++;
+		}
+	}
+	else
+	{
+		for(var i = 0; i < buffer.length; i+= delta)
+		{
+			ctx.moveTo(x+0.5,h);
+			ctx.lineTo(x+0.5,h - (buffer[i|0]/255) * h);
+			x++;
+		}
+	}
+	ctx.stroke();
+
+	if(this.properties.mark >= 0)
+	{
+		var samplerate = LGAudio.getAudioContext().sampleRate;
+		var binfreq = samplerate / buffer.length;
+		var x = 2 * (this.properties.mark / binfreq) / delta;
+		if(x >= this.size[0])
+			x = this.size[0]-1;
+		ctx.strokeStyle = "red";
+		ctx.beginPath();
+		ctx.moveTo(x,h);
+		ctx.lineTo(x,0);
+		ctx.stroke();
+	}
+}
+
+LGAudioVisualization.title = "Visualization";
+LGAudioVisualization.desc = "Audio Visualization";
+LiteGraph.registerNodeType("audio/visualization", LGAudioVisualization);
+
+
+function LGAudioBandSignal()
+{
+	//default 
+	this.properties = {
+		band: 440,
+		amplitude: 1
+	};
+
+	this.addInput("freqs","array");
+	this.addOutput("signal","number");
+}
+
+LGAudioBandSignal.prototype.onExecute = function()
+{
+	this._freqs = this.getInputData(0);
+	if( !this._freqs )
+		return;
+
+	var band = this.properties.band;
+	var v = this.getInputData(1);
+	if(v !== undefined)
+		band = v;
+
+	var samplerate = LGAudio.getAudioContext().sampleRate;
+	var binfreq = samplerate / this._freqs.length;
+	var index = 2 * (band / binfreq);
+	var v = 0;
+	if( index < 0 )
+		v = this._freqs[ 0 ];
+	if( index >= this._freqs.length )
+		v = this._freqs[ this._freqs.length - 1];
+	else
+	{
+		var pos = index|0;
+		var v0 = this._freqs[ pos ];
+		var v1 = this._freqs[ pos+1 ];
+		var f = index - pos;
+		v = v0 * (1-f) + v1 * f;
+	}
+
+	this.setOutputData( 0, (v/255) * this.properties.amplitude );
+}
+
+LGAudioBandSignal.prototype.onGetInputs = function()
+{
+	return [["band","number"]];
+}
+
+LGAudioBandSignal.title = "Signal";
+LGAudioBandSignal.desc = "extract the signal of some frequency";
+LiteGraph.registerNodeType("audio/signal", LGAudioBandSignal);
+
+
+function LGAudioScript()
+{
+	if(!LGAudioScript.default_code)
+	{
+		var code = LGAudioScript.default_function.toString();
+		var index = code.indexOf("{")+1;
+		var index2 = code.lastIndexOf("}");
+		LGAudioScript.default_code = code.substr(index, index2 - index);
+	}
+
+	//default 
+	this.properties = {
+		code: LGAudioScript.default_code
+	};
+
+	//create node
+	var ctx = LGAudio.getAudioContext();
+	if(ctx.createScriptProcessor)
+		this.audionode = ctx.createScriptProcessor(4096,1,1); //buffer size, input channels, output channels
+	else
+	{
+		console.warn("ScriptProcessorNode deprecated");
+		this.audionode = ctx.createGain(); //bypass audio
+	}
+
+	this.processCode();
+	if(!LGAudioScript._bypass_function)
+		LGAudioScript._bypass_function = this.audionode.onaudioprocess;
+
+	//slots
+	this.addInput("in","audio");
+	this.addOutput("out","audio");
+}
+
+LGAudioScript.prototype.onAdded = function( graph )
+{
+	if(graph.status == LGraph.STATUS_RUNNING)
+		this.audionode.onaudioprocess = this._callback;
+}
+
+LGAudioScript["@code"] = { widget: "code" };
+
+LGAudioScript.prototype.onStart = function()
+{
+	this.audionode.onaudioprocess = this._callback;
+}
+
+LGAudioScript.prototype.onStop = function()
+{
+	this.audionode.onaudioprocess = LGAudioScript._bypass_function;
+}
+
+LGAudioScript.prototype.onPause = function()
+{
+	this.audionode.onaudioprocess = LGAudioScript._bypass_function;
+}
+
+LGAudioScript.prototype.onUnpause = function()
+{
+	this.audionode.onaudioprocess = this._callback;
+}
+
+LGAudioScript.prototype.onExecute = function()
+{
+	//nothing! because we need an onExecute to receive onStart... fix that
+}
+
+LGAudioScript.prototype.onRemoved = function()
+{
+	this.audionode.onaudioprocess = LGAudioScript._bypass_function;
+}
+
+LGAudioScript.prototype.processCode = function()
+{
+	try
+	{
+		var func = new Function( "properties", this.properties.code );
+		this._script = new func( this.properties );
+		this._old_code = this.properties.code;
+		this._callback = this._script.onaudioprocess;
+	}
+	catch (err)
+	{
+		console.error("Error in onaudioprocess code",err);
+		this._callback = LGAudioScript._bypass_function;
+		this.audionode.onaudioprocess = this._callback;
+	}
+}
+
+LGAudioScript.prototype.onPropertyChanged = function( name, value )
+{
+	if(name == "code")
+	{
+		this.properties.code = value;
+		this.processCode();
+		if(this.graph && this.graph.status == LGraph.STATUS_RUNNING)
+			this.audionode.onaudioprocess = this._callback;
+	}
+}
+
+LGAudioScript.default_function = function()
+{
+
+this.onaudioprocess = function(audioProcessingEvent) {
+  // The input buffer is the song we loaded earlier
+  var inputBuffer = audioProcessingEvent.inputBuffer;
+
+  // The output buffer contains the samples that will be modified and played
+  var outputBuffer = audioProcessingEvent.outputBuffer;
+
+  // Loop through the output channels (in this case there is only one)
+  for (var channel = 0; channel < outputBuffer.numberOfChannels; channel++) {
+    var inputData = inputBuffer.getChannelData(channel);
+    var outputData = outputBuffer.getChannelData(channel);
+
+    // Loop through the 4096 samples
+    for (var sample = 0; sample < inputBuffer.length; sample++) {
+      // make output equal to the same as the input
+      outputData[sample] = inputData[sample];
+    }
+  }
+}
+
+}
+
+LGAudio.createAudioNodeWrapper( LGAudioScript );
+
+LGAudioScript.title = "Script";
+LGAudioScript.desc = "apply script to signal";
+LiteGraph.registerNodeType("audio/script", LGAudioScript);
+
+
+function LGAudioDestination()
+{
+	this.audionode = LGAudio.getAudioContext().destination;
+	this.addInput("in","audio");
+}
+
+
+LGAudioDestination.title = "Destination";
+LGAudioDestination.desc = "Audio output";
+LiteGraph.registerNodeType("audio/destination", LGAudioDestination);
+
+
+
+
 })( this );
-//event related nodes
-(function(global){
-var LiteGraph = global.LiteGraph;
-
-function LGWebSocket()
-{
-	this.size = [60,20];
-	this.addInput("send", LiteGraph.ACTION);
-	this.addOutput("received", LiteGraph.EVENT);
-	this.addInput("in", 0 );
-	this.addOutput("out", 0 );
-	this.properties = {
-		url: "",
-		room: "lgraph" //allows to filter messages
-	};
-	this._ws = null;
-	this._last_data = [];
-}
-
-LGWebSocket.title = "WebSocket";
-LGWebSocket.desc = "Send data through a websocket";
-
-LGWebSocket.prototype.onPropertyChanged = function(name,value)
-{
-	if(name == "url")
-		this.createSocket();
-}
-
-LGWebSocket.prototype.onExecute = function()
-{
-	if(!this._ws && this.properties.url)
-		this.createSocket();
-
-	if(!this._ws || this._ws.readyState != WebSocket.OPEN )
-		return;
-
-	var room = this.properties.room;
-
-	for(var i = 1; i < this.inputs.length; ++i)
-	{
-		var data = this.getInputData(i);
-		if(data != null)
-		{
-			var json;
-			try
-			{
-				json = JSON.stringify({ type: 0, room: room, channel: i, data: data });
-			}
-			catch (err)
-			{
-				continue;
-			}
-			this._ws.send( json );
-		}
-	}
-
-	for(var i = 1; i < this.outputs.length; ++i)
-		this.setOutputData( i, this._last_data[i] );
-}
-
-LGWebSocket.prototype.createSocket = function()
-{
-	var that = this;
-	var url = this.properties.url;
-	if( url.substr(0,2) != "ws" )
-		url = "ws://" + url;
-	this._ws = new WebSocket( url );
-	this._ws.onopen = function()
-	{
-		console.log("ready");
-		that.boxcolor = "#8E8";
-	}
-	this._ws.onmessage = function(e)
-	{
-		var data = JSON.parse( e.data );
-		if( data.room && data.room != this.properties.room )
-			return;
-		if( e.data.type == 1 )
-			that.triggerSlot( 0, data );
-		else
-			that._last_data[ e.data.channel || 0 ] = data.data;
-	}
-	this._ws.onerror = function(e)
-	{
-		console.log("couldnt connect to websocket");
-		that.boxcolor = "#E88";
-	}
-	this._ws.onclose = function(e)
-	{
-		console.log("connection closed");
-		that.boxcolor = "#000";
-	}
-}
-
-LGWebSocket.prototype.send = function(data)
-{
-	if(!this._ws || this._ws.readyState != WebSocket.OPEN )
-		return;
-	this._ws.send( JSON.stringify({ type:1, msg: data }) );
-}
-
-LGWebSocket.prototype.onAction = function( action, param )
-{
-	if(!this._ws || this._ws.readyState != WebSocket.OPEN )
-		return;
-	this._ws.send( { type: 1, room: this.properties.room, action: action, data: param } );
-}
-
-LGWebSocket.prototype.onGetInputs = function()
-{
-	return [["in",0]];
-}
-
-LGWebSocket.prototype.onGetOutputs = function()
-{
-	return [["out",0]];
-}
-
-LiteGraph.registerNodeType("network/websocket", LGWebSocket );
-
-
-//It is like a websocket but using the SillyServer.js server that bounces packets back to all clients connected:
-//For more information: https://github.com/jagenjo/SillyServer.js
-
-function LGSillyClient()
-{
-	this.size = [60,20];
-	this.addInput("send", LiteGraph.ACTION);
-	this.addOutput("received", LiteGraph.EVENT);
-	this.addInput("in", 0 );
-	this.addOutput("out", 0 );
-	this.properties = {
-		url: "tamats.com:55000",
-		room: "lgraph",
-		save_bandwidth: true
-	};
-
-	this._server = null;
-	this.createSocket();
-	this._last_input_data = [];
-	this._last_output_data = [];
-}
-
-LGSillyClient.title = "SillyClient";
-LGSillyClient.desc = "Connects to SillyServer to broadcast messages";
-
-LGSillyClient.prototype.onPropertyChanged = function(name,value)
-{
-	var final_url = (this.properties.url + "/" + this.properties.room);
-	if(this._server && this._final_url != final_url )
-	{
-		this._server.connect( this.properties.url, this.properties.room );
-		this._final_url = final_url;
-	}
-}
-
-LGSillyClient.prototype.onExecute = function()
-{
-	if(!this._server || !this._server.is_connected)
-		return;
-
-	var save_bandwidth = this.properties.save_bandwidth;
-
-	for(var i = 1; i < this.inputs.length; ++i)
-	{
-		var data = this.getInputData(i);
-		if(data != null)
-		{
-			if( save_bandwidth && this._last_input_data[i] == data )
-				continue;
-			this._server.sendMessage( { type: 0, channel: i, data: data } );
-			this._last_input_data[i] = data;
-		}
-	}
-
-	for(var i = 1; i < this.outputs.length; ++i)
-		this.setOutputData( i, this._last_output_data[i] );
-}
-
-LGSillyClient.prototype.createSocket = function()
-{
-	var that = this;
-	if(typeof(SillyClient) == "undefined")
-	{
-		if(!this._error)
-			console.error("SillyClient node cannot be used, you must include SillyServer.js");
-		this._error = true;
-		return;
-	}
-
-	this._server = new SillyClient();
-	this._server.on_ready = function()
-	{
-		console.log("ready");
-		that.boxcolor = "#8E8";
-	}
-	this._server.on_message = function(id,msg)
-	{
-		var data = null;
-		try
-		{
-			data = JSON.parse( msg );
-		}
-		catch (err)
-		{
-			return;
-		}
-		
-		if(data.type == 1)
-			that.triggerSlot( 0, data );
-		else
-			that._last_output_data[ data.channel || 0 ] = data.data;
-	}
-	this._server.on_error = function(e)
-	{
-		console.log("couldnt connect to websocket");
-		that.boxcolor = "#E88";
-	}
-	this._server.on_close = function(e)
-	{
-		console.log("connection closed");
-		that.boxcolor = "#000";
-	}
-
-	if(this.properties.url && this.properties.room)
-	{
-		this._server.connect( this.properties.url, this.properties.room );
-		this._final_url = (this.properties.url + "/" + this.properties.room);
-	}
-}
-
-LGSillyClient.prototype.send = function(data)
-{
-	if(!this._server || !this._server.is_connected)
-		return;
-	this._server.sendMessage( { type:1, data: data } );
-}
-
-LGSillyClient.prototype.onAction = function( action, param )
-{
-	if(!this._server || !this._server.is_connected)
-		return;
-	this._server.sendMessage( { type: 1, action: action, data: param } );
-}
-
-LGSillyClient.prototype.onGetInputs = function()
-{
-	return [["in",0]];
-}
-
-LGSillyClient.prototype.onGetOutputs = function()
-{
-	return [["out",0]];
-}
-
-LiteGraph.registerNodeType("network/sillyclient", LGSillyClient );
-
-
-=======
->>>>>>> a8fc4345
+//event related nodes
+(function(global){
+var LiteGraph = global.LiteGraph;
+
+function LGWebSocket()
+{
+	this.size = [60,20];
+	this.addInput("send", LiteGraph.ACTION);
+	this.addOutput("received", LiteGraph.EVENT);
+	this.addInput("in", 0 );
+	this.addOutput("out", 0 );
+	this.properties = {
+		url: "",
+		room: "lgraph" //allows to filter messages
+	};
+	this._ws = null;
+	this._last_data = [];
+}
+
+LGWebSocket.title = "WebSocket";
+LGWebSocket.desc = "Send data through a websocket";
+
+LGWebSocket.prototype.onPropertyChanged = function(name,value)
+{
+	if(name == "url")
+		this.createSocket();
+}
+
+LGWebSocket.prototype.onExecute = function()
+{
+	if(!this._ws && this.properties.url)
+		this.createSocket();
+
+	if(!this._ws || this._ws.readyState != WebSocket.OPEN )
+		return;
+
+	var room = this.properties.room;
+
+	for(var i = 1; i < this.inputs.length; ++i)
+	{
+		var data = this.getInputData(i);
+		if(data != null)
+		{
+			var json;
+			try
+			{
+				json = JSON.stringify({ type: 0, room: room, channel: i, data: data });
+			}
+			catch (err)
+			{
+				continue;
+			}
+			this._ws.send( json );
+		}
+	}
+
+	for(var i = 1; i < this.outputs.length; ++i)
+		this.setOutputData( i, this._last_data[i] );
+}
+
+LGWebSocket.prototype.createSocket = function()
+{
+	var that = this;
+	var url = this.properties.url;
+	if( url.substr(0,2) != "ws" )
+		url = "ws://" + url;
+	this._ws = new WebSocket( url );
+	this._ws.onopen = function()
+	{
+		console.log("ready");
+		that.boxcolor = "#8E8";
+	}
+	this._ws.onmessage = function(e)
+	{
+		var data = JSON.parse( e.data );
+		if( data.room && data.room != this.properties.room )
+			return;
+		if( e.data.type == 1 )
+			that.triggerSlot( 0, data );
+		else
+			that._last_data[ e.data.channel || 0 ] = data.data;
+	}
+	this._ws.onerror = function(e)
+	{
+		console.log("couldnt connect to websocket");
+		that.boxcolor = "#E88";
+	}
+	this._ws.onclose = function(e)
+	{
+		console.log("connection closed");
+		that.boxcolor = "#000";
+	}
+}
+
+LGWebSocket.prototype.send = function(data)
+{
+	if(!this._ws || this._ws.readyState != WebSocket.OPEN )
+		return;
+	this._ws.send( JSON.stringify({ type:1, msg: data }) );
+}
+
+LGWebSocket.prototype.onAction = function( action, param )
+{
+	if(!this._ws || this._ws.readyState != WebSocket.OPEN )
+		return;
+	this._ws.send( { type: 1, room: this.properties.room, action: action, data: param } );
+}
+
+LGWebSocket.prototype.onGetInputs = function()
+{
+	return [["in",0]];
+}
+
+LGWebSocket.prototype.onGetOutputs = function()
+{
+	return [["out",0]];
+}
+
+LiteGraph.registerNodeType("network/websocket", LGWebSocket );
+
+
+//It is like a websocket but using the SillyServer.js server that bounces packets back to all clients connected:
+//For more information: https://github.com/jagenjo/SillyServer.js
+
+function LGSillyClient()
+{
+	this.size = [60,20];
+	this.addInput("send", LiteGraph.ACTION);
+	this.addOutput("received", LiteGraph.EVENT);
+	this.addInput("in", 0 );
+	this.addOutput("out", 0 );
+	this.properties = {
+		url: "tamats.com:55000",
+		room: "lgraph",
+		save_bandwidth: true
+	};
+
+	this._server = null;
+	this.createSocket();
+	this._last_input_data = [];
+	this._last_output_data = [];
+}
+
+LGSillyClient.title = "SillyClient";
+LGSillyClient.desc = "Connects to SillyServer to broadcast messages";
+
+LGSillyClient.prototype.onPropertyChanged = function(name,value)
+{
+	var final_url = (this.properties.url + "/" + this.properties.room);
+	if(this._server && this._final_url != final_url )
+	{
+		this._server.connect( this.properties.url, this.properties.room );
+		this._final_url = final_url;
+	}
+}
+
+LGSillyClient.prototype.onExecute = function()
+{
+	if(!this._server || !this._server.is_connected)
+		return;
+
+	var save_bandwidth = this.properties.save_bandwidth;
+
+	for(var i = 1; i < this.inputs.length; ++i)
+	{
+		var data = this.getInputData(i);
+		if(data != null)
+		{
+			if( save_bandwidth && this._last_input_data[i] == data )
+				continue;
+			this._server.sendMessage( { type: 0, channel: i, data: data } );
+			this._last_input_data[i] = data;
+		}
+	}
+
+	for(var i = 1; i < this.outputs.length; ++i)
+		this.setOutputData( i, this._last_output_data[i] );
+}
+
+LGSillyClient.prototype.createSocket = function()
+{
+	var that = this;
+	if(typeof(SillyClient) == "undefined")
+	{
+		if(!this._error)
+			console.error("SillyClient node cannot be used, you must include SillyServer.js");
+		this._error = true;
+		return;
+	}
+
+	this._server = new SillyClient();
+	this._server.on_ready = function()
+	{
+		console.log("ready");
+		that.boxcolor = "#8E8";
+	}
+	this._server.on_message = function(id,msg)
+	{
+		var data = null;
+		try
+		{
+			data = JSON.parse( msg );
+		}
+		catch (err)
+		{
+			return;
+		}
+		
+		if(data.type == 1)
+			that.triggerSlot( 0, data );
+		else
+			that._last_output_data[ data.channel || 0 ] = data.data;
+	}
+	this._server.on_error = function(e)
+	{
+		console.log("couldnt connect to websocket");
+		that.boxcolor = "#E88";
+	}
+	this._server.on_close = function(e)
+	{
+		console.log("connection closed");
+		that.boxcolor = "#000";
+	}
+
+	if(this.properties.url && this.properties.room)
+	{
+		this._server.connect( this.properties.url, this.properties.room );
+		this._final_url = (this.properties.url + "/" + this.properties.room);
+	}
+}
+
+LGSillyClient.prototype.send = function(data)
+{
+	if(!this._server || !this._server.is_connected)
+		return;
+	this._server.sendMessage( { type:1, data: data } );
+}
+
+LGSillyClient.prototype.onAction = function( action, param )
+{
+	if(!this._server || !this._server.is_connected)
+		return;
+	this._server.sendMessage( { type: 1, action: action, data: param } );
+}
+
+LGSillyClient.prototype.onGetInputs = function()
+{
+	return [["in",0]];
+}
+
+LGSillyClient.prototype.onGetOutputs = function()
+{
+	return [["out",0]];
+}
+
+LiteGraph.registerNodeType("network/sillyclient", LGSillyClient );
+
+
 })(this);